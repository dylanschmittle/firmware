--- conflicted
+++ resolved
@@ -9,25 +9,14 @@
 lint:
   enabled:
     - prettier@3.5.3
-<<<<<<< HEAD
-    - trufflehog@3.88.14
-    - yamllint@1.35.1
-    - bandit@1.8.3
-    - checkov@3.2.379
-=======
     - trufflehog@3.88.18
     - yamllint@1.37.0
     - bandit@1.8.3
     - checkov@3.2.394
->>>>>>> 72db671e
     - terrascan@1.19.9
     - trivy@0.60.0
     - taplo@0.9.3
-<<<<<<< HEAD
-    - ruff@0.9.9
-=======
     - ruff@0.11.2
->>>>>>> 72db671e
     - isort@6.0.1
     - markdownlint@0.44.0
     - oxipng@9.1.4
