# Plugin-API

This is a tutorial on how to write small plugins which run on the device.  Plugins are bits regular 'arduino' code that can send and receive packets to other nodes/apps/PCs using our mesh.

## Key concepts

All plugins should be subclasses of MeshPlugin.  By inheriting from this class and creating an instance of your new plugin your plugin will be automatically registered to receive packets.

Messages are sent to particular port numbers (similar to UDP networking).  Your new plugin should eventually pick its own port number (see below), but at first you can simply use PRIVATE_APP (which is the default).

Packets can be sent/received either as raw binary structures or as [Protobufs](https://developers.google.com/protocol-buffers).

### Class heirarchy

The relevant bits of the class heirarchy are as follows

* [MeshPlugin](/src/mesh/MeshPlugin.h) (in src/mesh/MeshPlugin.h) - you probably don't want to use this baseclass directly
  * [SinglePortPlugin](/src/mesh/SinglePortPlugin.h) (in src/mesh/SinglePortPlugin.h) - for plugins that send/receive from a single port number (the normal case)
    * [ProtobufPlugin](/src/mesh/ProtobufPlugin.h) (in src/mesh/ProtobufPlugin.h) - for plugins that send/receive a single particular Protobuf type.  Inherit from this if you are using protocol buffers in your plugin.

You will typically want to inherit from either SinglePortPlugin (if you are just sending/receiving raw bytes) or ProtobufPlugin (if you are sending/receiving protobufs).  You'll implement your own handleReceived/handleReceivedProtobuf - probably based on the example code.

If your plugin needs to perform any operations at startup you can override and implement the setup() method to run your code.

If you need to send a packet you can call service.sendToMesh with code like this (from the examples):

```
    MeshPacket *p = allocReply();
    p->to = dest;

    service.sendToMesh(p);
```

## Example plugins

A number of [key services](/src/plugins) are implemented using the plugin API, these plugins are as follows:

* [TextMessagePlugin](/src/plugins/TextMessagePlugin.h) - receives text messages and displays them on the LCD screen/stores them in the local DB
* [NodeInfoPlugin](/src/plugins/NodeInfoPlugin.h) - receives/sends User information to other nodes so that usernames are available in the databases
* [RemoteHardwarePlugin](/src/plugins/RemoteHardwarePlugin.h) - a plugin that provides easy remote access to device hardware (for things like turning GPIOs on or off).  Intended to be a more extensive example and provide a useful feature of its own.  See [remote-hardware](remote-hardware.md) for details.
* [ReplyPlugin](/src/plugins/ReplyPlugin.h) - a simple plugin that just replies to any packet it receives (provides a 'ping' service).

## Getting started

The easiest way to get started is:

* [Build and install](build-instructions.md) the standard codebase from github.
<<<<<<< HEAD
* Copy [src/plugins/ReplyPlugin.*](/src/plugins/ReplyPlugin.cpp) into src/plugins/YourPlugin.*.  Then change the port number from REPLY_APP to PRIVATE_APP.
* Edit plugins/Plugins.cpp:setupPlugins() to add a call to create an instance of your plugin (see comment at head of that function)
=======
* Copy [src/plugins/ReplyPlugin.*](/src/plugins/ReplyPlugin.cpp) into src/plugins/YourPlugin.*.  Then change the port number from *PortNum_REPLY_APP* to *PortNum_PRIVATE_APP*.
>>>>>>> cd653f94
* Rebuild with your new messaging goodness and install on the device
* Use the [meshtastic commandline tool](https://github.com/meshtastic/Meshtastic-python) to send a packet to your board, for example "*meshtastic --dest 1234 --sendping*", where *1234* is another mesh node to send the ping to.

## Threading

It is very common that you would like your plugin to be invoked periodically.
We use a crude/basic cooperative threading system to allow this on any of our supported platforms.  Simply inherit from OSThread and implement runOnce().  See the OSThread [documentation](/src/concurrency/OSThread.h) for more details.  For an example consumer of this API see RemoteHardwarePlugin::runOnce.

## Picking a port number

For any new 'apps' that run on the device or via sister apps on phones/PCs they should pick and use a unique 'portnum' for their application.

If you are making a new app using meshtastic, please send in a pull request to add your 'portnum' to [the master list](https://github.com/meshtastic/Meshtastic-protobufs/blob/master/portnums.proto).  PortNums should be assigned in the following range:

* **0-63** Core Meshtastic use; do not use for third party apps
* **64-127** Registered 3rd party apps.  Send in a pull request that adds a new entry to portnums.proto to register your application
* **256-511** Use one of these portnums for your private applications that you don't want to register publically
* **1024-66559** Are reserved for use by IP tunneling (see *FIXME* for more information)

All other values are reserved.

## How to add custom protocol buffers

If you would like to use protocol buffers to define the structures you send over the mesh (recommended), here's how to do that.

* Create a new .proto file in the protos directory.  You can use the existing [remote_hardware.proto](https://github.com/meshtastic/Meshtastic-protobufs/blob/master/remote_hardware.proto) file as an example.
* Run "bin/regen-protos.sh" to regenerate the C code for accessing the protocol buffers.  If you don't have the required nanopb tool, follow the instructions printed by the script to get it.
* Done!  You can now use your new protobuf just like any of the existing protobufs in meshtastic.<|MERGE_RESOLUTION|>--- conflicted
+++ resolved
@@ -45,12 +45,8 @@
 The easiest way to get started is:
 
 * [Build and install](build-instructions.md) the standard codebase from github.
-<<<<<<< HEAD
-* Copy [src/plugins/ReplyPlugin.*](/src/plugins/ReplyPlugin.cpp) into src/plugins/YourPlugin.*.  Then change the port number from REPLY_APP to PRIVATE_APP.
+* Copy [src/plugins/ReplyPlugin.*](/src/plugins/ReplyPlugin.cpp) into src/plugins/YourPlugin.*.  Then change the port number from *PortNum_REPLY_APP* to *PortNum_PRIVATE_APP*.
 * Edit plugins/Plugins.cpp:setupPlugins() to add a call to create an instance of your plugin (see comment at head of that function)
-=======
-* Copy [src/plugins/ReplyPlugin.*](/src/plugins/ReplyPlugin.cpp) into src/plugins/YourPlugin.*.  Then change the port number from *PortNum_REPLY_APP* to *PortNum_PRIVATE_APP*.
->>>>>>> cd653f94
 * Rebuild with your new messaging goodness and install on the device
 * Use the [meshtastic commandline tool](https://github.com/meshtastic/Meshtastic-python) to send a packet to your board, for example "*meshtastic --dest 1234 --sendping*", where *1234* is another mesh node to send the ping to.
 
