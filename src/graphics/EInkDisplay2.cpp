--- conflicted
+++ resolved
@@ -6,63 +6,6 @@
 #include "main.h"
 #include <SPI.h>
 
-<<<<<<< HEAD
-
-#if defined(HELTEC_WIRELESS_PAPER) || defined(HELTEC_WIRELESS_PAPER_V1_0) // || defined(LORA_TYPE)
-SPIClass *hspi = NULL;
-#endif
-
-#define COLORED GxEPD_BLACK
-#define UNCOLORED GxEPD_WHITE
-
-#if defined(TTGO_T_ECHO)
-#define TECHO_DISPLAY_MODEL GxEPD2_154_D67
-#elif defined(RAK4630)
-
-// GxEPD2_213_BN - RAK14000 2.13 inch b/w 250x122 - changed from GxEPD2_213_B74 - which was not going to give partial update
-// support
-#define TECHO_DISPLAY_MODEL GxEPD2_213_BN
-
-// 4.2 inch 300x400 - GxEPD2_420_M01
-// #define TECHO_DISPLAY_MODEL GxEPD2_420_M01
-
-// 2.9 inch 296x128 - GxEPD2_290_T5D
-// #define TECHO_DISPLAY_MODEL GxEPD2_290_T5D
-
-// 1.54 inch 200x200 - GxEPD2_154_M09
-// #define TECHO_DISPLAY_MODEL GxEPD2_154_M09
-
-#elif defined(MAKERPYTHON)
-// 2.9 inch 296x128 - GxEPD2_290_T5D
-#define TECHO_DISPLAY_MODEL GxEPD2_290_T5D
-
-#elif defined(PCA10059)
-
-// 4.2 inch 300x400 - GxEPD2_420_M01
-#define TECHO_DISPLAY_MODEL GxEPD2_420_M01
-
-#elif defined(LORA_TYPE)
-// 1.54 inch 200x200 - GxEPD2_154_M09
-#define TECHO_DISPLAY_MODEL GxEPD2_154_GDEY0154D67
-
-#elif defined(M5_COREINK)
-// M5Stack CoreInk
-// 1.54 inch 200x200 - GxEPD2_154_M09
-#define TECHO_DISPLAY_MODEL GxEPD2_154_M09
-
-#elif defined(HELTEC_WIRELESS_PAPER)
-// #define TECHO_DISPLAY_MODEL GxEPD2_213_T5D
-#define TECHO_DISPLAY_MODEL GxEPD2_213_FC1
-
-#elif defined(HELTEC_WIRELESS_PAPER_V1_0)
-// 2.13" 122x250 - DEPG0213BNS800
-#define TECHO_DISPLAY_MODEL GxEPD2_213_BN
-
-#endif
-
-GxEPD2_BW<TECHO_DISPLAY_MODEL, TECHO_DISPLAY_MODEL::HEIGHT> *adafruitDisplay;
-
-=======
 /*
     The macros EINK_DISPLAY_MODEL, EINK_WIDTH, and EINK_HEIGHT are defined as build_flags in a variant's platformio.ini
     Previously, these macros were defined at the top of this file.
@@ -86,7 +29,7 @@
 */
 
 // Constructor
->>>>>>> 4f8f96ab
+
 EInkDisplay::EInkDisplay(uint8_t address, int sda, int scl, OLEDDISPLAY_GEOMETRY geometry, HW_I2C i2cBus)
 {
     // Set dimensions in OLEDDisplay base class
@@ -140,22 +83,8 @@
     LOG_DEBUG("Updating E-Paper... ");
     adafruitDisplay->nextPage();
 
-<<<<<<< HEAD
-#elif defined(PCA10059) || defined(M5_COREINK) || defined(LORA_TYPE)
-    adafruitDisplay->nextPage();
-#elif defined(HELTEC_WIRELESS_PAPER_V1_0)
-    adafruitDisplay->nextPage();
-#elif defined(HELTEC_WIRELESS_PAPER)
-    adafruitDisplay->nextPage();
-#elif defined(ESP32_S3_PICO)
-    adafruitDisplay->nextPage();
-#elif defined(PRIVATE_HW) || defined(my)
-    adafruitDisplay->nextPage();
-#endif
-=======
     // End the update process
     endUpdate();
->>>>>>> 4f8f96ab
 
     LOG_DEBUG("done\n");
     return true;
