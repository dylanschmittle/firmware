--- conflicted
+++ resolved
@@ -2514,11 +2514,7 @@
 #endif
         } else {
 #if (defined(USE_EINK) || defined(ILI9341_DRIVER) || defined(ILI9342_DRIVER) || defined(ST7701_CS) || defined(ST7735_CS) ||      \
-<<<<<<< HEAD
-     defined(ST7789_CS) || defined(USE_ST7789) || defined(HX8357_CS) || ARCH_PORTDUINO) &&                                       \
-=======
      defined(ST7789_CS) || defined(USE_ST7789) || defined(ILI9488_CS) || defined(HX8357_CS)) &&                                  \
->>>>>>> 2c9e1694
     !defined(DISPLAY_FORCE_SMALL_FONTS)
             display->drawFastImage(x + SCREEN_WIDTH - 18 - display->getStringWidth(ourId), y + 3 + FONT_HEIGHT_SMALL, 16, 8,
                                    imgSFL1);
