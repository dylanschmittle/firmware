/*
BaseUI

Developed and Maintained By:
- Ronald Garcia (HarukiToreda) – Lead development and implementation.
- JasonP (Xaositek)  – Screen layout and icon design, UI improvements and testing.
- TonyG (Tropho) – Project management, structural planning, and testing

This program is free software: you can redistribute it and/or modify
it under the terms of the GNU General Public License as published by
the Free Software Foundation, either version 3 of the License, or
(at your option) any later version.

This program is distributed in the hope that it will be useful,
but WITHOUT ANY WARRANTY; without even the implied warranty of
MERCHANTABILITY or FITNESS FOR A PARTICULAR PURPOSE.  See the
GNU General Public License for more details.

You should have received a copy of the GNU General Public License
along with this program.  If not, see <http://www.gnu.org/licenses/>.

*/
#include "Screen.h"
#include "PowerMon.h"
#include "Throttle.h"
#include "configuration.h"
#if HAS_SCREEN
#include <OLEDDisplay.h>

#include "DisplayFormatters.h"
#if !MESHTASTIC_EXCLUDE_GPS
#include "GPS.h"
#endif
#include "ButtonThread.h"
#include "FSCommon.h"
#include "MeshService.h"
#include "NodeDB.h"
#include "error.h"
#include "gps/GeoCoord.h"
#include "gps/RTC.h"
#include "graphics/ScreenFonts.h"
#include "graphics/SharedUIDisplay.h"
#include "graphics/images.h"
#include "graphics/emotes.h"
#include "input/ScanAndSelect.h"
#include "input/TouchScreenImpl1.h"
#include "main.h"
#include "mesh-pb-constants.h"
#include "mesh/Channels.h"
#include "RadioLibInterface.h"
#include "mesh/generated/meshtastic/deviceonly.pb.h"
#include "meshUtils.h"
#include "modules/AdminModule.h"
#include "modules/ExternalNotificationModule.h"
#include "modules/TextMessageModule.h"
#include "modules/WaypointModule.h"
#include "sleep.h"
#include "target_specific.h"


using graphics::Emote;
using graphics::emotes;
using graphics::numEmotes;

#if HAS_WIFI && !defined(ARCH_PORTDUINO)
#include "mesh/wifi/WiFiAPClient.h"
#endif

#ifdef ARCH_ESP32
#include "esp_task_wdt.h"
#include "modules/StoreForwardModule.h"
#endif

#if ARCH_PORTDUINO
#include "modules/StoreForwardModule.h"
#include "platform/portduino/PortduinoGlue.h"
#endif

using namespace meshtastic; /** @todo remove */

String alertBannerMessage = "";
uint32_t alertBannerUntil = 0;

namespace graphics
{

// This means the *visible* area (sh1106 can address 132, but shows 128 for example)
#define IDLE_FRAMERATE 1 // in fps

// DEBUG
#define NUM_EXTRA_FRAMES 3 // text message and debug frame
// if defined a pixel will blink to show redraws
// #define SHOW_REDRAWS

// A text message frame + debug frame + all the node infos
FrameCallback *normalFrames;
static uint32_t targetFramerate = IDLE_FRAMERATE;
static String alertBannerMessage;
static uint32_t alertBannerUntil = 0;

uint32_t logo_timeout = 5000; // 4 seconds for EACH logo

uint32_t hours_in_month = 730;

// This image definition is here instead of images.h because it's modified dynamically by the drawBattery function
uint8_t imgBattery[16] = {0xFF, 0x81, 0x81, 0x81, 0x81, 0x81, 0x81, 0x81, 0x81, 0x81, 0x81, 0x81, 0x81, 0x81, 0xE7, 0x3C};

// Threshold values for the GPS lock accuracy bar display
uint32_t dopThresholds[5] = {2000, 1000, 500, 200, 100};

// At some point, we're going to ask all of the modules if they would like to display a screen frame
// we'll need to hold onto pointers for the modules that can draw a frame.
std::vector<MeshModule *> moduleFrames;

// Stores the last 4 of our hardware ID, to make finding the device for pairing easier
static char ourId[5];

// vector where symbols (string) are displayed in bottom corner of display.
std::vector<std::string> functionSymbol;
// string displayed in bottom right corner of display. Created from elements in functionSymbol vector
std::string functionSymbolString = "";

#if HAS_GPS
// GeoCoord object for the screen
GeoCoord geoCoord;
#endif

#ifdef SHOW_REDRAWS
static bool heartbeat = false;
#endif

#include "graphics/ScreenFonts.h"
#include <Throttle.h>


// Start Functions to write date/time to the screen
#include <string>  // Only needed if you're using std::string elsewhere

bool isLeapYear(int year) {
    return (year % 4 == 0 && (year % 100 != 0 || year % 400 == 0));
}

const int daysInMonth[] = { 31,28,31,30,31,30,31,31,30,31,30,31 };

// Fills the buffer with a formatted date/time string and returns pixel width
int formatDateTime(char* buf, size_t bufSize, uint32_t rtc_sec, OLEDDisplay* display, bool includeTime) {
    int sec = rtc_sec % 60;
    rtc_sec /= 60;
    int min = rtc_sec % 60;
    rtc_sec /= 60;
    int hour = rtc_sec % 24;
    rtc_sec /= 24;

    int year = 1970;
    while (true) {
        int daysInYear = isLeapYear(year) ? 366 : 365;
        if (rtc_sec >= (uint32_t)daysInYear) {
            rtc_sec -= daysInYear;
            year++;
        } else {
            break;
        }
    }

    int month = 0;
    while (month < 12) {
        int dim = daysInMonth[month];
        if (month == 1 && isLeapYear(year)) dim++;
        if (rtc_sec >= (uint32_t)dim) {
            rtc_sec -= dim;
            month++;
        } else {
            break;
        }
    }

    int day = rtc_sec + 1;

    if (includeTime) {
        snprintf(buf, bufSize, "%04d-%02d-%02d %02d:%02d:%02d", year, month + 1, day, hour, min, sec);
    } else {
        snprintf(buf, bufSize, "%04d-%02d-%02d", year, month + 1, day);
    }

    return display->getStringWidth(buf);
}

// Usage: int stringWidth = formatDateTime(datetimeStr, sizeof(datetimeStr), rtc_sec, display);
// End Functions to write date/time to the screen


void drawScaledXBitmap16x16(int x, int y, int width, int height, const uint8_t *bitmapXBM, OLEDDisplay *display)
{
    for (int row = 0; row < height; row++) {
        uint8_t rowMask = (1 << row);
        for (int col = 0; col < width; col++) {
            uint8_t colData = pgm_read_byte(&bitmapXBM[col]);
            if (colData & rowMask) {
                // Note: rows become X, columns become Y after transpose
                display->fillRect(x + row * 2, y + col * 2, 2, 2);
            }
        }
    }
}

#define getStringCenteredX(s) ((SCREEN_WIDTH - display->getStringWidth(s)) / 2)

// Check if the display can render a string (detect special chars; emoji)
static bool haveGlyphs(const char *str)
{
#if defined(OLED_PL) || defined(OLED_UA) || defined(OLED_RU) || defined(OLED_CS)
    // Don't want to make any assumptions about custom language support
    return true;
#endif

    // Check each character with the lookup function for the OLED library
    // We're not really meant to use this directly..
    bool have = true;
    for (uint16_t i = 0; i < strlen(str); i++) {
        uint8_t result = Screen::customFontTableLookup((uint8_t)str[i]);
        // If font doesn't support a character, it is substituted for ¿
        if (result == 191 && (uint8_t)str[i] != 191) {
            have = false;
            break;
        }
    }

    // LOG_DEBUG("haveGlyphs=%d", have);
    return have;
}
extern bool hasUnreadMessage;
/**
 * Draw the icon with extra info printed around the corners
 */
static void drawIconScreen(const char *upperMsg, OLEDDisplay *display, OLEDDisplayUiState *state, int16_t x, int16_t y)
{
    const char *label = "BaseUI";
    display->setFont(FONT_SMALL);
    int textWidth = display->getStringWidth(label);
    int r = 3; // corner radius

    if (SCREEN_WIDTH > 128) {
        // === ORIGINAL WIDE SCREEN LAYOUT (unchanged) ===
        int padding = 4;
        int boxWidth = max(icon_width, textWidth) + (padding * 2) + 16;
        int boxHeight = icon_height + FONT_HEIGHT_SMALL + (padding * 3) - 8;
        int boxX = x - 1 + (SCREEN_WIDTH - boxWidth) / 2;
        int boxY = y - 6 + (SCREEN_HEIGHT - boxHeight) / 2;

        display->setColor(WHITE);
        display->fillRect(boxX + r, boxY, boxWidth - 2 * r, boxHeight);
        display->fillRect(boxX, boxY + r, boxWidth - 1, boxHeight - 2 * r);
        display->fillCircle(boxX + r, boxY + r, r);                                // Upper Left
        display->fillCircle(boxX + boxWidth - r - 1, boxY + r, r);                 // Upper Right
        display->fillCircle(boxX + r, boxY + boxHeight - r - 1, r);                // Lower Left
        display->fillCircle(boxX + boxWidth - r - 1, boxY + boxHeight - r - 1, r); // Lower Right

        display->setColor(BLACK);
        int iconX = boxX + (boxWidth - icon_width) / 2;
        int iconY = boxY + padding - 2;
        display->drawXbm(iconX, iconY, icon_width, icon_height, icon_bits);

        int labelY = iconY + icon_height + padding;
        display->setTextAlignment(TEXT_ALIGN_CENTER);
        display->drawString(x + SCREEN_WIDTH / 2 - 3, labelY, label);
        display->drawString(x + SCREEN_WIDTH / 2 - 2, labelY, label); // faux bold

    } else {
        // === TIGHT SMALL SCREEN LAYOUT ===
        int iconY = y + (SCREEN_HEIGHT - FONT_HEIGHT_MEDIUM - icon_height) / 2 + 2;
        iconY -= 4;

        int labelY = iconY + icon_height - 2;

        int boxWidth = max(icon_width, textWidth) + 4;
        int boxX = x + (SCREEN_WIDTH - boxWidth) / 2;
        int boxY = iconY - 1;
        int boxBottom = labelY + FONT_HEIGHT_SMALL - 2;
        int boxHeight = boxBottom - boxY;

        display->setColor(WHITE);
        display->fillRect(boxX + r, boxY, boxWidth - 2 * r, boxHeight);
        display->fillRect(boxX, boxY + r, boxWidth - 1, boxHeight - 2 * r);
        display->fillCircle(boxX + r, boxY + r, r);
        display->fillCircle(boxX + boxWidth - r - 1, boxY + r, r);
        display->fillCircle(boxX + r, boxY + boxHeight - r - 1, r);
        display->fillCircle(boxX + boxWidth - r - 1, boxY + boxHeight - r - 1, r);

        display->setColor(BLACK);
        int iconX = boxX + (boxWidth - icon_width) / 2;
        display->drawXbm(iconX, iconY, icon_width, icon_height, icon_bits);

        display->setTextAlignment(TEXT_ALIGN_CENTER);
        display->drawString(x + SCREEN_WIDTH / 2, labelY, label);
    }

    // === Footer and headers (shared) ===
    display->setFont(FONT_MEDIUM);
    display->setColor(WHITE);
    display->setTextAlignment(TEXT_ALIGN_LEFT);
    const char *title = "meshtastic.org";
    display->drawString(x + getStringCenteredX(title), y + SCREEN_HEIGHT - FONT_HEIGHT_MEDIUM, title);

    display->setFont(FONT_SMALL);
    if (upperMsg)
        display->drawString(x + 0, y + 0, upperMsg);

    char buf[25];
    snprintf(buf, sizeof(buf), "%s\n%s", xstr(APP_VERSION_SHORT), haveGlyphs(owner.short_name) ? owner.short_name : "");
    display->setTextAlignment(TEXT_ALIGN_RIGHT);
    display->drawString(x + SCREEN_WIDTH, y + 0, buf);

    screen->forceDisplay();
    display->setTextAlignment(TEXT_ALIGN_LEFT);
}

#ifdef USERPREFS_OEM_TEXT

static void drawOEMIconScreen(const char *upperMsg, OLEDDisplay *display, OLEDDisplayUiState *state, int16_t x, int16_t y)
{
    static const uint8_t xbm[] = USERPREFS_OEM_IMAGE_DATA;
    display->drawXbm(x + (SCREEN_WIDTH - USERPREFS_OEM_IMAGE_WIDTH) / 2,
                     y + (SCREEN_HEIGHT - FONT_HEIGHT_MEDIUM - USERPREFS_OEM_IMAGE_HEIGHT) / 2 + 2, USERPREFS_OEM_IMAGE_WIDTH,
                     USERPREFS_OEM_IMAGE_HEIGHT, xbm);

    switch (USERPREFS_OEM_FONT_SIZE) {
    case 0:
        display->setFont(FONT_SMALL);
        break;
    case 2:
        display->setFont(FONT_LARGE);
        break;
    default:
        display->setFont(FONT_MEDIUM);
        break;
    }

    display->setTextAlignment(TEXT_ALIGN_LEFT);
    const char *title = USERPREFS_OEM_TEXT;
    display->drawString(x + getStringCenteredX(title), y + SCREEN_HEIGHT - FONT_HEIGHT_MEDIUM, title);
    display->setFont(FONT_SMALL);

    // Draw region in upper left
    if (upperMsg)
        display->drawString(x + 0, y + 0, upperMsg);

    // Draw version and shortname in upper right
    char buf[25];
    snprintf(buf, sizeof(buf), "%s\n%s", xstr(APP_VERSION_SHORT), haveGlyphs(owner.short_name) ? owner.short_name : "");

    display->setTextAlignment(TEXT_ALIGN_RIGHT);
    display->drawString(x + SCREEN_WIDTH, y + 0, buf);
    screen->forceDisplay();

    display->setTextAlignment(TEXT_ALIGN_LEFT); // Restore left align, just to be kind to any other unsuspecting code
}

static void drawOEMBootScreen(OLEDDisplay *display, OLEDDisplayUiState *state, int16_t x, int16_t y)
{
    // Draw region in upper left
    const char *region = myRegion ? myRegion->name : NULL;
    drawOEMIconScreen(region, display, state, x, y);
}

#endif

void Screen::drawFrameText(OLEDDisplay *display, OLEDDisplayUiState *state, int16_t x, int16_t y, const char *message)
{
    uint16_t x_offset = display->width() / 2;
    display->setTextAlignment(TEXT_ALIGN_CENTER);
    display->setFont(FONT_MEDIUM);
    display->drawString(x_offset + x, 26 + y, message);
}

// Used on boot when a certificate is being created
static void drawSSLScreen(OLEDDisplay *display, OLEDDisplayUiState *state, int16_t x, int16_t y)
{
    display->setTextAlignment(TEXT_ALIGN_CENTER);
    display->setFont(FONT_SMALL);
    display->drawString(64 + x, y, "Creating SSL certificate");

#ifdef ARCH_ESP32
    yield();
    esp_task_wdt_reset();
#endif

    display->setFont(FONT_SMALL);
    if ((millis() / 1000) % 2) {
        display->drawString(64 + x, FONT_HEIGHT_SMALL + y + 2, "Please wait . . .");
    } else {
        display->drawString(64 + x, FONT_HEIGHT_SMALL + y + 2, "Please wait . .  ");
    }
}

// Used when booting without a region set
static void drawWelcomeScreen(OLEDDisplay *display, OLEDDisplayUiState *state, int16_t x, int16_t y)
{
    display->setFont(FONT_SMALL);
    display->setTextAlignment(TEXT_ALIGN_CENTER);
    display->drawString(64 + x, y, "//\\ E S H T /\\ S T / C");
    display->drawString(64 + x, y + FONT_HEIGHT_SMALL, getDeviceName());
    display->setTextAlignment(TEXT_ALIGN_LEFT);

    if ((millis() / 10000) % 2) {
        display->drawString(x, y + FONT_HEIGHT_SMALL * 2 - 3, "Set the region using the");
        display->drawString(x, y + FONT_HEIGHT_SMALL * 3 - 3, "Meshtastic Android, iOS,");
        display->drawString(x, y + FONT_HEIGHT_SMALL * 4 - 3, "Web or CLI clients.");
    } else {
        display->drawString(x, y + FONT_HEIGHT_SMALL * 2 - 3, "Visit meshtastic.org");
        display->drawString(x, y + FONT_HEIGHT_SMALL * 3 - 3, "for more information.");
        display->drawString(x, y + FONT_HEIGHT_SMALL * 4 - 3, "");
    }

#ifdef ARCH_ESP32
    yield();
    esp_task_wdt_reset();
#endif
}
// ==============================
// Overlay Alert Banner Renderer
// ==============================
// Displays a temporary centered banner message (e.g., warning, status, etc.)
// The banner appears in the center of the screen and disappears after the specified duration

// Called to trigger a banner with custom message and duration
void Screen::showOverlayBanner(const String &message, uint32_t durationMs)
{
    // Store the message and set the expiration timestamp
    alertBannerMessage = message;
    alertBannerUntil = (durationMs == 0) ? 0 : millis() + durationMs;
}

// Draws the overlay banner on screen, if still within display duration
static void drawAlertBannerOverlay(OLEDDisplay *display, OLEDDisplayUiState *state)
{
    // Exit if no message is active or duration has passed
    if (alertBannerMessage.length() == 0 || (alertBannerUntil != 0 && millis() > alertBannerUntil))
        return;

    // === Layout Configuration ===
    constexpr uint16_t padding = 5;    // Padding around text inside the box
    constexpr uint8_t lineSpacing = 1; // Extra space between lines

    // Search the mesage to determine if we need the bell added
    bool needs_bell = (alertBannerMessage.indexOf("Alert Received") != -1);

    // Setup font and alignment
    display->setFont(FONT_SMALL);
    display->setTextAlignment(TEXT_ALIGN_LEFT); // We will manually center per line

    // === Split the message into lines (supports multi-line banners) ===
    std::vector<String> lines;
    int start = 0, newlineIdx;
    while ((newlineIdx = alertBannerMessage.indexOf('\n', start)) != -1) {
        lines.push_back(alertBannerMessage.substring(start, newlineIdx));
        start = newlineIdx + 1;
    }
    lines.push_back(alertBannerMessage.substring(start));

    // === Measure text dimensions ===
    uint16_t minWidth = (SCREEN_WIDTH > 128) ? 106 : 78;
    uint16_t maxWidth = 0;
    std::vector<uint16_t> lineWidths;
    for (const auto &line : lines) {
        uint16_t w = display->getStringWidth(line.c_str(), line.length(), true);
        lineWidths.push_back(w);
        if (w > maxWidth)
            maxWidth = w;
    }

    uint16_t boxWidth = padding * 2 + maxWidth;
    if (needs_bell && boxWidth < minWidth)
        boxWidth += (SCREEN_WIDTH > 128) ? 26 : 20;

    uint16_t boxHeight = padding * 2 + lines.size() * FONT_HEIGHT_SMALL + (lines.size() - 1) * lineSpacing;

    int16_t boxLeft = (display->width() / 2) - (boxWidth / 2);
    int16_t boxTop = (display->height() / 2) - (boxHeight / 2);

    // === Draw background box ===
    display->setColor(BLACK);
    display->fillRect(boxLeft - 1, boxTop - 1, boxWidth + 2, boxHeight + 2); // Slightly oversized box
    display->setColor(WHITE);
    display->drawRect(boxLeft, boxTop, boxWidth, boxHeight); // Border

    // === Draw each line centered in the box ===
    int16_t lineY = boxTop + padding;
    for (size_t i = 0; i < lines.size(); ++i) {
        int16_t textX = boxLeft + (boxWidth - lineWidths[i]) / 2;
        uint16_t line_width = display->getStringWidth(lines[i].c_str(), lines[i].length(), true);

        if (needs_bell && i == 0) {
            int bellY = lineY + (FONT_HEIGHT_SMALL - 8) / 2;
            display->drawXbm(textX - 10, bellY, 8, 8, bell_alert);
            display->drawXbm(textX + line_width + 2, bellY, 8, 8, bell_alert);
        }

        display->drawString(textX, lineY, lines[i]);
        if (SCREEN_WIDTH > 128)
            display->drawString(textX + 1, lineY, lines[i]); // Faux bold

        lineY += FONT_HEIGHT_SMALL + lineSpacing;
    }
}

// draw overlay in bottom right corner of screen to show when notifications are muted or modifier key is active
static void drawFunctionOverlay(OLEDDisplay *display, OLEDDisplayUiState *state)
{
    // LOG_DEBUG("Draw function overlay");
    if (functionSymbol.begin() != functionSymbol.end()) {
        char buf[64];
        display->setFont(FONT_SMALL);
        snprintf(buf, sizeof(buf), "%s", functionSymbolString.c_str());
        display->drawString(SCREEN_WIDTH - display->getStringWidth(buf), SCREEN_HEIGHT - FONT_HEIGHT_SMALL, buf);
    }
}

#ifdef USE_EINK
/// Used on eink displays while in deep sleep
static void drawDeepSleepScreen(OLEDDisplay *display, OLEDDisplayUiState *state, int16_t x, int16_t y)
{

    // Next frame should use full-refresh, and block while running, else device will sleep before async callback
    EINK_ADD_FRAMEFLAG(display, COSMETIC);
    EINK_ADD_FRAMEFLAG(display, BLOCKING);

    LOG_DEBUG("Draw deep sleep screen");

    // Display displayStr on the screen
    drawIconScreen("Sleeping", display, state, x, y);
}

/// Used on eink displays when screen updates are paused
static void drawScreensaverOverlay(OLEDDisplay *display, OLEDDisplayUiState *state)
{
    LOG_DEBUG("Draw screensaver overlay");

    EINK_ADD_FRAMEFLAG(display, COSMETIC); // Take the opportunity for a full-refresh

    // Config
    display->setFont(FONT_SMALL);
    display->setTextAlignment(TEXT_ALIGN_LEFT);
    const char *pauseText = "Screen Paused";
    const char *idText = owner.short_name;
    const bool useId = haveGlyphs(idText); // This bool is used to hide the idText box if we can't render the short name
    constexpr uint16_t padding = 5;
    constexpr uint8_t dividerGap = 1;
    constexpr uint8_t imprecision = 5; // How far the box origins can drift from center. Combat burn-in.

    // Dimensions
    const uint16_t idTextWidth = display->getStringWidth(idText, strlen(idText), true); // "true": handle utf8 chars
    const uint16_t pauseTextWidth = display->getStringWidth(pauseText, strlen(pauseText));
    const uint16_t boxWidth = padding + (useId ? idTextWidth + padding + padding : 0) + pauseTextWidth + padding;
    const uint16_t boxHeight = padding + FONT_HEIGHT_SMALL + padding;

    // Position
    const int16_t boxLeft = (display->width() / 2) - (boxWidth / 2) + random(-imprecision, imprecision + 1);
    // const int16_t boxRight = boxLeft + boxWidth - 1;
    const int16_t boxTop = (display->height() / 2) - (boxHeight / 2 + random(-imprecision, imprecision + 1));
    const int16_t boxBottom = boxTop + boxHeight - 1;
    const int16_t idTextLeft = boxLeft + padding;
    const int16_t idTextTop = boxTop + padding;
    const int16_t pauseTextLeft = boxLeft + (useId ? padding + idTextWidth + padding : 0) + padding;
    const int16_t pauseTextTop = boxTop + padding;
    const int16_t dividerX = boxLeft + padding + idTextWidth + padding;
    const int16_t dividerTop = boxTop + 1 + dividerGap;
    const int16_t dividerBottom = boxBottom - 1 - dividerGap;

    // Draw: box
    display->setColor(EINK_WHITE);
    display->fillRect(boxLeft - 1, boxTop - 1, boxWidth + 2, boxHeight + 2); // Clear a slightly oversized area for the box
    display->setColor(EINK_BLACK);
    display->drawRect(boxLeft, boxTop, boxWidth, boxHeight);

    // Draw: Text
    if (useId)
        display->drawString(idTextLeft, idTextTop, idText);
    display->drawString(pauseTextLeft, pauseTextTop, pauseText);
    display->drawString(pauseTextLeft + 1, pauseTextTop, pauseText); // Faux bold

    // Draw: divider
    if (useId)
        display->drawLine(dividerX, dividerTop, dividerX, dividerBottom);
}
#endif

static void drawModuleFrame(OLEDDisplay *display, OLEDDisplayUiState *state, int16_t x, int16_t y)
{
    uint8_t module_frame;
    // there's a little but in the UI transition code
    // where it invokes the function at the correct offset
    // in the array of "drawScreen" functions; however,
    // the passed-state doesn't quite reflect the "current"
    // screen, so we have to detect it.
    if (state->frameState == IN_TRANSITION && state->transitionFrameRelationship == TransitionRelationship_INCOMING) {
        // if we're transitioning from the end of the frame list back around to the first
        // frame, then we want this to be `0`
        module_frame = state->transitionFrameTarget;
    } else {
        // otherwise, just display the module frame that's aligned with the current frame
        module_frame = state->currentFrame;
        // LOG_DEBUG("Screen is not in transition.  Frame: %d", module_frame);
    }
    // LOG_DEBUG("Draw Module Frame %d", module_frame);
    MeshModule &pi = *moduleFrames.at(module_frame);
    pi.drawFrame(display, state, x, y);
}

static void drawFrameFirmware(OLEDDisplay *display, OLEDDisplayUiState *state, int16_t x, int16_t y)
{
    display->setTextAlignment(TEXT_ALIGN_CENTER);
    display->setFont(FONT_MEDIUM);
    display->drawString(64 + x, y, "Updating");

    display->setFont(FONT_SMALL);
    display->setTextAlignment(TEXT_ALIGN_LEFT);
    display->drawStringMaxWidth(0 + x, 2 + y + FONT_HEIGHT_SMALL * 2, x + display->getWidth(),
                                "Please be patient and do not power off.");
}

/// Draw the last text message we received
static void drawCriticalFaultFrame(OLEDDisplay *display, OLEDDisplayUiState *state, int16_t x, int16_t y)
{
    display->setTextAlignment(TEXT_ALIGN_LEFT);
    display->setFont(FONT_MEDIUM);

    char tempBuf[24];
    snprintf(tempBuf, sizeof(tempBuf), "Critical fault #%d", error_code);
    display->drawString(0 + x, 0 + y, tempBuf);
    display->setTextAlignment(TEXT_ALIGN_LEFT);
    display->setFont(FONT_SMALL);
    display->drawString(0 + x, FONT_HEIGHT_MEDIUM + y, "For help, please visit \nmeshtastic.org");
}

// Ignore messages originating from phone (from the current node 0x0) unless range test or store and forward module are enabled
static bool shouldDrawMessage(const meshtastic_MeshPacket *packet)
{
    return packet->from != 0 && !moduleConfig.store_forward.enabled;
}

// Draw power bars or a charging indicator on an image of a battery, determined by battery charge voltage or percentage.
static void drawBattery(OLEDDisplay *display, int16_t x, int16_t y, uint8_t *imgBuffer, const PowerStatus *powerStatus)
{
    static const uint8_t powerBar[3] = {0x81, 0xBD, 0xBD};
    static const uint8_t lightning[8] = {0xA1, 0xA1, 0xA5, 0xAD, 0xB5, 0xA5, 0x85, 0x85};

    // Clear the bar area inside the battery image
    for (int i = 1; i < 14; i++) {
        imgBuffer[i] = 0x81;
    }

    // Fill with lightning or power bars
    if (powerStatus->getIsCharging()) {
        memcpy(imgBuffer + 3, lightning, 8);
    } else {
        for (int i = 0; i < 4; i++) {
            if (powerStatus->getBatteryChargePercent() >= 25 * i)
                memcpy(imgBuffer + 1 + (i * 3), powerBar, 3);
        }
    }

    // Slightly more conservative scaling based on screen width
    int scale = 1;

    if (SCREEN_WIDTH >= 200)
        scale = 2;
    if (SCREEN_WIDTH >= 300)
        scale = 2; // Do NOT go higher than 2

    // Draw scaled battery image (16 columns × 8 rows)
    for (int col = 0; col < 16; col++) {
        uint8_t colBits = imgBuffer[col];
        for (int row = 0; row < 8; row++) {
            if (colBits & (1 << row)) {
                display->fillRect(x + col * scale, y + row * scale, scale, scale);
            }
        }
    }
}

#if defined(DISPLAY_CLOCK_FRAME)

void Screen::drawWatchFaceToggleButton(OLEDDisplay *display, int16_t x, int16_t y, bool digitalMode, float scale)
{
    uint16_t segmentWidth = SEGMENT_WIDTH * scale;
    uint16_t segmentHeight = SEGMENT_HEIGHT * scale;

    if (digitalMode) {
        uint16_t radius = (segmentWidth + (segmentHeight * 2) + 4) / 2;
        uint16_t centerX = (x + segmentHeight + 2) + (radius / 2);
        uint16_t centerY = (y + segmentHeight + 2) + (radius / 2);

        display->drawCircle(centerX, centerY, radius);
        display->drawCircle(centerX, centerY, radius + 1);
        display->drawLine(centerX, centerY, centerX, centerY - radius + 3);
        display->drawLine(centerX, centerY, centerX + radius - 3, centerY);
    } else {
        uint16_t segmentOneX = x + segmentHeight + 2;
        uint16_t segmentOneY = y;

        uint16_t segmentTwoX = segmentOneX + segmentWidth + 2;
        uint16_t segmentTwoY = segmentOneY + segmentHeight + 2;

        uint16_t segmentThreeX = segmentOneX;
        uint16_t segmentThreeY = segmentTwoY + segmentWidth + 2;

        uint16_t segmentFourX = x;
        uint16_t segmentFourY = y + segmentHeight + 2;

        drawHorizontalSegment(display, segmentOneX, segmentOneY, segmentWidth, segmentHeight);
        drawVerticalSegment(display, segmentTwoX, segmentTwoY, segmentWidth, segmentHeight);
        drawHorizontalSegment(display, segmentThreeX, segmentThreeY, segmentWidth, segmentHeight);
        drawVerticalSegment(display, segmentFourX, segmentFourY, segmentWidth, segmentHeight);
    }
}

// Draw a digital clock
void Screen::drawDigitalClockFrame(OLEDDisplay *display, OLEDDisplayUiState *state, int16_t x, int16_t y)
{
    display->setTextAlignment(TEXT_ALIGN_LEFT);

    drawBattery(display, x, y + 7, imgBattery, powerStatus);

    if (powerStatus->getHasBattery()) {
        String batteryPercent = String(powerStatus->getBatteryChargePercent()) + "%";

        display->setFont(FONT_SMALL);

        display->drawString(x + 20, y + 2, batteryPercent);
    }

    if (nimbleBluetooth && nimbleBluetooth->isConnected()) {
        drawBluetoothConnectedIcon(display, display->getWidth() - 18, y + 2);
    }

    drawWatchFaceToggleButton(display, display->getWidth() - 36, display->getHeight() - 36, screen->digitalWatchFace, 1);

    display->setColor(OLEDDISPLAY_COLOR::WHITE);

    uint32_t rtc_sec = getValidTime(RTCQuality::RTCQualityDevice, true); // Display local timezone
    if (rtc_sec > 0) {
        long hms = rtc_sec % SEC_PER_DAY;
        hms = (hms + SEC_PER_DAY) % SEC_PER_DAY;

        int hour = hms / SEC_PER_HOUR;
        int minute = (hms % SEC_PER_HOUR) / SEC_PER_MIN;
        int second = (hms % SEC_PER_HOUR) % SEC_PER_MIN; // or hms % SEC_PER_MIN

        hour = hour > 12 ? hour - 12 : hour;

        if (hour == 0) {
            hour = 12;
        }

        // hours string
        String hourString = String(hour);

        // minutes string
        String minuteString = minute < 10 ? "0" + String(minute) : String(minute);

        String timeString = hourString + ":" + minuteString;

        // seconds string
        String secondString = second < 10 ? "0" + String(second) : String(second);

        float scale = 1.5;

        uint16_t segmentWidth = SEGMENT_WIDTH * scale;
        uint16_t segmentHeight = SEGMENT_HEIGHT * scale;

        // calculate hours:minutes string width
        uint16_t timeStringWidth = timeString.length() * 5;

        for (uint8_t i = 0; i < timeString.length(); i++) {
            String character = String(timeString[i]);

            if (character == ":") {
                timeStringWidth += segmentHeight;
            } else {
                timeStringWidth += segmentWidth + (segmentHeight * 2) + 4;
            }
        }

        // calculate seconds string width
        uint16_t secondStringWidth = (secondString.length() * 12) + 4;

        // sum these to get total string width
        uint16_t totalWidth = timeStringWidth + secondStringWidth;

        uint16_t hourMinuteTextX = (display->getWidth() / 2) - (totalWidth / 2);

        uint16_t startingHourMinuteTextX = hourMinuteTextX;

        uint16_t hourMinuteTextY = (display->getHeight() / 2) - (((segmentWidth * 2) + (segmentHeight * 3) + 8) / 2);

        // iterate over characters in hours:minutes string and draw segmented characters
        for (uint8_t i = 0; i < timeString.length(); i++) {
            String character = String(timeString[i]);

            if (character == ":") {
                drawSegmentedDisplayColon(display, hourMinuteTextX, hourMinuteTextY, scale);

                hourMinuteTextX += segmentHeight + 6;
            } else {
                drawSegmentedDisplayCharacter(display, hourMinuteTextX, hourMinuteTextY, character.toInt(), scale);

                hourMinuteTextX += segmentWidth + (segmentHeight * 2) + 4;
            }

            hourMinuteTextX += 5;
        }

        // draw seconds string
        display->setFont(FONT_MEDIUM);
        display->drawString(startingHourMinuteTextX + timeStringWidth + 4,
                            (display->getHeight() - hourMinuteTextY) - FONT_HEIGHT_MEDIUM + 6, secondString);
    }
}

void Screen::drawSegmentedDisplayColon(OLEDDisplay *display, int x, int y, float scale)
{
    uint16_t segmentWidth = SEGMENT_WIDTH * scale;
    uint16_t segmentHeight = SEGMENT_HEIGHT * scale;

    uint16_t cellHeight = (segmentWidth * 2) + (segmentHeight * 3) + 8;

    uint16_t topAndBottomX = x + (4 * scale);

    uint16_t quarterCellHeight = cellHeight / 4;

    uint16_t topY = y + quarterCellHeight;
    uint16_t bottomY = y + (quarterCellHeight * 3);

    display->fillRect(topAndBottomX, topY, segmentHeight, segmentHeight);
    display->fillRect(topAndBottomX, bottomY, segmentHeight, segmentHeight);
}

void Screen::drawSegmentedDisplayCharacter(OLEDDisplay *display, int x, int y, uint8_t number, float scale)
{
    // the numbers 0-9, each expressed as an array of seven boolean (0|1) values encoding the on/off state of
    // segment {innerIndex + 1}
    // e.g., to display the numeral '0', segments 1-6 are on, and segment 7 is off.
    uint8_t numbers[10][7] = {
        {1, 1, 1, 1, 1, 1, 0}, // 0          Display segment key
        {0, 1, 1, 0, 0, 0, 0}, // 1                   1
        {1, 1, 0, 1, 1, 0, 1}, // 2                  ___
        {1, 1, 1, 1, 0, 0, 1}, // 3              6  |   | 2
        {0, 1, 1, 0, 0, 1, 1}, // 4                 |_7̲_|
        {1, 0, 1, 1, 0, 1, 1}, // 5              5  |   | 3
        {1, 0, 1, 1, 1, 1, 1}, // 6                 |___|
        {1, 1, 1, 0, 0, 1, 0}, // 7
        {1, 1, 1, 1, 1, 1, 1}, // 8                   4
        {1, 1, 1, 1, 0, 1, 1}, // 9
    };

    // the width and height of each segment's central rectangle:
    //             _____________________
    //           ⋰|  (only this part,  |⋱
    //         ⋰  |   not including    |  ⋱
    //         ⋱  |   the triangles    |  ⋰
    //           ⋱|    on the ends)    |⋰
    //             ‾‾‾‾‾‾‾‾‾‾‾‾‾‾‾‾‾‾‾‾‾

    uint16_t segmentWidth = SEGMENT_WIDTH * scale;
    uint16_t segmentHeight = SEGMENT_HEIGHT * scale;

    // segment x and y coordinates
    uint16_t segmentOneX = x + segmentHeight + 2;
    uint16_t segmentOneY = y;

    uint16_t segmentTwoX = segmentOneX + segmentWidth + 2;
    uint16_t segmentTwoY = segmentOneY + segmentHeight + 2;

    uint16_t segmentThreeX = segmentTwoX;
    uint16_t segmentThreeY = segmentTwoY + segmentWidth + 2 + segmentHeight + 2;

    uint16_t segmentFourX = segmentOneX;
    uint16_t segmentFourY = segmentThreeY + segmentWidth + 2;

    uint16_t segmentFiveX = x;
    uint16_t segmentFiveY = segmentThreeY;

    uint16_t segmentSixX = x;
    uint16_t segmentSixY = segmentTwoY;

    uint16_t segmentSevenX = segmentOneX;
    uint16_t segmentSevenY = segmentTwoY + segmentWidth + 2;

    if (numbers[number][0]) {
        drawHorizontalSegment(display, segmentOneX, segmentOneY, segmentWidth, segmentHeight);
    }

    if (numbers[number][1]) {
        drawVerticalSegment(display, segmentTwoX, segmentTwoY, segmentWidth, segmentHeight);
    }

    if (numbers[number][2]) {
        drawVerticalSegment(display, segmentThreeX, segmentThreeY, segmentWidth, segmentHeight);
    }

    if (numbers[number][3]) {
        drawHorizontalSegment(display, segmentFourX, segmentFourY, segmentWidth, segmentHeight);
    }

    if (numbers[number][4]) {
        drawVerticalSegment(display, segmentFiveX, segmentFiveY, segmentWidth, segmentHeight);
    }

    if (numbers[number][5]) {
        drawVerticalSegment(display, segmentSixX, segmentSixY, segmentWidth, segmentHeight);
    }

    if (numbers[number][6]) {
        drawHorizontalSegment(display, segmentSevenX, segmentSevenY, segmentWidth, segmentHeight);
    }
}

void Screen::drawHorizontalSegment(OLEDDisplay *display, int x, int y, int width, int height)
{
    int halfHeight = height / 2;

    // draw central rectangle
    display->fillRect(x, y, width, height);

    // draw end triangles
    display->fillTriangle(x, y, x, y + height - 1, x - halfHeight, y + halfHeight);

    display->fillTriangle(x + width, y, x + width + halfHeight, y + halfHeight, x + width, y + height - 1);
}

void Screen::drawVerticalSegment(OLEDDisplay *display, int x, int y, int width, int height)
{
    int halfHeight = height / 2;

    // draw central rectangle
    display->fillRect(x, y, height, width);

    // draw end triangles
    display->fillTriangle(x + halfHeight, y - halfHeight, x + height - 1, y, x, y);

    display->fillTriangle(x, y + width, x + height - 1, y + width, x + halfHeight, y + width + halfHeight);
}

void Screen::drawBluetoothConnectedIcon(OLEDDisplay *display, int16_t x, int16_t y)
{
    display->drawFastImage(x, y, 18, 14, bluetoothConnectedIcon);
}

// Draw an analog clock
void Screen::drawAnalogClockFrame(OLEDDisplay *display, OLEDDisplayUiState *state, int16_t x, int16_t y)
{
    display->setTextAlignment(TEXT_ALIGN_LEFT);

    drawBattery(display, x, y + 7, imgBattery, powerStatus);

    if (powerStatus->getHasBattery()) {
        String batteryPercent = String(powerStatus->getBatteryChargePercent()) + "%";

        display->setFont(FONT_SMALL);

        display->drawString(x + 20, y + 2, batteryPercent);
    }

    if (nimbleBluetooth && nimbleBluetooth->isConnected()) {
        drawBluetoothConnectedIcon(display, display->getWidth() - 18, y + 2);
    }

    drawWatchFaceToggleButton(display, display->getWidth() - 36, display->getHeight() - 36, screen->digitalWatchFace, 1);

    // clock face center coordinates
    int16_t centerX = display->getWidth() / 2;
    int16_t centerY = display->getHeight() / 2;

    // clock face radius
    int16_t radius = (display->getWidth() / 2) * 0.8;

    // noon (0 deg) coordinates (outermost circle)
    int16_t noonX = centerX;
    int16_t noonY = centerY - radius;

    // second hand radius and y coordinate (outermost circle)
    int16_t secondHandNoonY = noonY + 1;

    // tick mark outer y coordinate; (first nested circle)
    int16_t tickMarkOuterNoonY = secondHandNoonY;

    // seconds tick mark inner y coordinate; (second nested circle)
    double secondsTickMarkInnerNoonY = (double)noonY + 8;

    // hours tick mark inner y coordinate; (third nested circle)
    double hoursTickMarkInnerNoonY = (double)noonY + 16;

    // minute hand y coordinate
    int16_t minuteHandNoonY = secondsTickMarkInnerNoonY + 4;

    // hour string y coordinate
    int16_t hourStringNoonY = minuteHandNoonY + 18;

    // hour hand radius and y coordinate
    int16_t hourHandRadius = radius * 0.55;
    int16_t hourHandNoonY = centerY - hourHandRadius;

    display->setColor(OLEDDISPLAY_COLOR::WHITE);
    display->drawCircle(centerX, centerY, radius);

    uint32_t rtc_sec = getValidTime(RTCQuality::RTCQualityDevice, true); // Display local timezone
    if (rtc_sec > 0) {
        long hms = rtc_sec % SEC_PER_DAY;
        hms = (hms + SEC_PER_DAY) % SEC_PER_DAY;

        // Tear apart hms into h:m:s
        int hour = hms / SEC_PER_HOUR;
        int minute = (hms % SEC_PER_HOUR) / SEC_PER_MIN;
        int second = (hms % SEC_PER_HOUR) % SEC_PER_MIN; // or hms % SEC_PER_MIN

        hour = hour > 12 ? hour - 12 : hour;

        int16_t degreesPerHour = 30;
        int16_t degreesPerMinuteOrSecond = 6;

        double hourBaseAngle = hour * degreesPerHour;
        double hourAngleOffset = ((double)minute / 60) * degreesPerHour;
        double hourAngle = radians(hourBaseAngle + hourAngleOffset);

        double minuteBaseAngle = minute * degreesPerMinuteOrSecond;
        double minuteAngleOffset = ((double)second / 60) * degreesPerMinuteOrSecond;
        double minuteAngle = radians(minuteBaseAngle + minuteAngleOffset);

        double secondAngle = radians(second * degreesPerMinuteOrSecond);

        double hourX = sin(-hourAngle) * (hourHandNoonY - centerY) + noonX;
        double hourY = cos(-hourAngle) * (hourHandNoonY - centerY) + centerY;

        double minuteX = sin(-minuteAngle) * (minuteHandNoonY - centerY) + noonX;
        double minuteY = cos(-minuteAngle) * (minuteHandNoonY - centerY) + centerY;

        double secondX = sin(-secondAngle) * (secondHandNoonY - centerY) + noonX;
        double secondY = cos(-secondAngle) * (secondHandNoonY - centerY) + centerY;

        display->setFont(FONT_MEDIUM);

        // draw minute and hour tick marks and hour numbers
        for (uint16_t angle = 0; angle < 360; angle += 6) {
            double angleInRadians = radians(angle);

            double sineAngleInRadians = sin(-angleInRadians);
            double cosineAngleInRadians = cos(-angleInRadians);

            double endX = sineAngleInRadians * (tickMarkOuterNoonY - centerY) + noonX;
            double endY = cosineAngleInRadians * (tickMarkOuterNoonY - centerY) + centerY;

            if (angle % degreesPerHour == 0) {
                double startX = sineAngleInRadians * (hoursTickMarkInnerNoonY - centerY) + noonX;
                double startY = cosineAngleInRadians * (hoursTickMarkInnerNoonY - centerY) + centerY;

                // draw hour tick mark
                display->drawLine(startX, startY, endX, endY);

                static char buffer[2];

                uint8_t hourInt = (angle / 30);

                if (hourInt == 0) {
                    hourInt = 12;
                }

                // hour number x offset needs to be adjusted for some cases
                int8_t hourStringXOffset;
                int8_t hourStringYOffset = 13;

                switch (hourInt) {
                case 3:
                    hourStringXOffset = 5;
                    break;
                case 9:
                    hourStringXOffset = 7;
                    break;
                case 10:
                case 11:
                    hourStringXOffset = 8;
                    break;
                case 12:
                    hourStringXOffset = 13;
                    break;
                default:
                    hourStringXOffset = 6;
                    break;
                }

                double hourStringX = (sineAngleInRadians * (hourStringNoonY - centerY) + noonX) - hourStringXOffset;
                double hourStringY = (cosineAngleInRadians * (hourStringNoonY - centerY) + centerY) - hourStringYOffset;

                // draw hour number
                display->drawStringf(hourStringX, hourStringY, buffer, "%d", hourInt);
            }

            if (angle % degreesPerMinuteOrSecond == 0) {
                double startX = sineAngleInRadians * (secondsTickMarkInnerNoonY - centerY) + noonX;
                double startY = cosineAngleInRadians * (secondsTickMarkInnerNoonY - centerY) + centerY;

                // draw minute tick mark
                display->drawLine(startX, startY, endX, endY);
            }
        }

        // draw hour hand
        display->drawLine(centerX, centerY, hourX, hourY);

        // draw minute hand
        display->drawLine(centerX, centerY, minuteX, minuteY);

        // draw second hand
        display->drawLine(centerX, centerY, secondX, secondY);
    }
}

#endif

// Get an absolute time from "seconds ago" info. Returns false if no valid timestamp possible
bool deltaToTimestamp(uint32_t secondsAgo, uint8_t *hours, uint8_t *minutes, int32_t *daysAgo)
{
    // Cache the result - avoid frequent recalculation
    static uint8_t hoursCached = 0, minutesCached = 0;
    static uint32_t daysAgoCached = 0;
    static uint32_t secondsAgoCached = 0;
    static bool validCached = false;

    // Abort: if timezone not set
    if (strlen(config.device.tzdef) == 0) {
        validCached = false;
        return validCached;
    }

    // Abort: if invalid pointers passed
    if (hours == nullptr || minutes == nullptr || daysAgo == nullptr) {
        validCached = false;
        return validCached;
    }

    // Abort: if time seems invalid.. (> 6 months ago, probably seen before RTC set)
    if (secondsAgo > SEC_PER_DAY * 30UL * 6) {
        validCached = false;
        return validCached;
    }

    // If repeated request, don't bother recalculating
    if (secondsAgo - secondsAgoCached < 60 && secondsAgoCached != 0) {
        if (validCached) {
            *hours = hoursCached;
            *minutes = minutesCached;
            *daysAgo = daysAgoCached;
        }
        return validCached;
    }

    // Get local time
    uint32_t secondsRTC = getValidTime(RTCQuality::RTCQualityDevice, true); // Get local time

    // Abort: if RTC not set
    if (!secondsRTC) {
        validCached = false;
        return validCached;
    }

    // Get absolute time when last seen
    uint32_t secondsSeenAt = secondsRTC - secondsAgo;

    // Calculate daysAgo
    *daysAgo = (secondsRTC / SEC_PER_DAY) - (secondsSeenAt / SEC_PER_DAY); // How many "midnights" have passed

    // Get seconds since midnight
    uint32_t hms = (secondsRTC - secondsAgo) % SEC_PER_DAY;
    hms = (hms + SEC_PER_DAY) % SEC_PER_DAY;

    // Tear apart hms into hours and minutes
    *hours = hms / SEC_PER_HOUR;
    *minutes = (hms % SEC_PER_HOUR) / SEC_PER_MIN;

    // Cache the result
    daysAgoCached = *daysAgo;
    hoursCached = *hours;
    minutesCached = *minutes;
    secondsAgoCached = secondsAgo;

    validCached = true;
    return validCached;
}

void drawStringWithEmotes(OLEDDisplay *display, int x, int y, const std::string &line, const Emote *emotes, int emoteCount)
{
    int cursorX = x;
    const int fontHeight = FONT_HEIGHT_SMALL;

    // === Step 1: Find tallest emote in the line ===
    int maxIconHeight = fontHeight;
    for (size_t i = 0; i < line.length();) {
        bool matched = false;
        for (int e = 0; e < emoteCount; ++e) {
            size_t emojiLen = strlen(emotes[e].label);
            if (line.compare(i, emojiLen, emotes[e].label) == 0) {
                if (emotes[e].height > maxIconHeight)
                    maxIconHeight = emotes[e].height;
                i += emojiLen;
                matched = true;
                break;
            }
        }
        if (!matched) {
            uint8_t c = static_cast<uint8_t>(line[i]);
            if ((c & 0xE0) == 0xC0)
                i += 2;
            else if ((c & 0xF0) == 0xE0)
                i += 3;
            else if ((c & 0xF8) == 0xF0)
                i += 4;
            else
                i += 1;
        }
    }

    // === Step 2: Baseline alignment ===
    int lineHeight = std::max(fontHeight, maxIconHeight);
    int baselineOffset = (lineHeight - fontHeight) / 2;
    int fontY = y + baselineOffset;
    int fontMidline = fontY + fontHeight / 2;

    // === Step 3: Render line in segments ===
    size_t i = 0;
    bool inBold = false;

    while (i < line.length()) {
        // Check for ** start/end for faux bold
        if (line.compare(i, 2, "**") == 0) {
            inBold = !inBold;
            i += 2;
            continue;
        }

        // Look ahead for the next emote match
        size_t nextEmotePos = std::string::npos;
        const Emote *matchedEmote = nullptr;
        size_t emojiLen = 0;

        for (int e = 0; e < emoteCount; ++e) {
            size_t pos = line.find(emotes[e].label, i);
            if (pos != std::string::npos && (nextEmotePos == std::string::npos || pos < nextEmotePos)) {
                nextEmotePos = pos;
                matchedEmote = &emotes[e];
                emojiLen = strlen(emotes[e].label);
            }
        }

        // Render normal text segment up to the emote or bold toggle
        size_t nextControl = std::min(nextEmotePos, line.find("**", i));
        if (nextControl == std::string::npos)
            nextControl = line.length();

        if (nextControl > i) {
            std::string textChunk = line.substr(i, nextControl - i);
            if (inBold) {
                // Faux bold: draw twice, offset by 1px
                display->drawString(cursorX + 1, fontY, textChunk.c_str());
            }
            display->drawString(cursorX, fontY, textChunk.c_str());
            cursorX += display->getStringWidth(textChunk.c_str());
            i = nextControl;
            continue;
        }

        // Render the emote (if found)
        if (matchedEmote && i == nextEmotePos) {
            int iconY = fontMidline - matchedEmote->height / 2 - 1;
            display->drawXbm(cursorX, iconY, matchedEmote->width, matchedEmote->height, matchedEmote->bitmap);
            cursorX += matchedEmote->width + 1;
            i += emojiLen;
        } else {
            // No more emotes — render the rest of the line
            std::string remaining = line.substr(i);
            if (inBold) {
                display->drawString(cursorX + 1, fontY, remaining.c_str());
            }
            display->drawString(cursorX, fontY, remaining.c_str());
            cursorX += display->getStringWidth(remaining.c_str());
            break;
        }
    }
}

// ****************************
// *   Text Message Screen    *
// ****************************
void drawTextMessageFrame(OLEDDisplay *display, OLEDDisplayUiState *state, int16_t x, int16_t y)
{
    // Clear the unread message indicator when viewing the message
    hasUnreadMessage = false;

    const meshtastic_MeshPacket &mp = devicestate.rx_text_message;
    const char *msg = reinterpret_cast<const char *>(mp.decoded.payload.bytes);

    display->setTextAlignment(TEXT_ALIGN_LEFT);
    display->setFont(FONT_SMALL);

    const int navHeight = FONT_HEIGHT_SMALL;
    const int scrollBottom = SCREEN_HEIGHT - navHeight;
    const int usableHeight = scrollBottom;
    const int textWidth = SCREEN_WIDTH;
    const int cornerRadius = 2;

    bool isInverted = (config.display.displaymode != meshtastic_Config_DisplayConfig_DisplayMode_INVERTED);
    bool isBold = config.display.heading_bold;

    // === Header Construction ===
    meshtastic_NodeInfoLite *node = nodeDB->getMeshNode(getFrom(&mp));
    char headerStr[80];
    const char *sender = "???";
    if (node && node->has_user) {
        if (SCREEN_WIDTH >= 200 && strlen(node->user.long_name) > 0) {
            sender = node->user.long_name;
        } else {
            sender = node->user.short_name;
        }
    }
    uint32_t seconds = sinceReceived(&mp), minutes = seconds / 60, hours = minutes / 60, days = hours / 24;
    uint8_t timestampHours, timestampMinutes;
    int32_t daysAgo;
    bool useTimestamp = deltaToTimestamp(seconds, &timestampHours, &timestampMinutes, &daysAgo);

    if (useTimestamp && minutes >= 15 && daysAgo == 0) {
        std::string prefix = (daysAgo == 1 && SCREEN_WIDTH >= 200) ? "Yesterday" : "At";
        if (config.display.use_12h_clock) {
            bool isPM = timestampHours >= 12;
            timestampHours = timestampHours % 12;
            if (timestampHours == 0)
                timestampHours = 12;
            snprintf(headerStr, sizeof(headerStr), "%s %d:%02d%s from %s", prefix.c_str(), timestampHours, timestampMinutes,
                     isPM ? "p" : "a", sender);
        } else {
            snprintf(headerStr, sizeof(headerStr), "%s %d:%02d from %s", prefix.c_str(), timestampHours, timestampMinutes,
                     sender);
        }
    } else {
        snprintf(headerStr, sizeof(headerStr), "%s ago from %s", screen->drawTimeDelta(days, hours, minutes, seconds).c_str(),
                 sender);
    }

#ifndef EXCLUDE_EMOJI
    // === Bounce animation setup ===
    static uint32_t lastBounceTime = 0;
    static int bounceY = 0;
    const int bounceRange = 2;     // Max pixels to bounce up/down
    const int bounceInterval = 60; // How quickly to change bounce direction (ms)

    uint32_t now = millis();
    if (now - lastBounceTime >= bounceInterval) {
        lastBounceTime = now;
        bounceY = (bounceY + 1) % (bounceRange * 2);
    }
    for (int i = 0; i < numEmotes; ++i) {
        const Emote &e = emotes[i];
        if (strcmp(msg, e.label) == 0){
            // Draw the header
            if (isInverted) {
                drawRoundedHighlight(display, x, 0, SCREEN_WIDTH, FONT_HEIGHT_SMALL - 1, cornerRadius);
                display->setColor(BLACK);
                display->drawString(x + 3, 0, headerStr);
                if (isBold)
                    display->drawString(x + 4, 0, headerStr);
                display->setColor(WHITE);
            } else {
                display->drawString(x, 0, headerStr);
                if (SCREEN_WIDTH > 128) {
                    display->drawLine(0, 20, SCREEN_WIDTH, 20);
                } else {
                    display->drawLine(0, 14, SCREEN_WIDTH, 14);
                }
            }

            // Center the emote below header + apply bounce
            int remainingHeight = SCREEN_HEIGHT - FONT_HEIGHT_SMALL - navHeight;
            int emoteY = FONT_HEIGHT_SMALL + (remainingHeight - e.height) / 2 + bounceY - bounceRange;
            display->drawXbm((SCREEN_WIDTH - e.width) / 2, emoteY, e.width, e.height, e.bitmap);
            return;
        }
    }
#endif

    // === Word-wrap and build line list ===
    char messageBuf[237];
    snprintf(messageBuf, sizeof(messageBuf), "%s", msg);

    std::vector<std::string> lines;
    lines.push_back(std::string(headerStr)); // Header line is always first

    std::string line, word;
    for (int i = 0; messageBuf[i]; ++i) {
        char ch = messageBuf[i];
        if (ch == '\n') {
            if (!word.empty())
                line += word;
            if (!line.empty())
                lines.push_back(line);
            line.clear();
            word.clear();
        } else if (ch == ' ') {
            line += word + ' ';
            word.clear();
        } else {
            word += ch;
            std::string test = line + word;
            if (display->getStringWidth(test.c_str()) > textWidth + 4) {
                if (!line.empty())
                    lines.push_back(line);
                line = word;
                word.clear();
            }
        }
    }
    if (!word.empty())
        line += word;
    if (!line.empty())
        lines.push_back(line);

    // === Scrolling logic ===
    std::vector<int> rowHeights;

    for (const auto &line : lines) {
        int maxHeight = FONT_HEIGHT_SMALL;
        for (int i = 0; i < numEmotes; ++i) {
            const Emote &e = emotes[i];
            if (line.find(e.label) != std::string::npos) {
                if (e.height > maxHeight)
                    maxHeight = e.height;
            }
        }
        rowHeights.push_back(maxHeight);
    }
    int totalHeight = 0;
    for (size_t i = 1; i < rowHeights.size(); ++i) {
        totalHeight += rowHeights[i];
    }
    int usableScrollHeight = usableHeight - rowHeights[0]; // remove header height
    int scrollStop = std::max(0, totalHeight - usableScrollHeight);

    static float scrollY = 0.0f;
    static uint32_t lastTime = 0, scrollStartDelay = 0, pauseStart = 0;
    static bool waitingToReset = false, scrollStarted = false;

    // === Smooth scrolling adjustment ===
    // You can tweak this divisor to change how smooth it scrolls.
    // Lower = smoother, but can feel slow.
    float delta = (now - lastTime) / 400.0f;
    lastTime = now;

    const float scrollSpeed = 2.0f; // pixels per second

    // Delay scrolling start by 2 seconds
    if (scrollStartDelay == 0)
        scrollStartDelay = now;
    if (!scrollStarted && now - scrollStartDelay > 2000)
        scrollStarted = true;

    if (totalHeight > usableHeight) {
        if (scrollStarted) {
            if (!waitingToReset) {
                scrollY += delta * scrollSpeed;
                if (scrollY >= scrollStop) {
                    scrollY = scrollStop;
                    waitingToReset = true;
                    pauseStart = lastTime;
                }
            } else if (lastTime - pauseStart > 3000) {
                scrollY = 0;
                waitingToReset = false;
                scrollStarted = false;
                scrollStartDelay = lastTime;
            }
        }
    } else {
        scrollY = 0;
    }

    int scrollOffset = static_cast<int>(scrollY);
    int yOffset = -scrollOffset;
    if (!isInverted) {
        if (SCREEN_WIDTH > 128) {
            display->drawLine(0, yOffset + 20, SCREEN_WIDTH, yOffset + 20);
        } else {
            display->drawLine(0, yOffset + 14, SCREEN_WIDTH, yOffset + 14);
        }
    }

    // === Render visible lines ===
    for (size_t i = 0; i < lines.size(); ++i) {
        int lineY = yOffset;
        for (size_t j = 0; j < i; ++j)
            lineY += rowHeights[j];
        if (lineY > -rowHeights[i] && lineY < scrollBottom) {
            if (i == 0 && isInverted) {
                drawRoundedHighlight(display, x, lineY, SCREEN_WIDTH, FONT_HEIGHT_SMALL - 1, cornerRadius);
                display->setColor(BLACK);
                display->drawString(x + 3, lineY, lines[i].c_str());
                if (isBold)
                    display->drawString(x + 4, lineY, lines[i].c_str());
                display->setColor(WHITE);
            } else {
                drawStringWithEmotes(display, x, lineY, lines[i], emotes, numEmotes);
            }
        }
    }
}

/// Draw a series of fields in a column, wrapping to multiple columns if needed
void Screen::drawColumns(OLEDDisplay *display, int16_t x, int16_t y, const char **fields)
{
    // The coordinates define the left starting point of the text
    display->setTextAlignment(TEXT_ALIGN_LEFT);

    const char **f = fields;
    int xo = x, yo = y;
    while (*f) {
        display->drawString(xo, yo, *f);
        if ((display->getColor() == BLACK) && config.display.heading_bold)
            display->drawString(xo + 1, yo, *f);

        display->setColor(WHITE);
        yo += FONT_HEIGHT_SMALL;
        if (yo > SCREEN_HEIGHT - FONT_HEIGHT_SMALL) {
            xo += SCREEN_WIDTH / 2;
            yo = 0;
        }
        f++;
    }
}

// Draw nodes status
static void drawNodes(OLEDDisplay *display, int16_t x, int16_t y, const NodeStatus *nodeStatus, int node_offset = 0,
                      bool show_total = true, String additional_words = "")
{
    char usersString[20];
    int nodes_online = (nodeStatus->getNumOnline() > 0) ? nodeStatus->getNumOnline() + node_offset : 0;

    snprintf(usersString, sizeof(usersString), "%d", nodes_online);

    if (show_total) {
        int nodes_total = (nodeStatus->getNumTotal() > 0) ? nodeStatus->getNumTotal() + node_offset : 0;
        snprintf(usersString, sizeof(usersString), "%d/%d", nodes_online, nodes_total);
    }

#if (defined(USE_EINK) || defined(ILI9341_DRIVER) || defined(ILI9342_DRIVER) || defined(ST7701_CS) || defined(ST7735_CS) ||      \
     defined(ST7789_CS) || defined(USE_ST7789) || defined(ILI9488_CS) || defined(HX8357_CS)) &&                                  \
    !defined(DISPLAY_FORCE_SMALL_FONTS)
    display->drawFastImage(x, y + 3, 8, 8, imgUser);
#else
    display->drawFastImage(x, y + 1, 8, 8, imgUser);
#endif
    display->drawString(x + 10, y - 2, usersString);
    int string_offset = (SCREEN_WIDTH > 128) ? 2 : 1;
    if (additional_words != "") {
        display->drawString(x + 10 + display->getStringWidth(usersString) + string_offset, y - 2, additional_words);
        if (config.display.heading_bold)
            display->drawString(x + 11 + display->getStringWidth(usersString) + string_offset, y - 2, additional_words);
    }
}
#if HAS_GPS
// Draw GPS status summary
static void drawGPS(OLEDDisplay *display, int16_t x, int16_t y, const GPSStatus *gps)
{
    if (config.position.fixed_position) {
        // GPS coordinates are currently fixed
        display->drawString(x - 1, y - 2, "Fixed GPS");
        if (config.display.heading_bold)
            display->drawString(x, y - 2, "Fixed GPS");
        return;
    }
    if (!gps->getIsConnected()) {
        display->drawString(x, y - 2, "No GPS");
        if (config.display.heading_bold)
            display->drawString(x + 1, y - 2, "No GPS");
        return;
    }
    // Adjust position if we’re going to draw too wide
    int maxDrawWidth = 6; // Position icon

    if (!gps->getHasLock()) {
        maxDrawWidth += display->getStringWidth("No sats") + 2; // icon + text + buffer
    } else {
        maxDrawWidth += (5 * 2) + 8 + display->getStringWidth("99") + 2; // bars + sat icon + text + buffer
    }

    if (x + maxDrawWidth > SCREEN_WIDTH) {
        x = SCREEN_WIDTH - maxDrawWidth;
        if (x < 0)
            x = 0; // Clamp to screen
    }

    display->drawFastImage(x, y, 6, 8, gps->getHasLock() ? imgPositionSolid : imgPositionEmpty);
    if (!gps->getHasLock()) {
        // Draw "No sats" to the right of the icon with slightly more gap
        int textX = x + 9; // 6 (icon) + 3px spacing
        display->drawString(textX, y - 3, "No sats");
        if (config.display.heading_bold)
            display->drawString(textX + 1, y - 3, "No sats");
        return;
    } else {
        char satsString[3];
        uint8_t bar[2] = {0};

        // Draw DOP signal bars
        for (int i = 0; i < 5; i++) {
            if (gps->getDOP() <= dopThresholds[i])
                bar[0] = ~((1 << (5 - i)) - 1);
            else
                bar[0] = 0b10000000;

            display->drawFastImage(x + 9 + (i * 2), y, 2, 8, bar);
        }

        // Draw satellite image
        display->drawFastImage(x + 24, y, 8, 8, imgSatellite);

        // Draw the number of satellites
        snprintf(satsString, sizeof(satsString), "%u", gps->getNumSatellites());
        int textX = x + 34;
        display->drawString(textX, y - 2, satsString);
        if (config.display.heading_bold)
            display->drawString(textX + 1, y - 2, satsString);
    }
}

// Draw status when GPS is disabled or not present
static void drawGPSpowerstat(OLEDDisplay *display, int16_t x, int16_t y, const GPSStatus *gps)
{
    String displayLine;
    int pos;
    if (y < FONT_HEIGHT_SMALL) { // Line 1: use short string
        displayLine = config.position.gps_mode == meshtastic_Config_PositionConfig_GpsMode_NOT_PRESENT ? "No GPS" : "GPS off";
        pos = SCREEN_WIDTH - display->getStringWidth(displayLine);
    } else {
        displayLine = config.position.gps_mode == meshtastic_Config_PositionConfig_GpsMode_NOT_PRESENT ? "GPS not present"
                                                                                                       : "GPS is disabled";
        pos = (SCREEN_WIDTH - display->getStringWidth(displayLine)) / 2;
    }
    display->drawString(x + pos, y, displayLine);
}

static void drawGPSAltitude(OLEDDisplay *display, int16_t x, int16_t y, const GPSStatus *gps)
{
    String displayLine = "";
    if (!gps->getIsConnected() && !config.position.fixed_position) {
        // displayLine = "No GPS Module";
        // display->drawString(x + (SCREEN_WIDTH - (display->getStringWidth(displayLine))) / 2, y, displayLine);
    } else if (!gps->getHasLock() && !config.position.fixed_position) {
        // displayLine = "No GPS Lock";
        // display->drawString(x + (SCREEN_WIDTH - (display->getStringWidth(displayLine))) / 2, y, displayLine);
    } else {
        geoCoord.updateCoords(int32_t(gps->getLatitude()), int32_t(gps->getLongitude()), int32_t(gps->getAltitude()));
        displayLine = "Altitude: " + String(geoCoord.getAltitude()) + "m";
        if (config.display.units == meshtastic_Config_DisplayConfig_DisplayUnits_IMPERIAL)
            displayLine = "Altitude: " + String(geoCoord.getAltitude() * METERS_TO_FEET) + "ft";
        display->drawString(x + (SCREEN_WIDTH - (display->getStringWidth(displayLine))) / 2, y, displayLine);
    }
}

// Draw GPS status coordinates
static void drawGPScoordinates(OLEDDisplay *display, int16_t x, int16_t y, const GPSStatus *gps)
{
    auto gpsFormat = config.display.gps_format;
    String displayLine = "";

    if (!gps->getIsConnected() && !config.position.fixed_position) {
        displayLine = "No GPS present";
        display->drawString(x + (SCREEN_WIDTH - (display->getStringWidth(displayLine))) / 2, y, displayLine);
    } else if (!gps->getHasLock() && !config.position.fixed_position) {
        displayLine = "No GPS Lock";
        display->drawString(x + (SCREEN_WIDTH - (display->getStringWidth(displayLine))) / 2, y, displayLine);
    } else {

        geoCoord.updateCoords(int32_t(gps->getLatitude()), int32_t(gps->getLongitude()), int32_t(gps->getAltitude()));

        if (gpsFormat != meshtastic_Config_DisplayConfig_GpsCoordinateFormat_DMS) {
            char coordinateLine[22];
            if (gpsFormat == meshtastic_Config_DisplayConfig_GpsCoordinateFormat_DEC) { // Decimal Degrees
                snprintf(coordinateLine, sizeof(coordinateLine), "%f %f", geoCoord.getLatitude() * 1e-7,
                         geoCoord.getLongitude() * 1e-7);
            } else if (gpsFormat == meshtastic_Config_DisplayConfig_GpsCoordinateFormat_UTM) { // Universal Transverse Mercator
                snprintf(coordinateLine, sizeof(coordinateLine), "%2i%1c %06u %07u", geoCoord.getUTMZone(), geoCoord.getUTMBand(),
                         geoCoord.getUTMEasting(), geoCoord.getUTMNorthing());
            } else if (gpsFormat == meshtastic_Config_DisplayConfig_GpsCoordinateFormat_MGRS) { // Military Grid Reference System
                snprintf(coordinateLine, sizeof(coordinateLine), "%2i%1c %1c%1c %05u %05u", geoCoord.getMGRSZone(),
                         geoCoord.getMGRSBand(), geoCoord.getMGRSEast100k(), geoCoord.getMGRSNorth100k(),
                         geoCoord.getMGRSEasting(), geoCoord.getMGRSNorthing());
            } else if (gpsFormat == meshtastic_Config_DisplayConfig_GpsCoordinateFormat_OLC) { // Open Location Code
                geoCoord.getOLCCode(coordinateLine);
            } else if (gpsFormat == meshtastic_Config_DisplayConfig_GpsCoordinateFormat_OSGR) { // Ordnance Survey Grid Reference
                if (geoCoord.getOSGRE100k() == 'I' || geoCoord.getOSGRN100k() == 'I') // OSGR is only valid around the UK region
                    snprintf(coordinateLine, sizeof(coordinateLine), "%s", "Out of Boundary");
                else
                    snprintf(coordinateLine, sizeof(coordinateLine), "%1c%1c %05u %05u", geoCoord.getOSGRE100k(),
                             geoCoord.getOSGRN100k(), geoCoord.getOSGREasting(), geoCoord.getOSGRNorthing());
            }

            // If fixed position, display text "Fixed GPS" alternating with the coordinates.
            if (config.position.fixed_position) {
                if ((millis() / 10000) % 2) {
                    display->drawString(x + (SCREEN_WIDTH - (display->getStringWidth(coordinateLine))) / 2, y, coordinateLine);
                } else {
                    display->drawString(x + (SCREEN_WIDTH - (display->getStringWidth("Fixed GPS"))) / 2, y, "Fixed GPS");
                }
            } else {
                display->drawString(x + (SCREEN_WIDTH - (display->getStringWidth(coordinateLine))) / 2, y, coordinateLine);
            }
        } else {
            char latLine[22];
            char lonLine[22];
            snprintf(latLine, sizeof(latLine), "%2i° %2i' %2u\" %1c", geoCoord.getDMSLatDeg(), geoCoord.getDMSLatMin(),
                     geoCoord.getDMSLatSec(), geoCoord.getDMSLatCP());
            snprintf(lonLine, sizeof(lonLine), "%3i° %2i' %2u\" %1c", geoCoord.getDMSLonDeg(), geoCoord.getDMSLonMin(),
                     geoCoord.getDMSLonSec(), geoCoord.getDMSLonCP());
            display->drawString(x + (SCREEN_WIDTH - (display->getStringWidth(latLine))) / 2, y - FONT_HEIGHT_SMALL * 1, latLine);
            display->drawString(x + (SCREEN_WIDTH - (display->getStringWidth(lonLine))) / 2, y, lonLine);
        }
    }
}
#endif
/**
 * Given a recent lat/lon return a guess of the heading the user is walking on.
 *
 * We keep a series of "after you've gone 10 meters, what is your heading since
 * the last reference point?"
 */
float Screen::estimatedHeading(double lat, double lon)
{
    static double oldLat, oldLon;
    static float b;

    if (oldLat == 0) {
        // just prepare for next time
        oldLat = lat;
        oldLon = lon;

        return b;
    }

    float d = GeoCoord::latLongToMeter(oldLat, oldLon, lat, lon);
    if (d < 10) // haven't moved enough, just keep current bearing
        return b;

    b = GeoCoord::bearing(oldLat, oldLon, lat, lon);
    oldLat = lat;
    oldLon = lon;

    return b;
}

/// We will skip one node - the one for us, so we just blindly loop over all
/// nodes
static int8_t prevFrame = -1;

// Draw the arrow pointing to a node's location
void Screen::drawNodeHeading(OLEDDisplay *display, int16_t compassX, int16_t compassY, uint16_t compassDiam, float headingRadian)
{
    Point tip(0.0f, 0.5f), tail(0.0f, -0.35f); // pointing up initially
    float arrowOffsetX = 0.14f, arrowOffsetY = 1.0f;
    Point leftArrow(tip.x - arrowOffsetX, tip.y - arrowOffsetY), rightArrow(tip.x + arrowOffsetX, tip.y - arrowOffsetY);

    Point *arrowPoints[] = {&tip, &tail, &leftArrow, &rightArrow};

    for (int i = 0; i < 4; i++) {
        arrowPoints[i]->rotate(headingRadian);
        arrowPoints[i]->scale(compassDiam * 0.6);
        arrowPoints[i]->translate(compassX, compassY);
    }
    /* Old arrow
    display->drawLine(tip.x, tip.y, tail.x, tail.y);
    display->drawLine(leftArrow.x, leftArrow.y, tip.x, tip.y);
    display->drawLine(rightArrow.x, rightArrow.y, tip.x, tip.y);
    display->drawLine(leftArrow.x, leftArrow.y, tail.x, tail.y);
    display->drawLine(rightArrow.x, rightArrow.y, tail.x, tail.y);
    */
#ifdef USE_EINK
    display->drawTriangle(tip.x, tip.y, rightArrow.x, rightArrow.y, tail.x, tail.y);
#else
    display->fillTriangle(tip.x, tip.y, rightArrow.x, rightArrow.y, tail.x, tail.y);
#endif
    display->drawTriangle(tip.x, tip.y, leftArrow.x, leftArrow.y, tail.x, tail.y);
}

// Get a string representation of the time passed since something happened
void Screen::getTimeAgoStr(uint32_t agoSecs, char *timeStr, uint8_t maxLength)
{
    // Use an absolute timestamp in some cases.
    // Particularly useful with E-Ink displays. Static UI, fewer refreshes.
    uint8_t timestampHours, timestampMinutes;
    int32_t daysAgo;
    bool useTimestamp = deltaToTimestamp(agoSecs, &timestampHours, &timestampMinutes, &daysAgo);

    if (agoSecs < 120) // last 2 mins?
        snprintf(timeStr, maxLength, "%u seconds ago", agoSecs);
    // -- if suitable for timestamp --
    else if (useTimestamp && agoSecs < 15 * SECONDS_IN_MINUTE) // Last 15 minutes
        snprintf(timeStr, maxLength, "%u minutes ago", agoSecs / SECONDS_IN_MINUTE);
    else if (useTimestamp && daysAgo == 0) // Today
        snprintf(timeStr, maxLength, "Last seen: %02u:%02u", (unsigned int)timestampHours, (unsigned int)timestampMinutes);
    else if (useTimestamp && daysAgo == 1) // Yesterday
        snprintf(timeStr, maxLength, "Seen yesterday");
    else if (useTimestamp && daysAgo > 1) // Last six months (capped by deltaToTimestamp method)
        snprintf(timeStr, maxLength, "%li days ago", (long)daysAgo);
    // -- if using time delta instead --
    else if (agoSecs < 120 * 60) // last 2 hrs
        snprintf(timeStr, maxLength, "%u minutes ago", agoSecs / 60);
    // Only show hours ago if it's been less than 6 months. Otherwise, we may have bad data.
    else if ((agoSecs / 60 / 60) < (hours_in_month * 6))
        snprintf(timeStr, maxLength, "%u hours ago", agoSecs / 60 / 60);
    else
        snprintf(timeStr, maxLength, "unknown age");
}

void Screen::drawCompassNorth(OLEDDisplay *display, int16_t compassX, int16_t compassY, float myHeading)
{
    Serial.print("🧭 [Main Compass] Raw Heading (deg): ");
    Serial.println(myHeading * RAD_TO_DEG);

    // If north is supposed to be at the top of the compass we want rotation to be +0
    if (config.display.compass_north_top)
        myHeading = -0;
    /* N sign points currently not deleted*/
    Point N1(-0.04f, 0.65f), N2(0.04f, 0.65f); // N sign points (N1-N4)
    Point N3(-0.04f, 0.55f), N4(0.04f, 0.55f);
    Point NC1(0.00f, 0.50f); // north circle center point
    Point *rosePoints[] = {&N1, &N2, &N3, &N4, &NC1};

    uint16_t compassDiam = Screen::getCompassDiam(SCREEN_WIDTH, SCREEN_HEIGHT);

    for (int i = 0; i < 5; i++) {
        // North on compass will be negative of heading
        rosePoints[i]->rotate(-myHeading);
        rosePoints[i]->scale(compassDiam);
        rosePoints[i]->translate(compassX, compassY);
    }
}

uint16_t Screen::getCompassDiam(uint32_t displayWidth, uint32_t displayHeight)
{
    uint16_t diam = 0;
    uint16_t offset = 0;

    if (config.display.displaymode != meshtastic_Config_DisplayConfig_DisplayMode_DEFAULT)
        offset = FONT_HEIGHT_SMALL;

    // get the smaller of the 2 dimensions and subtract 20
    if (displayWidth > (displayHeight - offset)) {
        diam = displayHeight - offset;
        // if 2/3 of the other size would be smaller, use that
        if (diam > (displayWidth * 2 / 3)) {
            diam = displayWidth * 2 / 3;
        }
    } else {
        diam = displayWidth;
        if (diam > ((displayHeight - offset) * 2 / 3)) {
            diam = (displayHeight - offset) * 2 / 3;
        }
    }

    return diam - 20;
};

// **********************
// * Favorite Node Info *
// **********************
static void drawNodeInfo(OLEDDisplay *display, OLEDDisplayUiState *state, int16_t x, int16_t y)
{
    // --- Cache favorite nodes for the current frame only, to save computation ---
    static std::vector<meshtastic_NodeInfoLite *> favoritedNodes;
    static int prevFrame = -1;

    // --- Only rebuild favorites list if we're on a new frame ---
    if (state->currentFrame != prevFrame) {
        prevFrame = state->currentFrame;
        favoritedNodes.clear();
        size_t total = nodeDB->getNumMeshNodes();
        for (size_t i = 0; i < total; i++) {
            meshtastic_NodeInfoLite *n = nodeDB->getMeshNodeByIndex(i);
            // Skip nulls and ourself
            if (!n || n->num == nodeDB->getNodeNum()) continue;
            if (n->is_favorite) favoritedNodes.push_back(n);
        }
        // Keep a stable, consistent display order
        std::sort(favoritedNodes.begin(), favoritedNodes.end(),
                  [](meshtastic_NodeInfoLite *a, meshtastic_NodeInfoLite *b) {
                      return a->num < b->num;
                  });
    }
    if (favoritedNodes.empty()) return;

    // --- Only display if index is valid ---
    int nodeIndex = state->currentFrame - (screen->frameCount - favoritedNodes.size());
    if (nodeIndex < 0 || nodeIndex >= (int)favoritedNodes.size()) return;

    meshtastic_NodeInfoLite *node = favoritedNodes[nodeIndex];
    if (!node || node->num == nodeDB->getNodeNum() || !node->is_favorite) return;

    display->clear();

    // === Draw battery/time/mail header (common across screens) ===
    graphics::drawCommonHeader(display, x, y);

    // === Draw the short node name centered at the top, with bold shadow if set ===
    const int highlightHeight = FONT_HEIGHT_SMALL - 1;
    const int textY = y + 1 + (highlightHeight - FONT_HEIGHT_SMALL) / 2;
    const int centerX = x + SCREEN_WIDTH / 2;
    const char *shortName = (node->has_user && haveGlyphs(node->user.short_name)) ? node->user.short_name : "Node";
    if (config.display.displaymode != meshtastic_Config_DisplayConfig_DisplayMode_INVERTED)
        display->setColor(BLACK);
    display->setTextAlignment(TEXT_ALIGN_CENTER);
    display->setFont(FONT_SMALL);
    display->drawString(centerX, textY, shortName);
    if (config.display.heading_bold)
        display->drawString(centerX + 1, textY, shortName);

    display->setColor(WHITE);
    display->setTextAlignment(TEXT_ALIGN_LEFT);
    display->setFont(FONT_SMALL);

    // ===== DYNAMIC ROW STACKING WITH YOUR MACROS =====
    // 1. Each potential info row has a macro-defined Y position (not regular increments!).
    // 2. Each row is only shown if it has valid data.
    // 3. Each row "moves up" if previous are empty, so there are never any blank rows.
    // 4. The first line is ALWAYS at your macro position; subsequent lines use the next available macro slot.

    // List of available macro Y positions in order, from top to bottom.
    const int yPositions[5] = {
        moreCompactFirstLine,
        moreCompactSecondLine,
        moreCompactThirdLine,
        moreCompactFourthLine,
        moreCompactFifthLine
    };
    int line = 0; // which slot to use next

    // === 1. Long Name (always try to show first) ===
    const char *username = (node->has_user && node->user.long_name[0]) ? node->user.long_name : nullptr;
    if (username && line < 5) {
        // Print node's long name (e.g. "Backpack Node")
        display->drawString(x, yPositions[line++], username);
    }

    // === 2. Signal and Hops (combined on one line, if available) ===
    // If both are present: "Sig: 97%  [2hops]"
    // If only one: show only that one
    char signalHopsStr[32] = "";
    bool haveSignal = false;
    int percentSignal = clamp((int)((node->snr + 10) * 5), 0, 100);

    // Always use "Sig" for the label
    const char *signalLabel = " Sig";

    // --- Build the Signal/Hops line ---
    // If SNR looks reasonable, show signal
    if ((int)((node->snr + 10) * 5) >= 0 && node->snr > -100) {
        snprintf(signalHopsStr, sizeof(signalHopsStr), "%s: %d%%", signalLabel, percentSignal);
        haveSignal = true;
    }
    // If hops is valid (>0), show right after signal
    if (node->hops_away > 0) {
        size_t len = strlen(signalHopsStr);
        // Decide between "1 Hop" and "N Hops"
        if (haveSignal) {
            snprintf(signalHopsStr + len, sizeof(signalHopsStr) - len, " [%d %s]", node->hops_away, (node->hops_away == 1 ? "Hop" : "Hops"));
        } else {
            snprintf(signalHopsStr, sizeof(signalHopsStr), "[%d %s]", node->hops_away, (node->hops_away == 1 ? "Hop" : "Hops"));
        }
    }
    if (signalHopsStr[0] && line < 5) {
        display->drawString(x, yPositions[line++], signalHopsStr);
    }

    // === 3. Heard (last seen, skip if node never seen) ===
    char seenStr[20] = "";
    uint32_t seconds = sinceLastSeen(node);
    if (seconds != 0 && seconds != UINT32_MAX) {
        uint32_t minutes = seconds / 60, hours = minutes / 60, days = hours / 24;
        // Format as "Heard: Xm ago", "Heard: Xh ago", or "Heard: Xd ago"
        snprintf(seenStr, sizeof(seenStr),
                 (days > 365 ? " Heard: ?" : " Heard: %d%c ago"),
                 (days ? days : hours ? hours : minutes),
                 (days ? 'd' : hours ? 'h' : 'm'));
    }
    if (seenStr[0] && line < 5) {
        display->drawString(x, yPositions[line++], seenStr);
    }

    // === 4. Uptime (only show if metric is present) ===
    char uptimeStr[32] = "";
    if (node->has_device_metrics && node->device_metrics.has_uptime_seconds) {
        uint32_t uptime = node->device_metrics.uptime_seconds;
        uint32_t days = uptime / 86400;
        uint32_t hours = (uptime % 86400) / 3600;
        uint32_t mins = (uptime % 3600) / 60;
        // Show as "Up: 2d 3h", "Up: 5h 14m", or "Up: 37m"
        if (days)
            snprintf(uptimeStr, sizeof(uptimeStr), " Uptime: %ud %uh", days, hours);
        else if (hours)
            snprintf(uptimeStr, sizeof(uptimeStr), " Uptime: %uh %um", hours, mins);
        else
            snprintf(uptimeStr, sizeof(uptimeStr), " Uptime: %um", mins);
    }
    if (uptimeStr[0] && line < 5) {
        display->drawString(x, yPositions[line++], uptimeStr);
    }

    // === 5. Distance (only if both nodes have GPS position) ===
    meshtastic_NodeInfoLite *ourNode = nodeDB->getMeshNode(nodeDB->getNodeNum());
    char distStr[24] = "";   // Make buffer big enough for any string
    bool haveDistance = false;

    if (nodeDB->hasValidPosition(ourNode) && nodeDB->hasValidPosition(node)) {
        double lat1 = ourNode->position.latitude_i * 1e-7;
        double lon1 = ourNode->position.longitude_i * 1e-7;
        double lat2 = node->position.latitude_i * 1e-7;
        double lon2 = node->position.longitude_i * 1e-7;
        double earthRadiusKm = 6371.0;
        double dLat = (lat2 - lat1) * DEG_TO_RAD;
        double dLon = (lon2 - lon1) * DEG_TO_RAD;
        double a =
            sin(dLat / 2) * sin(dLat / 2) +
            cos(lat1 * DEG_TO_RAD) * cos(lat2 * DEG_TO_RAD) *
            sin(dLon / 2) * sin(dLon / 2);
        double c = 2 * atan2(sqrt(a), sqrt(1 - a));
        double distanceKm = earthRadiusKm * c;

        if (config.display.units == meshtastic_Config_DisplayConfig_DisplayUnits_IMPERIAL) {
            double miles = distanceKm * 0.621371;
            if (miles < 0.1) {
                int feet = (int)(miles * 5280);
                if (feet > 0 && feet < 1000) {
                    snprintf(distStr, sizeof(distStr), " Distance: %dft", feet);
                    haveDistance = true;
                } else if (feet >= 1000) {
                    snprintf(distStr, sizeof(distStr), " Distance: ¼mi");
                    haveDistance = true;
                }
            } else {
                int roundedMiles = (int)(miles + 0.5);
                if (roundedMiles > 0 && roundedMiles < 1000) {
                    snprintf(distStr, sizeof(distStr), " Distance: %dmi", roundedMiles);
                    haveDistance = true;
                }
            }
        } else {
            if (distanceKm < 1.0) {
                int meters = (int)(distanceKm * 1000);
                if (meters > 0 && meters < 1000) {
                    snprintf(distStr, sizeof(distStr), " Distance: %dm", meters);
                    haveDistance = true;
                } else if (meters >= 1000) {
                    snprintf(distStr, sizeof(distStr), " Distance: 1km");
                    haveDistance = true;
                }
            } else {
                int km = (int)(distanceKm + 0.5);
                if (km > 0 && km < 1000) {
                    snprintf(distStr, sizeof(distStr), " Distance: %dkm", km);
                    haveDistance = true;
                }
            }
        }
    }
    // Only display if we actually have a value!
    if (haveDistance && distStr[0] && line < 5) {
        display->drawString(x, yPositions[line++], distStr);
    }

    // --- Compass Rendering: landscape (wide) screens use the original side-aligned logic ---
    if (SCREEN_WIDTH > SCREEN_HEIGHT) {
        bool showCompass = false;
        if (ourNode && (nodeDB->hasValidPosition(ourNode) || screen->hasHeading()) && nodeDB->hasValidPosition(node)) {
            showCompass = true;
        }
        if (showCompass) {
            const int16_t topY = compactFirstLine;
            const int16_t bottomY = SCREEN_HEIGHT - (FONT_HEIGHT_SMALL - 1);
            const int16_t usableHeight = bottomY - topY - 5;
            int16_t compassRadius = usableHeight / 2;
            if (compassRadius < 8)
                compassRadius = 8;
            const int16_t compassDiam = compassRadius * 2;
            const int16_t compassX = x + SCREEN_WIDTH - compassRadius - 8;
            const int16_t compassY = topY + (usableHeight / 2) + ((FONT_HEIGHT_SMALL - 1) / 2) + 2;

            const auto &op = ourNode->position;
            float myHeading = screen->hasHeading()
                ? screen->getHeading() * PI / 180
                : screen->estimatedHeading(DegD(op.latitude_i), DegD(op.longitude_i));
            screen->drawCompassNorth(display, compassX, compassY, myHeading);

            const auto &p = node->position;
            float d = GeoCoord::latLongToMeter(
                DegD(p.latitude_i), DegD(p.longitude_i),
                DegD(op.latitude_i), DegD(op.longitude_i));
            float bearing = GeoCoord::bearing(
                DegD(op.latitude_i), DegD(op.longitude_i),
                DegD(p.latitude_i), DegD(p.longitude_i));
            if (!config.display.compass_north_top) bearing -= myHeading;
            screen->drawNodeHeading(display, compassX, compassY, compassDiam, bearing);

            display->drawCircle(compassX, compassY, compassRadius);
        }
        // else show nothing
    } else {
        // Portrait or square: put compass at the bottom and centered, scaled to fit available space
        bool showCompass = false;
        if (ourNode && (nodeDB->hasValidPosition(ourNode) || screen->hasHeading()) && nodeDB->hasValidPosition(node)) {
            showCompass = true;
        }
        if (showCompass) {
            int yBelowContent = (line > 0 && line <= 5) ? (yPositions[line - 1] + FONT_HEIGHT_SMALL + 2) : moreCompactFirstLine;
            const int margin = 4;
            // --------- PATCH FOR EINK NAV BAR (ONLY CHANGE BELOW) -----------
            #if defined(USE_EINK)
                const int iconSize = (SCREEN_WIDTH > 128) ? 16 : 8;
                const int navBarHeight = iconSize + 6;
            #else
                const int navBarHeight = 0;
            #endif
            int availableHeight = SCREEN_HEIGHT - yBelowContent - navBarHeight - margin;
            // --------- END PATCH FOR EINK NAV BAR -----------

            if (availableHeight < FONT_HEIGHT_SMALL * 2) return;

            int compassRadius = availableHeight / 2;
            if (compassRadius < 8) compassRadius = 8;
            if (compassRadius * 2 > SCREEN_WIDTH - 16) compassRadius = (SCREEN_WIDTH - 16) / 2;

            int compassX = x + SCREEN_WIDTH / 2;
            int compassY = yBelowContent + availableHeight / 2;

            const auto &op = ourNode->position;
            float myHeading = screen->hasHeading()
                ? screen->getHeading() * PI / 180
                : screen->estimatedHeading(DegD(op.latitude_i), DegD(op.longitude_i));
            screen->drawCompassNorth(display, compassX, compassY, myHeading);

            const auto &p = node->position;
            float d = GeoCoord::latLongToMeter(
                DegD(p.latitude_i), DegD(p.longitude_i),
                DegD(op.latitude_i), DegD(op.longitude_i));
            float bearing = GeoCoord::bearing(
                DegD(op.latitude_i), DegD(op.longitude_i),
                DegD(p.latitude_i), DegD(p.longitude_i));
            if (!config.display.compass_north_top) bearing -= myHeading;
            screen->drawNodeHeading(display, compassX, compassY, compassRadius * 2, bearing);

            display->drawCircle(compassX, compassY, compassRadius);
        }
        // else show nothing
    }
}

// Combined dynamic node list frame cycling through LastHeard, HopSignal, and Distance modes
// Uses a single frame and changes data every few seconds (E-Ink variant is separate)

// =============================
// Shared Types and Structures
// =============================
typedef void (*EntryRenderer)(OLEDDisplay *, meshtastic_NodeInfoLite *, int16_t, int16_t, int);
typedef void (*NodeExtrasRenderer)(OLEDDisplay *, meshtastic_NodeInfoLite *, int16_t, int16_t, int, float, double, double);

struct NodeEntry {
    meshtastic_NodeInfoLite *node;
    uint32_t lastHeard;
    float cachedDistance = -1.0f; // Only used in distance mode
};

// =============================
// Shared Enums and Timing Logic
// =============================
enum NodeListMode { MODE_LAST_HEARD = 0, MODE_HOP_SIGNAL = 1, MODE_DISTANCE = 2, MODE_COUNT = 3 };

static NodeListMode currentMode = MODE_LAST_HEARD;
static int scrollIndex = 0;

// Use dynamic timing based on mode
unsigned long getModeCycleIntervalMs()
{
    // return (currentMode == MODE_DISTANCE) ? 3000 : 2000;
    return 3000;
}

// h! Calculates bearing between two lat/lon points (used for compass)
float calculateBearing(double lat1, double lon1, double lat2, double lon2)
{
    double dLon = (lon2 - lon1) * DEG_TO_RAD;
    lat1 = lat1 * DEG_TO_RAD;
    lat2 = lat2 * DEG_TO_RAD;

    double y = sin(dLon) * cos(lat2);
    double x = cos(lat1) * sin(lat2) - sin(lat1) * cos(lat2) * cos(dLon);
    double initialBearing = atan2(y, x);

    return fmod((initialBearing * RAD_TO_DEG + 360), 360); // Normalize to 0-360°
}

int calculateMaxScroll(int totalEntries, int visibleRows)
{
    int totalRows = (totalEntries + 1) / 2;
    return std::max(0, totalRows - visibleRows);
}

// =============================
// Node Sorting and Scroll Helpers
// =============================
String getSafeNodeName(meshtastic_NodeInfoLite *node)
{
    String nodeName = "?";
    if (node->has_user && strlen(node->user.short_name) > 0) {
        bool valid = true;
        const char *name = node->user.short_name;
        for (size_t i = 0; i < strlen(name); i++) {
            uint8_t c = (uint8_t)name[i];
            if (c < 32 || c > 126) {
                valid = false;
                break;
            }
        }
        if (valid) {
            nodeName = name;
        } else {
            char idStr[6];
            snprintf(idStr, sizeof(idStr), "%04X", (uint16_t)(node->num & 0xFFFF));
            nodeName = String(idStr);
        }
    }
    return nodeName;
}

void retrieveAndSortNodes(std::vector<NodeEntry> &nodeList)
{
    meshtastic_NodeInfoLite *ourNode = nodeDB->getMeshNode(nodeDB->getNodeNum());
    bool hasValidSelf = nodeDB->hasValidPosition(ourNode);

    size_t numNodes = nodeDB->getNumMeshNodes();
    for (size_t i = 0; i < numNodes; i++) {
        meshtastic_NodeInfoLite *node = nodeDB->getMeshNodeByIndex(i);
        if (!node || node->num == nodeDB->getNodeNum())
            continue;

        NodeEntry entry;
        entry.node = node;
        entry.lastHeard = sinceLastSeen(node);
        entry.cachedDistance = -1.0f;

        // Pre-calculate distance if we're about to render distance screen
        if (currentMode == MODE_DISTANCE && hasValidSelf && nodeDB->hasValidPosition(node)) {
            float lat1 = ourNode->position.latitude_i * 1e-7f;
            float lon1 = ourNode->position.longitude_i * 1e-7f;
            float lat2 = node->position.latitude_i * 1e-7f;
            float lon2 = node->position.longitude_i * 1e-7f;

            float dLat = (lat2 - lat1) * DEG_TO_RAD;
            float dLon = (lon2 - lon1) * DEG_TO_RAD;
            float a =
                sin(dLat / 2) * sin(dLat / 2) + cos(lat1 * DEG_TO_RAD) * cos(lat2 * DEG_TO_RAD) * sin(dLon / 2) * sin(dLon / 2);
            float c = 2 * atan2(sqrt(a), sqrt(1 - a));
            entry.cachedDistance = 6371.0f * c; // Earth radius in km
        }

        nodeList.push_back(entry);
    }

    std::sort(nodeList.begin(), nodeList.end(), [](const NodeEntry &a, const NodeEntry &b) {
        bool aFav = a.node->is_favorite;
        bool bFav = b.node->is_favorite;
        if (aFav != bFav)
            return aFav > bFav;
        if (a.lastHeard == 0 || a.lastHeard == UINT32_MAX)
            return false;
        if (b.lastHeard == 0 || b.lastHeard == UINT32_MAX)
            return true;
        return a.lastHeard < b.lastHeard;
    });
}

void drawColumnSeparator(OLEDDisplay *display, int16_t x, int16_t yStart, int16_t yEnd)
{
    int columnWidth = display->getWidth() / 2;
    int separatorX = x + columnWidth - 2;
    display->drawLine(separatorX, yStart, separatorX, yEnd);
}

void drawScrollbar(OLEDDisplay *display, int visibleNodeRows, int totalEntries, int scrollIndex, int columns, int scrollStartY)
{
    const int rowHeight = FONT_HEIGHT_SMALL - 3;
    const int totalVisualRows = (totalEntries + columns - 1) / columns;
    if (totalVisualRows <= visibleNodeRows)
        return;
    const int scrollAreaHeight = visibleNodeRows * rowHeight;
    const int scrollbarX = display->getWidth() - 6;
    const int scrollbarWidth = 4;
    const int scrollBarHeight = (scrollAreaHeight * visibleNodeRows) / totalVisualRows;
    const int scrollBarY = scrollStartY + (scrollAreaHeight * scrollIndex) / totalVisualRows;
    display->drawRect(scrollbarX, scrollStartY, scrollbarWidth, scrollAreaHeight);
    display->fillRect(scrollbarX, scrollBarY, scrollbarWidth, scrollBarHeight);
}

// =============================
// Shared Node List Screen Logic
// =============================
void drawNodeListScreen(OLEDDisplay *display, OLEDDisplayUiState *state, int16_t x, int16_t y, const char *title,
                        EntryRenderer renderer, NodeExtrasRenderer extras = nullptr, float heading = 0, double lat = 0,
                        double lon = 0)
{
    const int COMMON_HEADER_HEIGHT = FONT_HEIGHT_SMALL - 1;
    const int rowYOffset = FONT_HEIGHT_SMALL - 3;

    int columnWidth = display->getWidth() / 2;

    display->clear();

    // === Draw the battery/time header ===
    graphics::drawCommonHeader(display, x, y);

    // === Manually draw the centered title within the header ===
    const int highlightHeight = COMMON_HEADER_HEIGHT;
    const int textY = y + 1 + (highlightHeight - FONT_HEIGHT_SMALL) / 2;
    const int centerX = x + SCREEN_WIDTH / 2;

    display->setFont(FONT_SMALL);
    display->setTextAlignment(TEXT_ALIGN_CENTER);

    if (config.display.displaymode != meshtastic_Config_DisplayConfig_DisplayMode_INVERTED)
        display->setColor(BLACK);

    display->drawString(centerX, textY, title);
    if (config.display.heading_bold)
        display->drawString(centerX + 1, textY, title);

    display->setColor(WHITE);
    display->setTextAlignment(TEXT_ALIGN_LEFT);

    // === Space below header ===
    y += COMMON_HEADER_HEIGHT;

    // === Fetch and display sorted node list ===
    std::vector<NodeEntry> nodeList;
    retrieveAndSortNodes(nodeList);

    int totalEntries = nodeList.size();
    int totalRowsAvailable = (display->getHeight() - y) / rowYOffset;
    #ifdef USE_EINK
        totalRowsAvailable -= 1;
    #endif
    int visibleNodeRows = totalRowsAvailable;
    int totalColumns = 2;

    int startIndex = scrollIndex * visibleNodeRows * totalColumns;
    int endIndex = std::min(startIndex + visibleNodeRows * totalColumns, totalEntries);

    int yOffset = 0;
    int col = 0;
    int lastNodeY = y;
    int shownCount = 0;
    int rowCount = 0;

    for (int i = startIndex; i < endIndex; ++i) {
        int xPos = x + (col * columnWidth);
        int yPos = y + yOffset;
        renderer(display, nodeList[i].node, xPos, yPos, columnWidth);

        // ✅ Actually render the compass arrow
        if (extras) {
            extras(display, nodeList[i].node, xPos, yPos, columnWidth, heading, lat, lon);
        }

        lastNodeY = std::max(lastNodeY, yPos + FONT_HEIGHT_SMALL);
        yOffset += rowYOffset;
        shownCount++;
        rowCount++;

        if (rowCount >= totalRowsAvailable) {
            yOffset = 0;
            rowCount = 0;
            col++;
            if (col > (totalColumns - 1))
                break;
        }
    }

    // === Draw column separator
    if (shownCount > 0) {
        const int firstNodeY = y + 3;
        drawColumnSeparator(display, x, firstNodeY, lastNodeY);
    }

    const int scrollStartY = y + 3;
    drawScrollbar(display, visibleNodeRows, totalEntries, scrollIndex, 2, scrollStartY);
}

// =============================
// Shared Dynamic Entry Renderers
// =============================
void drawEntryLastHeard(OLEDDisplay *display, meshtastic_NodeInfoLite *node, int16_t x, int16_t y, int columnWidth)
{
    bool isLeftCol = (x < SCREEN_WIDTH / 2);
    int timeOffset = (SCREEN_WIDTH > 128) ? (isLeftCol ? 7 : 10) // Offset for Wide Screens (Left Column:Right Column)
                                          : (isLeftCol ? 3 : 7); // Offset for Narrow Screens (Left Column:Right Column)

    String nodeName = getSafeNodeName(node);

    char timeStr[10];
    uint32_t seconds = sinceLastSeen(node);
    if (seconds == 0 || seconds == UINT32_MAX) {
        snprintf(timeStr, sizeof(timeStr), "?");
    } else {
        uint32_t minutes = seconds / 60, hours = minutes / 60, days = hours / 24;
        snprintf(timeStr, sizeof(timeStr), (days > 365 ? "?" : "%d%c"),
                 (days    ? days
                  : hours ? hours
                          : minutes),
                 (days    ? 'd'
                  : hours ? 'h'
                          : 'm'));
    }

    display->setTextAlignment(TEXT_ALIGN_LEFT);
    display->setFont(FONT_SMALL);
    display->drawString(x + ((SCREEN_WIDTH > 128) ? 6 : 2), y, nodeName);
    if (node->is_favorite){
        if(SCREEN_WIDTH > 128){
            drawScaledXBitmap16x16(x, y + 6, smallbulletpoint_width, smallbulletpoint_height, smallbulletpoint, display);
        } else {
            display->drawXbm(x, y + 5, smallbulletpoint_width, smallbulletpoint_height, smallbulletpoint);
        }
    }

    int rightEdge = x + columnWidth - timeOffset;
    int textWidth = display->getStringWidth(timeStr);
    display->drawString(rightEdge - textWidth, y, timeStr);
}

// ****************************
// *   Hops / Signal Screen   *
// ****************************
void drawEntryHopSignal(OLEDDisplay *display, meshtastic_NodeInfoLite *node, int16_t x, int16_t y, int columnWidth)
{
    bool isLeftCol = (x < SCREEN_WIDTH / 2);

    int nameMaxWidth = columnWidth - 25;
    int barsOffset = (SCREEN_WIDTH > 128) ? (isLeftCol ? 16 : 20)  // Offset for Wide Screens (Left Column:Right Column)
                                          : (isLeftCol ? 15 : 19); // Offset for Narrow Screens (Left Column:Right Column)
    int hopOffset = (SCREEN_WIDTH > 128) ? (isLeftCol ? 22 : 28)   // Offset for Wide Screens (Left Column:Right Column)
                                         : (isLeftCol ? 18 : 20);  // Offset for Narrow Screens (Left Column:Right Column)
    int barsXOffset = columnWidth - barsOffset;

    String nodeName = getSafeNodeName(node);

    display->setTextAlignment(TEXT_ALIGN_LEFT);
    display->setFont(FONT_SMALL);
    
    display->drawStringMaxWidth(x + ((SCREEN_WIDTH > 128) ? 6 : 2), y, nameMaxWidth, nodeName);
    if (node->is_favorite){
        if(SCREEN_WIDTH > 128){
            drawScaledXBitmap16x16(x, y + 6, smallbulletpoint_width, smallbulletpoint_height, smallbulletpoint, display);
        } else {
            display->drawXbm(x, y + 5, smallbulletpoint_width, smallbulletpoint_height, smallbulletpoint);
        }
    }

    char hopStr[6] = "";
    if (node->has_hops_away && node->hops_away > 0)
        snprintf(hopStr, sizeof(hopStr), "[%d]", node->hops_away);

    if (hopStr[0] != '\0') {
        int rightEdge = x + columnWidth - hopOffset;
        int textWidth = display->getStringWidth(hopStr);
        display->drawString(rightEdge - textWidth, y, hopStr);
    }

    int bars = (node->snr > 5) ? 4 : (node->snr > 0) ? 3 : (node->snr > -5) ? 2 : (node->snr > -10) ? 1 : 0;
    int barWidth = 2;
    int barStartX = x + barsXOffset;
    int barStartY = y + (FONT_HEIGHT_SMALL / 2) + 2;

    for (int b = 0; b < 4; b++) {
        if (b < bars) {
            int height = (b * 2);
            display->fillRect(barStartX + (b * (barWidth + 1)), barStartY - height, barWidth, height);
        }
    }
}

// **************************
// *     Distance Screen    *
// **************************
void drawNodeDistance(OLEDDisplay *display, meshtastic_NodeInfoLite *node, int16_t x, int16_t y, int columnWidth)
{
    bool isLeftCol = (x < SCREEN_WIDTH / 2);
    int nameMaxWidth = columnWidth - (SCREEN_WIDTH > 128 ? (isLeftCol ? 25 : 28) : (isLeftCol ? 20 : 22));

    String nodeName = getSafeNodeName(node);
    char distStr[10] = "";

    meshtastic_NodeInfoLite *ourNode = nodeDB->getMeshNode(nodeDB->getNodeNum());
    if (nodeDB->hasValidPosition(ourNode) && nodeDB->hasValidPosition(node)) {
        double lat1 = ourNode->position.latitude_i * 1e-7;
        double lon1 = ourNode->position.longitude_i * 1e-7;
        double lat2 = node->position.latitude_i * 1e-7;
        double lon2 = node->position.longitude_i * 1e-7;

        double earthRadiusKm = 6371.0;
        double dLat = (lat2 - lat1) * DEG_TO_RAD;
        double dLon = (lon2 - lon1) * DEG_TO_RAD;

        double a =
            sin(dLat / 2) * sin(dLat / 2) + cos(lat1 * DEG_TO_RAD) * cos(lat2 * DEG_TO_RAD) * sin(dLon / 2) * sin(dLon / 2);
        double c = 2 * atan2(sqrt(a), sqrt(1 - a));
        double distanceKm = earthRadiusKm * c;

        if (config.display.units == meshtastic_Config_DisplayConfig_DisplayUnits_IMPERIAL) {
            double miles = distanceKm * 0.621371;
            if (miles < 0.1) {
                int feet = (int)(miles * 5280);
                if (feet < 1000)
                    snprintf(distStr, sizeof(distStr), "%dft", feet);
                else
                    snprintf(distStr, sizeof(distStr), "¼mi"); // 4-char max
            } else {
                int roundedMiles = (int)(miles + 0.5);
                if (roundedMiles < 1000)
                    snprintf(distStr, sizeof(distStr), "%dmi", roundedMiles);
                else
                    snprintf(distStr, sizeof(distStr), "999"); // Max display cap
            }
        } else {
            if (distanceKm < 1.0) {
                int meters = (int)(distanceKm * 1000);
                if (meters < 1000)
                    snprintf(distStr, sizeof(distStr), "%dm", meters);
                else
                    snprintf(distStr, sizeof(distStr), "1k");
            } else {
                int km = (int)(distanceKm + 0.5);
                if (km < 1000)
                    snprintf(distStr, sizeof(distStr), "%dk", km);
                else
                    snprintf(distStr, sizeof(distStr), "999");
            }
        }
    }

    display->setTextAlignment(TEXT_ALIGN_LEFT);
    display->setFont(FONT_SMALL);
    display->drawStringMaxWidth(x + ((SCREEN_WIDTH > 128) ? 6 : 2), y, nameMaxWidth, nodeName);
    if (node->is_favorite){
        if(SCREEN_WIDTH > 128){
            drawScaledXBitmap16x16(x, y + 6, smallbulletpoint_width, smallbulletpoint_height, smallbulletpoint, display);
        } else {
            display->drawXbm(x, y + 5, smallbulletpoint_width, smallbulletpoint_height, smallbulletpoint);
        }
    }

    if (strlen(distStr) > 0) {
        int offset = (SCREEN_WIDTH > 128) ? (isLeftCol ? 7 : 10) // Offset for Wide Screens (Left Column:Right Column)
                                          : (isLeftCol ? 5 : 8); // Offset for Narrow Screens (Left Column:Right Column)
        int rightEdge = x + columnWidth - offset;
        int textWidth = display->getStringWidth(distStr);
        display->drawString(rightEdge - textWidth, y, distStr);
    }
}

// =============================
// Dynamic Unified Entry Renderer
// =============================
void drawEntryDynamic(OLEDDisplay *display, meshtastic_NodeInfoLite *node, int16_t x, int16_t y, int columnWidth)
{
    switch (currentMode) {
    case MODE_LAST_HEARD:
        drawEntryLastHeard(display, node, x, y, columnWidth);
        break;
    case MODE_HOP_SIGNAL:
        drawEntryHopSignal(display, node, x, y, columnWidth);
        break;
    case MODE_DISTANCE:
        drawNodeDistance(display, node, x, y, columnWidth);
        break;
    default:
        break; // Silences warning for MODE_COUNT or unexpected values
    }
}

const char *getCurrentModeTitle(int screenWidth)
{
    switch (currentMode) {
    case MODE_LAST_HEARD:
        return "Node List";
    case MODE_HOP_SIGNAL:
        return (screenWidth > 128) ? "Hops|Signals" : "Hop|Sig";
    case MODE_DISTANCE:
        return "Distances";
    default:
        return "Nodes";
    }
}

// =============================
// OLED/TFT Version (cycles every few seconds)
// =============================
#ifndef USE_EINK
static void drawDynamicNodeListScreen(OLEDDisplay *display, OLEDDisplayUiState *state, int16_t x, int16_t y)
{
    // Static variables to track mode and duration
    static NodeListMode lastRenderedMode = MODE_COUNT;
    static unsigned long modeStartTime = 0;

    unsigned long now = millis();

    // On very first call (on boot or state enter)
    if (lastRenderedMode == MODE_COUNT) {
        currentMode = MODE_LAST_HEARD;
        modeStartTime = now;
    }

    // Time to switch to next mode?
    if (now - modeStartTime >= getModeCycleIntervalMs()) {
        currentMode = static_cast<NodeListMode>((currentMode + 1) % MODE_COUNT);
        modeStartTime = now;
    }

    // Render screen based on currentMode
    const char *title = getCurrentModeTitle(display->getWidth());
    drawNodeListScreen(display, state, x, y, title, drawEntryDynamic);

    // Track the last mode to avoid reinitializing modeStartTime
    lastRenderedMode = currentMode;
}
#endif

// =============================
// E-Ink Version (mode set once per boot)
// =============================
#ifdef USE_EINK
static void drawDynamicNodeListScreen(OLEDDisplay *display, OLEDDisplayUiState *state, int16_t x, int16_t y)
{
    if (state->ticksSinceLastStateSwitch == 0) {
        currentMode = MODE_LAST_HEARD;
    }
    const char *title = getCurrentModeTitle(display->getWidth());
    drawNodeListScreen(display, state, x, y, title, drawEntryDynamic);
}
#endif

// Add these below (still inside #ifdef USE_EINK if you prefer):
#ifdef USE_EINK
static void drawLastHeardScreen(OLEDDisplay *display, OLEDDisplayUiState *state, int16_t x, int16_t y)
{
    const char *title = "Node List";
    drawNodeListScreen(display, state, x, y, title, drawEntryLastHeard);
}

static void drawHopSignalScreen(OLEDDisplay *display, OLEDDisplayUiState *state, int16_t x, int16_t y)
{
    const char *title = (display->getWidth() > 128) ? "Hops|Signals" : "Hop|Sig";
    drawNodeListScreen(display, state, x, y, title, drawEntryHopSignal);
}

static void drawDistanceScreen(OLEDDisplay *display, OLEDDisplayUiState *state, int16_t x, int16_t y)
{
    const char *title = "Distances";
    drawNodeListScreen(display, state, x, y, title, drawNodeDistance);
}
#endif
// Helper function: Draw a single node entry for Node List (Modified for Compass Screen)
void drawEntryCompass(OLEDDisplay *display, meshtastic_NodeInfoLite *node, int16_t x, int16_t y, int columnWidth)
{
    bool isLeftCol = (x < SCREEN_WIDTH / 2);

    // Adjust max text width depending on column and screen width
    int nameMaxWidth = columnWidth - (SCREEN_WIDTH > 128 ? (isLeftCol ? 25 : 28) : (isLeftCol ? 20 : 22));

    String nodeName = getSafeNodeName(node);

    display->setTextAlignment(TEXT_ALIGN_LEFT);
    display->setFont(FONT_SMALL);
    display->drawStringMaxWidth(x + ((SCREEN_WIDTH > 128) ? 6 : 2), y, nameMaxWidth, nodeName);
    if (node->is_favorite){
        if(SCREEN_WIDTH > 128){
            drawScaledXBitmap16x16(x, y + 6, smallbulletpoint_width, smallbulletpoint_height, smallbulletpoint, display);
        } else {
            display->drawXbm(x, y + 5, smallbulletpoint_width, smallbulletpoint_height, smallbulletpoint);
        }
    }
}
void drawCompassArrow(OLEDDisplay *display, meshtastic_NodeInfoLite *node, int16_t x, int16_t y, int columnWidth, float myHeading,
                      double userLat, double userLon)
{
    if (!nodeDB->hasValidPosition(node))
        return;

    bool isLeftCol = (x < SCREEN_WIDTH / 2);
    int arrowXOffset = (SCREEN_WIDTH > 128) ? (isLeftCol ? 22 : 24) : (isLeftCol ? 12 : 18);

    int centerX = x + columnWidth - arrowXOffset;
    int centerY = y + FONT_HEIGHT_SMALL / 2;

    double nodeLat = node->position.latitude_i * 1e-7;
    double nodeLon = node->position.longitude_i * 1e-7;
    float bearingToNode = calculateBearing(userLat, userLon, nodeLat, nodeLon);
    float relativeBearing = fmod((bearingToNode - myHeading + 360), 360);
    float angle = relativeBearing * DEG_TO_RAD;

    // Shrink size by 2px
    int size = FONT_HEIGHT_SMALL - 5;
    float halfSize = size / 2.0;

    // Point of the arrow
    int tipX = centerX + halfSize * cos(angle);
    int tipY = centerY - halfSize * sin(angle);

    float baseAngle = radians(35);
    float sideLen = halfSize * 0.95;
    float notchInset = halfSize * 0.35;

    // Left and right corners
    int leftX = centerX + sideLen * cos(angle + PI - baseAngle);
    int leftY = centerY - sideLen * sin(angle + PI - baseAngle);

    int rightX = centerX + sideLen * cos(angle + PI + baseAngle);
    int rightY = centerY - sideLen * sin(angle + PI + baseAngle);

    // Center notch (cut-in)
    int notchX = centerX - notchInset * cos(angle);
    int notchY = centerY + notchInset * sin(angle);

    // Draw the chevron-style arrowhead
    display->fillTriangle(tipX, tipY, leftX, leftY, notchX, notchY);
    display->fillTriangle(tipX, tipY, notchX, notchY, rightX, rightY);
}

// Public screen entry for compass
static void drawNodeListWithCompasses(OLEDDisplay *display, OLEDDisplayUiState *state, int16_t x, int16_t y)
{
    float heading = 0;
    bool validHeading = false;
    double lat = 0;
    double lon = 0;

#if HAS_GPS
    geoCoord.updateCoords(int32_t(gpsStatus->getLatitude()), int32_t(gpsStatus->getLongitude()),
                          int32_t(gpsStatus->getAltitude()));
    lat = geoCoord.getLatitude() * 1e-7;
    lon = geoCoord.getLongitude() * 1e-7;

    if (screen->hasHeading()) {
        heading = screen->getHeading(); // degrees
        validHeading = true;
    } else {
        heading = screen->estimatedHeading(lat, lon);
        validHeading = !isnan(heading);
    }
#endif

    if (!validHeading)
        return;

    drawNodeListScreen(display, state, x, y, "Bearings", drawEntryCompass, drawCompassArrow, heading, lat, lon);
}

// ****************************
// * Device Focused Screen    *
// ****************************
static void drawDeviceFocused(OLEDDisplay *display, OLEDDisplayUiState *state, int16_t x, int16_t y)
{
    display->clear();
    display->setTextAlignment(TEXT_ALIGN_LEFT);
    display->setFont(FONT_SMALL);

    // === Header ===
    graphics::drawCommonHeader(display, x, y);

    // === Content below header ===

    // Determine if we need to show 4 or 5 rows on the screen
    int rows = 4;
    if (!config.bluetooth.enabled) {
        rows = 5;
    }


    // === First Row: Region / Channel Utilization and Uptime ===
    bool origBold = config.display.heading_bold;
    config.display.heading_bold = false;

    // Display Region and Channel Utilization
    drawNodes(display, x + 1, ((rows == 4) ? compactFirstLine : ((SCREEN_HEIGHT > 64) ? compactFirstLine : moreCompactFirstLine)) + 2, nodeStatus, -1, false, "online");

    uint32_t uptime = millis() / 1000;
    char uptimeStr[6];
    uint32_t minutes = uptime / 60, hours = minutes / 60, days = hours / 24;

    if (days > 365) {
        snprintf(uptimeStr, sizeof(uptimeStr), "?");
    } else {
        snprintf(uptimeStr, sizeof(uptimeStr), "%d%c",
                 days      ? days
                 : hours   ? hours
                 : minutes ? minutes
                           : (int)uptime,
                 days      ? 'd'
                 : hours   ? 'h'
                 : minutes ? 'm'
                           : 's');
    }

    char uptimeFullStr[16];
    snprintf(uptimeFullStr, sizeof(uptimeFullStr), "Uptime: %s", uptimeStr);
    display->drawString(SCREEN_WIDTH - display->getStringWidth(uptimeFullStr), ((rows == 4) ? compactFirstLine : ((SCREEN_HEIGHT > 64) ? compactFirstLine : moreCompactFirstLine)), uptimeFullStr);

    config.display.heading_bold = origBold;

    // === Second Row: Satellites and Voltage ===
    config.display.heading_bold = false;

#if HAS_GPS
    if (config.position.gps_mode != meshtastic_Config_PositionConfig_GpsMode_ENABLED) {
        String displayLine = "";
        if (config.position.fixed_position) {
            displayLine = "Fixed GPS";
        } else {
            displayLine = config.position.gps_mode == meshtastic_Config_PositionConfig_GpsMode_NOT_PRESENT ? "No GPS" : "GPS off";
        }
        display->drawString(0, ((rows == 4) ? compactSecondLine : ((SCREEN_HEIGHT > 64) ? compactSecondLine : moreCompactSecondLine)), displayLine);
    } else {
        drawGPS(display, 0, ((rows == 4) ? compactSecondLine : ((SCREEN_HEIGHT > 64) ? compactSecondLine : moreCompactSecondLine)) + 3, gpsStatus);
    }
#endif

    char batStr[20];
    if (powerStatus->getHasBattery()) {
        int batV = powerStatus->getBatteryVoltageMv() / 1000;
        int batCv = (powerStatus->getBatteryVoltageMv() % 1000) / 10;
        snprintf(batStr, sizeof(batStr), "%01d.%02dV", batV, batCv);
        display->drawString(x + SCREEN_WIDTH - display->getStringWidth(batStr), ((rows == 4) ? compactSecondLine : ((SCREEN_HEIGHT > 64) ? compactSecondLine : moreCompactSecondLine)), batStr);
    } else {
        display->drawString(x + SCREEN_WIDTH - display->getStringWidth("USB"), ((rows == 4) ? compactSecondLine : ((SCREEN_HEIGHT > 64) ? compactSecondLine : moreCompactSecondLine)), String("USB"));
    }

    config.display.heading_bold = origBold;

    // === Third Row: Bluetooth Off (Only If Actually Off) ===
    if (!config.bluetooth.enabled) {
        display->drawString(0, ((rows == 4) ? compactThirdLine : ((SCREEN_HEIGHT > 64) ? compactThirdLine : moreCompactThirdLine)), "BT off");
    }

    // === Third & Fourth Rows: Node Identity ===
    int textWidth = 0;
    int nameX = 0;
    int yOffset = (SCREEN_WIDTH > 128) ? 0 : 7;
    const char *longName = nullptr;
    meshtastic_NodeInfoLite *ourNode = nodeDB->getMeshNode(nodeDB->getNodeNum());
    if (ourNode && ourNode->has_user && strlen(ourNode->user.long_name) > 0) {
        longName = ourNode->user.long_name;
    }
    uint8_t dmac[6];
    char shortnameble[35];
    getMacAddr(dmac);
    snprintf(ourId, sizeof(ourId), "%02x%02x", dmac[4], dmac[5]);
    snprintf(shortnameble, sizeof(shortnameble), "%s", haveGlyphs(owner.short_name) ? owner.short_name : "");

    char combinedName[50];
    snprintf(combinedName, sizeof(combinedName), "%s (%s)", longName, shortnameble);
    if(SCREEN_WIDTH - (display->getStringWidth(longName) + display->getStringWidth(shortnameble)) > 10){
        size_t len = strlen(combinedName);
        if (len >= 3 && strcmp(combinedName + len - 3, " ()") == 0) {
            combinedName[len - 3] = '\0';  // Remove the last three characters
        }
        textWidth = display->getStringWidth(combinedName);
        nameX = (SCREEN_WIDTH - textWidth) / 2;
        display->drawString(nameX, ((rows == 4) ? compactThirdLine : ((SCREEN_HEIGHT > 64) ? compactFourthLine : moreCompactFourthLine)) + yOffset, combinedName);
    } else {
        textWidth = display->getStringWidth(longName);
        nameX = (SCREEN_WIDTH - textWidth) / 2;
        yOffset = (strcmp(shortnameble, "") == 0) ? 1 : 0;
        if(yOffset == 1){
            yOffset = (SCREEN_WIDTH > 128) ? 0 : 7;
        }
        display->drawString(nameX, ((rows == 4) ? compactThirdLine : ((SCREEN_HEIGHT > 64) ? compactFourthLine : moreCompactFourthLine)) + yOffset, longName);

        // === Fourth Row: ShortName Centered ===
        textWidth = display->getStringWidth(shortnameble);
        nameX = (SCREEN_WIDTH - textWidth) / 2;
        display->drawString(nameX, ((rows == 4) ? compactFourthLine : ((SCREEN_HEIGHT > 64) ? compactFifthLine : moreCompactFifthLine)), shortnameble);
    }
}

// ****************************
// * LoRa Focused Screen      *
// ****************************
static void drawLoRaFocused(OLEDDisplay *display, OLEDDisplayUiState *state, int16_t x, int16_t y)
{
    display->clear();
    display->setTextAlignment(TEXT_ALIGN_LEFT);
    display->setFont(FONT_SMALL);

    // === Header ===
    graphics::drawCommonHeader(display, x, y);

    // === Draw title (aligned with header baseline) ===
    const int highlightHeight = FONT_HEIGHT_SMALL - 1;
    const int textY = y + 1 + (highlightHeight - FONT_HEIGHT_SMALL) / 2;
    const char *titleStr = (SCREEN_WIDTH > 128) ? "LoRa Info" : "LoRa";
    const int centerX = x + SCREEN_WIDTH / 2;

    if (config.display.displaymode != meshtastic_Config_DisplayConfig_DisplayMode_INVERTED) {
        display->setColor(BLACK);
    }

    display->setTextAlignment(TEXT_ALIGN_CENTER);
    display->drawString(centerX, textY, titleStr);
    if (config.display.heading_bold) {
        display->drawString(centerX + 1, textY, titleStr);
    }
    display->setColor(WHITE);
    display->setTextAlignment(TEXT_ALIGN_LEFT);

    // === First Row: Region / BLE Name ===
    drawNodes(display, x, compactFirstLine + 3, nodeStatus, 0, true);

    uint8_t dmac[6];
    char shortnameble[35];
    getMacAddr(dmac);
    snprintf(ourId, sizeof(ourId), "%02x%02x", dmac[4], dmac[5]);
    snprintf(shortnameble, sizeof(shortnameble), "BLE: %s", ourId);
    int textWidth = display->getStringWidth(shortnameble);
    int nameX = (SCREEN_WIDTH - textWidth);
    display->drawString(nameX, compactFirstLine, shortnameble);

    // === Second Row: Radio Preset ===
    auto mode = DisplayFormatters::getModemPresetDisplayName(config.lora.modem_preset, false);
    char regionradiopreset[25];
    const char *region = myRegion ? myRegion->name : NULL;
    snprintf(regionradiopreset, sizeof(regionradiopreset), "%s/%s", region, mode);
    textWidth = display->getStringWidth(regionradiopreset);
    nameX = (SCREEN_WIDTH - textWidth) / 2;
    display->drawString(nameX, compactSecondLine, regionradiopreset);

    // === Third Row: Frequency / ChanNum ===
    char frequencyslot[35];
    char freqStr[16];
    float freq = RadioLibInterface::instance->getFreq();
    snprintf(freqStr, sizeof(freqStr), "%.3f", freq);
    if(config.lora.channel_num == 0){
        snprintf(frequencyslot, sizeof(frequencyslot), "Freq: %s", freqStr);
    } else {
        snprintf(frequencyslot, sizeof(frequencyslot), "Freq/Chan: %s (%d)", freqStr, config.lora.channel_num);
    }
    size_t len = strlen(frequencyslot);
    if (len >= 4 && strcmp(frequencyslot + len - 4, " (0)") == 0) {
        frequencyslot[len - 4] = '\0';  // Remove the last three characters
    }
    textWidth = display->getStringWidth(frequencyslot);
    nameX = (SCREEN_WIDTH - textWidth) / 2;
    display->drawString(nameX, compactThirdLine, frequencyslot);

    // === Fourth Row: Channel Utilization ===
    const char *chUtil = "ChUtil:";
    char chUtilPercentage[10];
    snprintf(chUtilPercentage, sizeof(chUtilPercentage), "%2.0f%%", airTime->channelUtilizationPercent());

    int chUtil_x = (SCREEN_WIDTH > 128) ? display->getStringWidth(chUtil) + 10 : display->getStringWidth(chUtil) + 5;
    int chUtil_y = compactFourthLine + 3;

    int chutil_bar_width = (SCREEN_WIDTH > 128) ? 100 : 50;
    int chutil_bar_height = (SCREEN_WIDTH > 128) ? 12 : 7;
    int extraoffset = (SCREEN_WIDTH > 128) ? 6 : 3;
    int chutil_percent = airTime->channelUtilizationPercent();

    int centerofscreen = SCREEN_WIDTH / 2;
    int total_line_content_width = (chUtil_x + chutil_bar_width + display->getStringWidth(chUtilPercentage) + extraoffset) / 2;
    int starting_position = centerofscreen - total_line_content_width;

    display->drawString(starting_position, compactFourthLine, chUtil);

    // Force 56% or higher to show a full 100% bar, text would still show related percent.
    if (chutil_percent >= 61) {
        chutil_percent = 100;
    }

    // Weighting for nonlinear segments
    float milestone1 = 25;
    float milestone2 = 40;
    float weight1 = 0.45; // Weight for 0–25%
    float weight2 = 0.35; // Weight for 25–40%
    float weight3 = 0.20; // Weight for 40–100%
    float totalWeight = weight1 + weight2 + weight3;

    int seg1 = chutil_bar_width * (weight1 / totalWeight);
    int seg2 = chutil_bar_width * (weight2 / totalWeight);
    int seg3 = chutil_bar_width * (weight3 / totalWeight);

    int fillRight = 0;

    if (chutil_percent <= milestone1) {
        fillRight = (seg1 * (chutil_percent / milestone1));
    } else if (chutil_percent <= milestone2) {
        fillRight = seg1 + (seg2 * ((chutil_percent - milestone1) / (milestone2 - milestone1)));
    } else {
        fillRight = seg1 + seg2 + (seg3 * ((chutil_percent - milestone2) / (100 - milestone2)));
    }

    // Draw outline
    display->drawRect(starting_position + chUtil_x, chUtil_y, chutil_bar_width, chutil_bar_height);

    // Fill progress
    if (fillRight > 0) {
        display->fillRect(starting_position + chUtil_x, chUtil_y, fillRight, chutil_bar_height);
    }

    display->drawString(starting_position + chUtil_x + chutil_bar_width + extraoffset, compactFourthLine, chUtilPercentage);
}

// ****************************
// * My Position Screen       *
// ****************************
static void drawCompassAndLocationScreen(OLEDDisplay *display, OLEDDisplayUiState *state, int16_t x, int16_t y)
{
    display->clear();
    display->setTextAlignment(TEXT_ALIGN_LEFT);
    display->setFont(FONT_SMALL);

    // === Header ===
    graphics::drawCommonHeader(display, x, y);

    // === Draw title ===
    const int highlightHeight = FONT_HEIGHT_SMALL - 1;
    const int textY = y + 1 + (highlightHeight - FONT_HEIGHT_SMALL) / 2;
    const char *titleStr = "GPS";
    const int centerX = x + SCREEN_WIDTH / 2;

    if (config.display.displaymode != meshtastic_Config_DisplayConfig_DisplayMode_INVERTED) {
        display->setColor(BLACK);
    }

    display->setTextAlignment(TEXT_ALIGN_CENTER);
    display->drawString(centerX, textY, titleStr);
    if (config.display.heading_bold) {
        display->drawString(centerX + 1, textY, titleStr);
    }
    display->setColor(WHITE);
    display->setTextAlignment(TEXT_ALIGN_LEFT);

    // === First Row: My Location ===
#if HAS_GPS
    bool origBold = config.display.heading_bold;
    config.display.heading_bold = false;

    String Satelite_String = "Sat:";
    display->drawString(0, ((SCREEN_HEIGHT > 64) ? compactFirstLine : moreCompactFirstLine), Satelite_String);
    String displayLine = "";
    if (config.position.gps_mode != meshtastic_Config_PositionConfig_GpsMode_ENABLED) {
        if (config.position.fixed_position) {
            displayLine = "Fixed GPS";
        } else {
            displayLine = config.position.gps_mode == meshtastic_Config_PositionConfig_GpsMode_NOT_PRESENT ? "No GPS" : "GPS off";
        }
        display->drawString(display->getStringWidth(Satelite_String) + 3, ((SCREEN_HEIGHT > 64) ? compactFirstLine : moreCompactFirstLine), displayLine);
    } else {
        drawGPS(display, display->getStringWidth(Satelite_String) + 3, ((SCREEN_HEIGHT > 64) ? compactFirstLine : moreCompactFirstLine) + 3, gpsStatus);
    }

    config.display.heading_bold = origBold;

    // === Update GeoCoord ===
    geoCoord.updateCoords(int32_t(gpsStatus->getLatitude()), int32_t(gpsStatus->getLongitude()),
                          int32_t(gpsStatus->getAltitude()));

    // === Determine Compass Heading ===
    float heading;
    bool validHeading = false;

    if (screen->hasHeading()) {
        heading = radians(screen->getHeading());
        validHeading = true;
    } else {
        heading = screen->estimatedHeading(geoCoord.getLatitude() * 1e-7, geoCoord.getLongitude() * 1e-7);
        validHeading = !isnan(heading);
    }

    // If GPS is off, no need to display these parts
    if (displayLine != "GPS off" && displayLine != "No GPS") {

        // === Second Row: Altitude ===
        String displayLine;
        displayLine = " Alt: " + String(geoCoord.getAltitude()) + "m";
        if (config.display.units == meshtastic_Config_DisplayConfig_DisplayUnits_IMPERIAL)
            displayLine = " Alt: " + String(geoCoord.getAltitude() * METERS_TO_FEET) + "ft";
        display->drawString(x, ((SCREEN_HEIGHT > 64) ? compactSecondLine : moreCompactSecondLine), displayLine);

        // === Third Row: Latitude ===
        char latStr[32];
        snprintf(latStr, sizeof(latStr), " Lat: %.5f", geoCoord.getLatitude() * 1e-7);
        display->drawString(x, ((SCREEN_HEIGHT > 64) ? compactThirdLine : moreCompactThirdLine), latStr);

        // === Fourth Row: Longitude ===
        char lonStr[32];
        snprintf(lonStr, sizeof(lonStr), " Lon: %.5f", geoCoord.getLongitude() * 1e-7);
        display->drawString(x, ((SCREEN_HEIGHT > 64) ? compactFourthLine : moreCompactFourthLine), lonStr);

        // === Fifth Row: Date ===
        uint32_t rtc_sec = getValidTime(RTCQuality::RTCQualityDevice, true);
        char datetimeStr[25];
        bool showTime = false;  // set to true for full datetime
        formatDateTime(datetimeStr, sizeof(datetimeStr), rtc_sec, display, showTime);
        char fullLine[40];
        snprintf(fullLine, sizeof(fullLine), " Date: %s", datetimeStr);
        display->drawString(0, ((SCREEN_HEIGHT > 64) ? compactFifthLine : moreCompactFifthLine), fullLine);
    }

    // === Draw Compass if heading is valid ===
    if (validHeading) {
        // --- Compass Rendering: landscape (wide) screens use original side-aligned logic ---
        if (SCREEN_WIDTH > SCREEN_HEIGHT) {
            const int16_t topY = compactFirstLine;
            const int16_t bottomY = SCREEN_HEIGHT - (FONT_HEIGHT_SMALL - 1); // nav row height
            const int16_t usableHeight = bottomY - topY - 5;

            int16_t compassRadius = usableHeight / 2;
            if (compassRadius < 8)
                compassRadius = 8;
            const int16_t compassDiam = compassRadius * 2;
            const int16_t compassX = x + SCREEN_WIDTH - compassRadius - 8;

            // Center vertically and nudge down slightly to keep "N" clear of header
            const int16_t compassY = topY + (usableHeight / 2) + ((FONT_HEIGHT_SMALL - 1) / 2) + 2;

            screen->drawNodeHeading(display, compassX, compassY, compassDiam, -heading);
            display->drawCircle(compassX, compassY, compassRadius);

            // "N" label
            float northAngle = -heading;
            float radius = compassRadius;
            int16_t nX = compassX + (radius - 1) * sin(northAngle);
            int16_t nY = compassY - (radius - 1) * cos(northAngle);
            int16_t nLabelWidth = display->getStringWidth("N") + 2;
            int16_t nLabelHeightBox = FONT_HEIGHT_SMALL + 1;

            display->setColor(BLACK);
            display->fillRect(nX - nLabelWidth / 2, nY - nLabelHeightBox / 2, nLabelWidth, nLabelHeightBox);
            display->setColor(WHITE);
            display->setFont(FONT_SMALL);
            display->setTextAlignment(TEXT_ALIGN_CENTER);
            display->drawString(nX, nY - FONT_HEIGHT_SMALL / 2, "N");
        } else {
            // Portrait or square: put compass at the bottom and centered, scaled to fit available space
            // For E-Ink screens, account for navigation bar at the bottom!
            int yBelowContent = ((SCREEN_HEIGHT > 64) ? compactFifthLine : moreCompactFifthLine) + FONT_HEIGHT_SMALL + 2;
            const int margin = 4;
            int availableHeight =
#if defined(USE_EINK)
                SCREEN_HEIGHT - yBelowContent - 24; // Leave extra space for nav bar on E-Ink
#else
                SCREEN_HEIGHT - yBelowContent - margin;
#endif

            if (availableHeight < FONT_HEIGHT_SMALL * 2) return;

            int compassRadius = availableHeight / 2;
            if (compassRadius < 8) compassRadius = 8;
            if (compassRadius * 2 > SCREEN_WIDTH - 16) compassRadius = (SCREEN_WIDTH - 16) / 2;

            int compassX = x + SCREEN_WIDTH / 2;
            int compassY = yBelowContent + availableHeight / 2;

            screen->drawNodeHeading(display, compassX, compassY, compassRadius * 2, -heading);
            display->drawCircle(compassX, compassY, compassRadius);

            // "N" label
            float northAngle = -heading;
            float radius = compassRadius;
            int16_t nX = compassX + (radius - 1) * sin(northAngle);
            int16_t nY = compassY - (radius - 1) * cos(northAngle);
            int16_t nLabelWidth = display->getStringWidth("N") + 2;
            int16_t nLabelHeightBox = FONT_HEIGHT_SMALL + 1;

            display->setColor(BLACK);
            display->fillRect(nX - nLabelWidth / 2, nY - nLabelHeightBox / 2, nLabelWidth, nLabelHeightBox);
            display->setColor(WHITE);
            display->setFont(FONT_SMALL);
            display->setTextAlignment(TEXT_ALIGN_CENTER);
            display->drawString(nX, nY - FONT_HEIGHT_SMALL / 2, "N");
        }
    }
#endif
}

// ****************************
// *      Memory Screen       *
// ****************************
static void drawMemoryScreen(OLEDDisplay *display, OLEDDisplayUiState *state, int16_t x, int16_t y)
{
    display->clear();
    display->setFont(FONT_SMALL);
    display->setTextAlignment(TEXT_ALIGN_LEFT);

    // === Header ===
    graphics::drawCommonHeader(display, x, y);

    // === Draw title ===
    const int highlightHeight = FONT_HEIGHT_SMALL - 1;
    const int textY = y + 1 + (highlightHeight - FONT_HEIGHT_SMALL) / 2;
    const char *titleStr = (SCREEN_WIDTH > 128) ? "Memory" : "Mem";
    const int centerX = x + SCREEN_WIDTH / 2;

    if (config.display.displaymode != meshtastic_Config_DisplayConfig_DisplayMode_INVERTED) {
        display->setColor(BLACK);
    }

    display->setTextAlignment(TEXT_ALIGN_CENTER);
    display->drawString(centerX, textY, titleStr);
    if (config.display.heading_bold) {
        display->drawString(centerX + 1, textY, titleStr);
    }
    display->setColor(WHITE);

    // === Layout ===
    int contentY = y + FONT_HEIGHT_SMALL;
    const int rowYOffset = FONT_HEIGHT_SMALL - 3;
    const int barHeight = 6;
    const int labelX = x;
    const int barsOffset = (SCREEN_WIDTH > 128) ? 24 : 0;
    const int barX = x + 40 + barsOffset;

    int rowY = contentY;

    // === Heap delta tracking (disabled) ===
    /*
    static uint32_t previousHeapFree = 0;
    static int32_t totalHeapDelta = 0;
    static int deltaChangeCount = 0;
    */

    auto drawUsageRow = [&](const char *label, uint32_t used, uint32_t total, bool isHeap = false) {
        if (total == 0)
            return;

        int percent = (used * 100) / total;

        char combinedStr[24];
        if (SCREEN_WIDTH > 128) {
            snprintf(combinedStr, sizeof(combinedStr), "%s%3d%%  %lu/%luKB", (percent > 80) ? "! " : "", percent, used / 1024,
                     total / 1024);
        } else {
            snprintf(combinedStr, sizeof(combinedStr), "%s%3d%%", (percent > 80) ? "! " : "", percent);
        }

        int textWidth = display->getStringWidth(combinedStr);
        int adjustedBarWidth = SCREEN_WIDTH - barX - textWidth - 6;
        if (adjustedBarWidth < 10)
            adjustedBarWidth = 10;

        int fillWidth = (used * adjustedBarWidth) / total;

        // Label
        display->setTextAlignment(TEXT_ALIGN_LEFT);
        display->drawString(labelX, rowY, label);

        // Bar
        int barY = rowY + (FONT_HEIGHT_SMALL - barHeight) / 2;
        display->setColor(WHITE);
        display->drawRect(barX, barY, adjustedBarWidth, barHeight);

        display->fillRect(barX, barY, fillWidth, barHeight);
        display->setColor(WHITE);

        // Value string
        display->setTextAlignment(TEXT_ALIGN_RIGHT);
        display->drawString(SCREEN_WIDTH - 2, rowY, combinedStr);

        rowY += rowYOffset;

        // === Heap delta display (disabled) ===
        /*
        if (isHeap && previousHeapFree > 0) {
            int32_t delta = (int32_t)(memGet.getFreeHeap() - previousHeapFree);
            if (delta != 0) {
                totalHeapDelta += delta;
                deltaChangeCount++;

                char deltaStr[16];
                snprintf(deltaStr, sizeof(deltaStr), "%ld", delta);

                int deltaX = centerX - display->getStringWidth(deltaStr) / 2 - 8;
                int deltaY = rowY + 1;

                // Triangle
                if (delta > 0) {
                    display->drawLine(deltaX, deltaY + 6, deltaX + 3, deltaY);
                    display->drawLine(deltaX + 3, deltaY, deltaX + 6, deltaY + 6);
                    display->drawLine(deltaX, deltaY + 6, deltaX + 6, deltaY + 6);
                } else {
                    display->drawLine(deltaX, deltaY, deltaX + 3, deltaY + 6);
                    display->drawLine(deltaX + 3, deltaY + 6, deltaX + 6, deltaY);
                    display->drawLine(deltaX, deltaY, deltaX + 6, deltaY);
                }

                display->setTextAlignment(TEXT_ALIGN_CENTER);
                display->drawString(centerX + 6, deltaY, deltaStr);
                rowY += rowYOffset;
            }
        }

        if (isHeap) {
            previousHeapFree = memGet.getFreeHeap();
        }
        */
    };

    // === Memory values ===
    uint32_t heapUsed = memGet.getHeapSize() - memGet.getFreeHeap();
    uint32_t heapTotal = memGet.getHeapSize();

    uint32_t psramUsed = memGet.getPsramSize() - memGet.getFreePsram();
    uint32_t psramTotal = memGet.getPsramSize();

    uint32_t flashUsed = 0, flashTotal = 0;
#ifdef ESP32
    flashUsed = FSCom.usedBytes();
    flashTotal = FSCom.totalBytes();
#endif

    uint32_t sdUsed = 0, sdTotal = 0;
    bool hasSD = false;
    /*
    #ifdef HAS_SDCARD
        hasSD = SD.cardType() != CARD_NONE;
        if (hasSD) {
            sdUsed = SD.usedBytes();
            sdTotal = SD.totalBytes();
        }
    #endif
    */
    // === Draw memory rows
    drawUsageRow("Heap:", heapUsed, heapTotal, true);
    drawUsageRow("PSRAM:", psramUsed, psramTotal);
#ifdef ESP32
    if (flashTotal > 0)
        drawUsageRow("Flash:", flashUsed, flashTotal);
#endif
    if (hasSD && sdTotal > 0)
        drawUsageRow("SD:", sdUsed, sdTotal);
}

#if defined(ESP_PLATFORM) && defined(USE_ST7789)
SPIClass SPI1(HSPI);
#endif

Screen::Screen(ScanI2C::DeviceAddress address, meshtastic_Config_DisplayConfig_OledType screenType, OLEDDISPLAY_GEOMETRY geometry)
    : concurrency::OSThread("Screen"), address_found(address), model(screenType), geometry(geometry), cmdQueue(32)
{
    graphics::normalFrames = new FrameCallback[MAX_NUM_NODES + NUM_EXTRA_FRAMES];
#if defined(USE_SH1106) || defined(USE_SH1107) || defined(USE_SH1107_128_64)
    dispdev = new SH1106Wire(address.address, -1, -1, geometry,
                             (address.port == ScanI2C::I2CPort::WIRE1) ? HW_I2C::I2C_TWO : HW_I2C::I2C_ONE);
#elif defined(USE_ST7789)
#ifdef ESP_PLATFORM
    dispdev = new ST7789Spi(&SPI1, ST7789_RESET, ST7789_RS, ST7789_NSS, GEOMETRY_RAWMODE, TFT_WIDTH, TFT_HEIGHT, ST7789_SDA,
                            ST7789_MISO, ST7789_SCK);
#else
    dispdev = new ST7789Spi(&SPI1, ST7789_RESET, ST7789_RS, ST7789_NSS, GEOMETRY_RAWMODE, TFT_WIDTH, TFT_HEIGHT);
    static_cast<ST7789Spi *>(dispdev)->setRGB(COLOR565(255, 255, 128));
#endif
#elif defined(USE_SSD1306)
    dispdev = new SSD1306Wire(address.address, -1, -1, geometry,
                              (address.port == ScanI2C::I2CPort::WIRE1) ? HW_I2C::I2C_TWO : HW_I2C::I2C_ONE);
#elif defined(ST7735_CS) || defined(ILI9341_DRIVER) || defined(ILI9342_DRIVER) || defined(ST7701_CS) || defined(ST7789_CS) ||    \
    defined(RAK14014) || defined(HX8357_CS) || defined(ILI9488_CS)
    dispdev = new TFTDisplay(address.address, -1, -1, geometry,
                             (address.port == ScanI2C::I2CPort::WIRE1) ? HW_I2C::I2C_TWO : HW_I2C::I2C_ONE);
#elif defined(USE_EINK) && !defined(USE_EINK_DYNAMICDISPLAY)
    dispdev = new EInkDisplay(address.address, -1, -1, geometry,
                              (address.port == ScanI2C::I2CPort::WIRE1) ? HW_I2C::I2C_TWO : HW_I2C::I2C_ONE);
#elif defined(USE_EINK) && defined(USE_EINK_DYNAMICDISPLAY)
    dispdev = new EInkDynamicDisplay(address.address, -1, -1, geometry,
                                     (address.port == ScanI2C::I2CPort::WIRE1) ? HW_I2C::I2C_TWO : HW_I2C::I2C_ONE);
#elif defined(USE_ST7567)
    dispdev = new ST7567Wire(address.address, -1, -1, geometry,
                             (address.port == ScanI2C::I2CPort::WIRE1) ? HW_I2C::I2C_TWO : HW_I2C::I2C_ONE);
#elif ARCH_PORTDUINO
    if (config.display.displaymode != meshtastic_Config_DisplayConfig_DisplayMode_COLOR) {
        if (settingsMap[displayPanel] != no_screen) {
            LOG_DEBUG("Make TFTDisplay!");
            dispdev = new TFTDisplay(address.address, -1, -1, geometry,
                                     (address.port == ScanI2C::I2CPort::WIRE1) ? HW_I2C::I2C_TWO : HW_I2C::I2C_ONE);
        } else {
            dispdev = new AutoOLEDWire(address.address, -1, -1, geometry,
                                       (address.port == ScanI2C::I2CPort::WIRE1) ? HW_I2C::I2C_TWO : HW_I2C::I2C_ONE);
            isAUTOOled = true;
        }
    }
#else
    dispdev = new AutoOLEDWire(address.address, -1, -1, geometry,
                               (address.port == ScanI2C::I2CPort::WIRE1) ? HW_I2C::I2C_TWO : HW_I2C::I2C_ONE);
    isAUTOOled = true;
#endif

    ui = new OLEDDisplayUi(dispdev);
    cmdQueue.setReader(this);
}

Screen::~Screen()
{
    delete[] graphics::normalFrames;
}

/**
 * Prepare the display for the unit going to the lowest power mode possible.  Most screens will just
 * poweroff, but eink screens will show a "I'm sleeping" graphic, possibly with a QR code
 */
void Screen::doDeepSleep()
{
#ifdef USE_EINK
    setOn(false, drawDeepSleepScreen);
#ifdef PIN_EINK_EN
    digitalWrite(PIN_EINK_EN, LOW); // power off backlight
#endif
#else
    // Without E-Ink display:
    setOn(false);
#endif
}

void Screen::handleSetOn(bool on, FrameCallback einkScreensaver)
{
    if (!useDisplay)
        return;

    if (on != screenOn) {
        if (on) {
            LOG_INFO("Turn on screen");
            buttonThread->setScreenFlag(true);
            powerMon->setState(meshtastic_PowerMon_State_Screen_On);
#ifdef T_WATCH_S3
            PMU->enablePowerOutput(XPOWERS_ALDO2);
#endif
#ifdef HELTEC_TRACKER_V1_X
            uint8_t tft_vext_enabled = digitalRead(VEXT_ENABLE);
#endif
#if !ARCH_PORTDUINO
            dispdev->displayOn();
#endif

#if defined(ST7789_CS) &&                                                                                                        \
    !defined(M5STACK) // set display brightness when turning on screens. Just moved function from TFTDisplay to here.
            static_cast<TFTDisplay *>(dispdev)->setDisplayBrightness(brightness);
#endif

            dispdev->displayOn();
#ifdef HELTEC_TRACKER_V1_X
            // If the TFT VEXT power is not enabled, initialize the UI.
            if (!tft_vext_enabled) {
                ui->init();
            }
#endif
#ifdef USE_ST7789
            pinMode(VTFT_CTRL, OUTPUT);
            digitalWrite(VTFT_CTRL, LOW);
            ui->init();
#ifdef ESP_PLATFORM
            analogWrite(VTFT_LEDA, BRIGHTNESS_DEFAULT);
#else
            pinMode(VTFT_LEDA, OUTPUT);
            digitalWrite(VTFT_LEDA, TFT_BACKLIGHT_ON);
#endif
#endif
            enabled = true;
            setInterval(0); // Draw ASAP
            runASAP = true;
        } else {
            powerMon->clearState(meshtastic_PowerMon_State_Screen_On);
#ifdef USE_EINK
            // eInkScreensaver parameter is usually NULL (default argument), default frame used instead
            setScreensaverFrames(einkScreensaver);
#endif
            LOG_INFO("Turn off screen");
            buttonThread->setScreenFlag(false);
#ifdef ELECROW_ThinkNode_M1
            if (digitalRead(PIN_EINK_EN) == HIGH) {
                digitalWrite(PIN_EINK_EN, LOW);
            }
#endif
            dispdev->displayOff();
#ifdef USE_ST7789
            SPI1.end();
#if defined(ARCH_ESP32)
            pinMode(VTFT_LEDA, ANALOG);
            pinMode(VTFT_CTRL, ANALOG);
            pinMode(ST7789_RESET, ANALOG);
            pinMode(ST7789_RS, ANALOG);
            pinMode(ST7789_NSS, ANALOG);
#else
            nrf_gpio_cfg_default(VTFT_LEDA);
            nrf_gpio_cfg_default(VTFT_CTRL);
            nrf_gpio_cfg_default(ST7789_RESET);
            nrf_gpio_cfg_default(ST7789_RS);
            nrf_gpio_cfg_default(ST7789_NSS);
#endif
#endif

#ifdef T_WATCH_S3
            PMU->disablePowerOutput(XPOWERS_ALDO2);
#endif
            enabled = false;
        }
        screenOn = on;
    }
}
static int8_t lastFrameIndex = -1;
static uint32_t lastFrameChangeTime = 0;
constexpr uint32_t ICON_DISPLAY_DURATION_MS = 2000;

void NavigationBar(OLEDDisplay *display, OLEDDisplayUiState *state)
{
    int currentFrame = state->currentFrame;

    // Detect frame change and record time
    if (currentFrame != lastFrameIndex) {
        lastFrameIndex = currentFrame;
        lastFrameChangeTime = millis();
    }

    const bool useBigIcons = (SCREEN_WIDTH > 128);
    const int iconSize = useBigIcons ? 16 : 8;
    const int spacing = useBigIcons ? 8 : 4;
    const int bigOffset = useBigIcons ? 1 : 0;

    const size_t totalIcons = screen->indicatorIcons.size();
    if (totalIcons == 0) return;

    const size_t iconsPerPage = (SCREEN_WIDTH + spacing) / (iconSize + spacing);
    const size_t currentPage = currentFrame / iconsPerPage;
    const size_t pageStart = currentPage * iconsPerPage;
    const size_t pageEnd = min(pageStart + iconsPerPage, totalIcons);

    const int totalWidth = (pageEnd - pageStart) * iconSize + (pageEnd - pageStart - 1) * spacing;
    const int xStart = (SCREEN_WIDTH - totalWidth) / 2;

    // Only show bar briefly after switching frames (unless on E-Ink)
#if defined(USE_EINK)
    int y = SCREEN_HEIGHT - iconSize - 1;
#else
    int y = SCREEN_HEIGHT - iconSize - 1;
    if (millis() - lastFrameChangeTime > ICON_DISPLAY_DURATION_MS) {
        y = SCREEN_HEIGHT;
    }
#endif

    // Pre-calculate bounding rect
    const int rectX = xStart - 2 - bigOffset;
    const int rectWidth = totalWidth + 4 + (bigOffset * 2);
    const int rectHeight = iconSize + 6;

    // Clear background and draw border
    display->setColor(BLACK);
    display->fillRect(rectX + 1, y - 2, rectWidth - 2, rectHeight - 2);
    display->setColor(WHITE);
    display->drawRect(rectX, y - 2, rectWidth, rectHeight);

    // Icon drawing loop for the current page
    for (size_t i = pageStart; i < pageEnd; ++i) {
        const uint8_t *icon = screen->indicatorIcons[i];
        const int x = xStart + (i - pageStart) * (iconSize + spacing);
        const bool isActive = (i == static_cast<size_t>(currentFrame));

        if (isActive) {
            display->setColor(WHITE);
            display->fillRect(x - 2, y - 2, iconSize + 4, iconSize + 4);
            display->setColor(BLACK);
        }

        if (useBigIcons) {
            drawScaledXBitmap16x16(x, y, 8, 8, icon, display);
        } else {
            display->drawXbm(x, y, iconSize, iconSize, icon);
        }

        if (isActive) {
            display->setColor(WHITE);
        }
    }

    // Knock the corners off the square
    display->setColor(BLACK);
    display->drawRect(rectX, y - 2, 1, 1);
    display->drawRect(rectX + rectWidth - 1, y - 2, 1, 1);
    display->setColor(WHITE);
}

void Screen::setup()
{
    // === Enable display rendering ===
    useDisplay = true;

    // === Detect OLED subtype (if supported by board variant) ===
#ifdef AutoOLEDWire_h
    if (isAUTOOled)
        static_cast<AutoOLEDWire *>(dispdev)->setDetected(model);
#endif

#ifdef USE_SH1107_128_64
    static_cast<SH1106Wire *>(dispdev)->setSubtype(7);
#endif

#if defined(USE_ST7789) && defined(TFT_MESH)
    // Apply custom RGB color (e.g. Heltec T114/T190)
    static_cast<ST7789Spi *>(dispdev)->setRGB(TFT_MESH);
#endif

    // === Initialize display and UI system ===
    ui->init();
    displayWidth = dispdev->width();
    displayHeight = dispdev->height();

    ui->setTimePerTransition(0);           // Disable animation delays
    ui->setIndicatorPosition(BOTTOM);      // Not used (indicators disabled below)
    ui->setIndicatorDirection(LEFT_RIGHT); // Not used (indicators disabled below)
    ui->setFrameAnimation(SLIDE_LEFT);     // Used only when indicators are active
    ui->disableAllIndicators();            // Disable page indicator dots
    ui->getUiState()->userData = this;     // Allow static callbacks to access Screen instance

    // === Set custom overlay callbacks ===
    static OverlayCallback overlays[] = {
        drawFunctionOverlay, // For mute/buzzer modifiers etc.
        NavigationBar // Custom indicator icons for each frame
    };
    ui->setOverlays(overlays, sizeof(overlays) / sizeof(overlays[0]));

    // === Enable UTF-8 to display mapping ===
    dispdev->setFontTableLookupFunction(customFontTableLookup);

#ifdef USERPREFS_OEM_TEXT
    logo_timeout *= 2; // Give more time for branded boot logos
#endif

    // === Configure alert frames (e.g., "Resuming..." or region name) ===
    EINK_ADD_FRAMEFLAG(dispdev, DEMAND_FAST); // Skip slow refresh
    alertFrames[0] = [this](OLEDDisplay *display, OLEDDisplayUiState *state, int16_t x, int16_t y) {
#ifdef ARCH_ESP32
        if (wakeCause == ESP_SLEEP_WAKEUP_TIMER || wakeCause == ESP_SLEEP_WAKEUP_EXT1)
            drawFrameText(display, state, x, y, "Resuming...");
        else
#endif
        {
            const char *region = myRegion ? myRegion->name : nullptr;
            drawIconScreen(region, display, state, x, y);
        }
    };
    ui->setFrames(alertFrames, 1);
    ui->disableAutoTransition(); // Require manual navigation between frames

    // === Log buffer for on-screen logs (3 lines max) ===
    dispdev->setLogBuffer(3, 32);

    // === Optional screen mirroring or flipping (e.g. for T-Beam orientation) ===
#ifdef SCREEN_MIRROR
    dispdev->mirrorScreen();
#else
    if (!config.display.flip_screen) {
#if defined(ST7701_CS) || defined(ST7735_CS) || defined(ILI9341_DRIVER) || defined(ILI9342_DRIVER) || defined(ST7789_CS) ||      \
    defined(RAK14014) || defined(HX8357_CS) || defined(ILI9488_CS)
        static_cast<TFTDisplay *>(dispdev)->flipScreenVertically();
#elif defined(USE_ST7789)
        static_cast<ST7789Spi *>(dispdev)->flipScreenVertically();
#else
        dispdev->flipScreenVertically();
#endif
    }
#endif

    // === Generate device ID from MAC address ===
    uint8_t dmac[6];
    getMacAddr(dmac);
    snprintf(ourId, sizeof(ourId), "%02x%02x", dmac[4], dmac[5]);

#if ARCH_PORTDUINO
    handleSetOn(false); // Ensure proper init for Arduino targets
#endif

    // === Turn on display and trigger first draw ===
    handleSetOn(true);
    ui->update();
#ifndef USE_EINK
    ui->update(); // Some SSD1306 clones drop the first draw, so run twice
#endif
    serialSinceMsec = millis();

<<<<<<< HEAD
#if ARCH_PORTDUINO
    if (config.display.displaymode != meshtastic_Config_DisplayConfig_DisplayMode_COLOR) {
        if (settingsMap[touchscreenModule]) {
            touchScreenImpl1 =
                new TouchScreenImpl1(dispdev->getWidth(), dispdev->getHeight(), static_cast<TFTDisplay *>(dispdev)->getTouch);
            touchScreenImpl1->init();
        }
=======
    // === Optional touchscreen support ===
#if ARCH_PORTDUINO && !HAS_TFT
    if (settingsMap[touchscreenModule]) {
        touchScreenImpl1 =
            new TouchScreenImpl1(dispdev->getWidth(), dispdev->getHeight(), static_cast<TFTDisplay *>(dispdev)->getTouch);
        touchScreenImpl1->init();
>>>>>>> ea9c71ec
    }
#elif HAS_TOUCHSCREEN
    touchScreenImpl1 =
        new TouchScreenImpl1(dispdev->getWidth(), dispdev->getHeight(), static_cast<TFTDisplay *>(dispdev)->getTouch);
    touchScreenImpl1->init();
#endif

    // === Subscribe to device status updates ===
    powerStatusObserver.observe(&powerStatus->onNewStatus);
    gpsStatusObserver.observe(&gpsStatus->onNewStatus);
    nodeStatusObserver.observe(&nodeStatus->onNewStatus);

#if !MESHTASTIC_EXCLUDE_ADMIN
    adminMessageObserver.observe(adminModule);
#endif
    if (textMessageModule)
        textMessageObserver.observe(textMessageModule);
    if (inputBroker)
        inputObserver.observe(inputBroker);

    // === Notify modules that support UI events ===
    MeshModule::observeUIEvents(&uiFrameEventObserver);
}

void Screen::forceDisplay(bool forceUiUpdate)
{
    // Nasty hack to force epaper updates for 'key' frames.  FIXME, cleanup.
#ifdef USE_EINK
    // If requested, make sure queued commands are run, and UI has rendered a new frame
    if (forceUiUpdate) {
        // Force a display refresh, in addition to the UI update
        // Changing the GPS status bar icon apparently doesn't register as a change in image
        // (False negative of the image hashing algorithm used to skip identical frames)
        EINK_ADD_FRAMEFLAG(dispdev, DEMAND_FAST);

        // No delay between UI frame rendering
        setFastFramerate();

        // Make sure all CMDs have run first
        while (!cmdQueue.isEmpty())
            runOnce();

        // Ensure at least one frame has drawn
        uint64_t startUpdate;
        do {
            startUpdate = millis(); // Handle impossibly unlikely corner case of a millis() overflow..
            delay(10);
            ui->update();
        } while (ui->getUiState()->lastUpdate < startUpdate);

        // Return to normal frame rate
        targetFramerate = IDLE_FRAMERATE;
        ui->setTargetFPS(targetFramerate);
    }

    // Tell EInk class to update the display
    static_cast<EInkDisplay *>(dispdev)->forceDisplay();
#endif
}

static uint32_t lastScreenTransition;

int32_t Screen::runOnce()
{
    // If we don't have a screen, don't ever spend any CPU for us.
    if (!useDisplay) {
        enabled = false;
        return RUN_SAME;
    }

    if (displayHeight == 0) {
        displayHeight = dispdev->getHeight();
    }

    // Show boot screen for first logo_timeout seconds, then switch to normal operation.
    // serialSinceMsec adjusts for additional serial wait time during nRF52 bootup
    static bool showingBootScreen = true;
    if (showingBootScreen && (millis() > (logo_timeout + serialSinceMsec))) {
        LOG_INFO("Done with boot screen");
        stopBootScreen();
        showingBootScreen = false;
    }

#ifdef USERPREFS_OEM_TEXT
    static bool showingOEMBootScreen = true;
    if (showingOEMBootScreen && (millis() > ((logo_timeout / 2) + serialSinceMsec))) {
        LOG_INFO("Switch to OEM screen...");
        // Change frames.
        static FrameCallback bootOEMFrames[] = {drawOEMBootScreen};
        static const int bootOEMFrameCount = sizeof(bootOEMFrames) / sizeof(bootOEMFrames[0]);
        ui->setFrames(bootOEMFrames, bootOEMFrameCount);
        ui->update();
#ifndef USE_EINK
        ui->update();
#endif
        showingOEMBootScreen = false;
    }
#endif

#ifndef DISABLE_WELCOME_UNSET
    if (showingNormalScreen && config.lora.region == meshtastic_Config_LoRaConfig_RegionCode_UNSET) {
        setWelcomeFrames();
    }
#endif

    // Process incoming commands.
    for (;;) {
        ScreenCmd cmd;
        if (!cmdQueue.dequeue(&cmd, 0)) {
            break;
        }
        switch (cmd.cmd) {
        case Cmd::SET_ON:
            handleSetOn(true);
            break;
        case Cmd::SET_OFF:
            handleSetOn(false);
            break;
        case Cmd::ON_PRESS:
            handleOnPress();
            break;
        case Cmd::SHOW_PREV_FRAME:
            handleShowPrevFrame();
            break;
        case Cmd::SHOW_NEXT_FRAME:
            handleShowNextFrame();
            break;
        case Cmd::START_ALERT_FRAME: {
            showingBootScreen = false; // this should avoid the edge case where an alert triggers before the boot screen goes away
            showingNormalScreen = false;
            alertFrames[0] = alertFrame;
#ifdef USE_EINK
            EINK_ADD_FRAMEFLAG(dispdev, DEMAND_FAST); // Use fast-refresh for next frame, no skip please
            EINK_ADD_FRAMEFLAG(dispdev, BLOCKING);    // Edge case: if this frame is promoted to COSMETIC, wait for update
            handleSetOn(true); // Ensure power-on to receive deep-sleep screensaver (PowerFSM should handle?)
#endif
            setFrameImmediateDraw(alertFrames);
            break;
        }
        case Cmd::START_FIRMWARE_UPDATE_SCREEN:
            handleStartFirmwareUpdateScreen();
            break;
        case Cmd::STOP_ALERT_FRAME:
        case Cmd::STOP_BOOT_SCREEN:
            EINK_ADD_FRAMEFLAG(dispdev, COSMETIC); // E-Ink: Explicitly use full-refresh for next frame
            setFrames();
            break;
        case Cmd::PRINT:
            handlePrint(cmd.print_text);
            free(cmd.print_text);
            break;
        default:
            LOG_ERROR("Invalid screen cmd");
        }
    }

    if (!screenOn) { // If we didn't just wake and the screen is still off, then
                     // stop updating until it is on again
        enabled = false;
        return 0;
    }

    // this must be before the frameState == FIXED check, because we always
    // want to draw at least one FIXED frame before doing forceDisplay
    ui->update();

    // Switch to a low framerate (to save CPU) when we are not in transition
    // but we should only call setTargetFPS when framestate changes, because
    // otherwise that breaks animations.

    if (targetFramerate != IDLE_FRAMERATE && ui->getUiState()->frameState == FIXED) {
        // oldFrameState = ui->getUiState()->frameState;
        targetFramerate = IDLE_FRAMERATE;

        ui->setTargetFPS(targetFramerate);
        forceDisplay();
    }

    // While showing the bootscreen or Bluetooth pair screen all of our
    // standard screen switching is stopped.
    if (showingNormalScreen) {
        // standard screen loop handling here
        if (config.display.auto_screen_carousel_secs > 0 &&
            !Throttle::isWithinTimespanMs(lastScreenTransition, config.display.auto_screen_carousel_secs * 1000)) {

            // If an E-Ink display struggles with fast refresh, force carousel to use full refresh instead
            // Carousel is potentially a major source of E-Ink display wear
#if !defined(EINK_BACKGROUND_USES_FAST)
            EINK_ADD_FRAMEFLAG(dispdev, COSMETIC);
#endif

            LOG_DEBUG("LastScreenTransition exceeded %ums transition to next frame", (millis() - lastScreenTransition));
            handleOnPress();
        }
    }

    // LOG_DEBUG("want fps %d, fixed=%d", targetFramerate,
    // ui->getUiState()->frameState); If we are scrolling we need to be called
    // soon, otherwise just 1 fps (to save CPU) We also ask to be called twice
    // as fast as we really need so that any rounding errors still result with
    // the correct framerate
    return (1000 / targetFramerate);
}

void Screen::drawDebugInfoTrampoline(OLEDDisplay *display, OLEDDisplayUiState *state, int16_t x, int16_t y)
{
    Screen *screen2 = reinterpret_cast<Screen *>(state->userData);
    screen2->debugInfo.drawFrame(display, state, x, y);
}

void Screen::drawDebugInfoSettingsTrampoline(OLEDDisplay *display, OLEDDisplayUiState *state, int16_t x, int16_t y)
{
    Screen *screen2 = reinterpret_cast<Screen *>(state->userData);
    screen2->debugInfo.drawFrameSettings(display, state, x, y);
}

void Screen::drawDebugInfoWiFiTrampoline(OLEDDisplay *display, OLEDDisplayUiState *state, int16_t x, int16_t y)
{
    Screen *screen2 = reinterpret_cast<Screen *>(state->userData);
    screen2->debugInfo.drawFrameWiFi(display, state, x, y);
}

/* show a message that the SSL cert is being built
 * it is expected that this will be used during the boot phase */
void Screen::setSSLFrames()
{
    if (address_found.address) {
        // LOG_DEBUG("Show SSL frames");
        static FrameCallback sslFrames[] = {drawSSLScreen};
        ui->setFrames(sslFrames, 1);
        ui->update();
    }
}

/* show a message that the SSL cert is being built
 * it is expected that this will be used during the boot phase */
void Screen::setWelcomeFrames()
{
    if (address_found.address) {
        // LOG_DEBUG("Show Welcome frames");
        static FrameCallback frames[] = {drawWelcomeScreen};
        setFrameImmediateDraw(frames);
    }
}

#ifdef USE_EINK
/// Determine which screensaver frame to use, then set the FrameCallback
void Screen::setScreensaverFrames(FrameCallback einkScreensaver)
{
    // Retain specified frame / overlay callback beyond scope of this method
    static FrameCallback screensaverFrame;
    static OverlayCallback screensaverOverlay;

#if defined(HAS_EINK_ASYNCFULL) && defined(USE_EINK_DYNAMICDISPLAY)
    // Join (await) a currently running async refresh, then run the post-update code.
    // Avoid skipping of screensaver frame. Would otherwise be handled by NotifiedWorkerThread.
    EINK_JOIN_ASYNCREFRESH(dispdev);
#endif

    // If: one-off screensaver frame passed as argument. Handles doDeepSleep()
    if (einkScreensaver != NULL) {
        screensaverFrame = einkScreensaver;
        ui->setFrames(&screensaverFrame, 1);
    }

    // Else, display the usual "overlay" screensaver
    else {
        screensaverOverlay = drawScreensaverOverlay;
        ui->setOverlays(&screensaverOverlay, 1);
    }

    // Request new frame, ASAP
    setFastFramerate();
    uint64_t startUpdate;
    do {
        startUpdate = millis(); // Handle impossibly unlikely corner case of a millis() overflow..
        delay(1);
        ui->update();
    } while (ui->getUiState()->lastUpdate < startUpdate);

    // Old EInkDisplay class
#if !defined(USE_EINK_DYNAMICDISPLAY)
    static_cast<EInkDisplay *>(dispdev)->forceDisplay(0); // Screen::forceDisplay(), but override rate-limit
#endif

    // Prepare now for next frame, shown when display wakes
    ui->setOverlays(NULL, 0);  // Clear overlay
    setFrames(FOCUS_PRESERVE); // Return to normal display updates, showing same frame as before screensaver, ideally

    // Pick a refresh method, for when display wakes
#ifdef EINK_HASQUIRK_GHOSTING
    EINK_ADD_FRAMEFLAG(dispdev, COSMETIC); // Really ugly to see ghosting from "screen paused"
#else
    EINK_ADD_FRAMEFLAG(dispdev, RESPONSIVE); // Really nice to wake screen with a fast-refresh
#endif
}
#endif

// Regenerate the normal set of frames, focusing a specific frame if requested
// Called when a frame should be added / removed, or custom frames should be cleared
void Screen::setFrames(FrameFocus focus)
{
    uint8_t originalPosition = ui->getUiState()->currentFrame;
    FramesetInfo fsi; // Location of specific frames, for applying focus parameter

    LOG_DEBUG("Show standard frames");
    showingNormalScreen = true;

    indicatorIcons.clear();
#ifdef USE_EINK
    // If user has disabled the screensaver, warn them after boot
    static bool warnedScreensaverDisabled = false;
    if (config.display.screen_on_secs == 0 && !warnedScreensaverDisabled) {
        screen->print("Screensaver disabled\n");
        warnedScreensaverDisabled = true;
    }
#endif

    moduleFrames = MeshModule::GetMeshModulesWithUIFrames();
    LOG_DEBUG("Show %d module frames", moduleFrames.size());
#ifdef DEBUG_PORT
    int totalFrameCount = MAX_NUM_NODES + NUM_EXTRA_FRAMES + moduleFrames.size();
    LOG_DEBUG("Total frame count: %d", totalFrameCount);
#endif

    // We don't show the node info of our node (if we have it yet - we should)
    size_t numMeshNodes = nodeDB->getNumMeshNodes();
    if (numMeshNodes > 0)
        numMeshNodes--;

    size_t numframes = 0;

    // put all of the module frames first.
    // this is a little bit of a dirty hack; since we're going to call
    // the same drawModuleFrame handler here for all of these module frames
    // and then we'll just assume that the state->currentFrame value
    // is the same offset into the moduleFrames vector
    // so that we can invoke the module's callback
    for (auto i = moduleFrames.begin(); i != moduleFrames.end(); ++i) {
        // Draw the module frame, using the hack described above
        normalFrames[numframes] = drawModuleFrame;

        // Check if the module being drawn has requested focus
        // We will honor this request later, if setFrames was triggered by a UIFrameEvent
        MeshModule *m = *i;
        if (m->isRequestingFocus())
            fsi.positions.focusedModule = numframes;
        if (m == waypointModule)
            fsi.positions.waypoint = numframes;

        indicatorIcons.push_back(icon_module);
        numframes++;
    }

    LOG_DEBUG("Added modules.  numframes: %d", numframes);

    // If we have a critical fault, show it first
    fsi.positions.fault = numframes;
    if (error_code) {
        normalFrames[numframes++] = drawCriticalFaultFrame;
        indicatorIcons.push_back(icon_error);
        focus = FOCUS_FAULT; // Change our "focus" parameter, to ensure we show the fault frame
    }

#if defined(DISPLAY_CLOCK_FRAME)
    normalFrames[numframes++] = screen->digitalWatchFace ? &Screen::drawDigitalClockFrame : &Screen::drawAnalogClockFrame;
#endif

    // Declare this early so it’s available in FOCUS_PRESERVE block
    bool willInsertTextMessage = shouldDrawMessage(&devicestate.rx_text_message);

    if (willInsertTextMessage) {
        fsi.positions.textMessage = numframes;
        normalFrames[numframes++] = drawTextMessageFrame;
        indicatorIcons.push_back(icon_mail);
    }

    normalFrames[numframes++] = drawDeviceFocused;
    indicatorIcons.push_back(icon_home);

#ifndef USE_EINK
    normalFrames[numframes++] = drawDynamicNodeListScreen;
    indicatorIcons.push_back(icon_nodes);
#endif

// Show detailed node views only on E-Ink builds
#ifdef USE_EINK
    normalFrames[numframes++] = drawLastHeardScreen;
    indicatorIcons.push_back(icon_nodes);

    normalFrames[numframes++] = drawHopSignalScreen;
    indicatorIcons.push_back(icon_signal);

    normalFrames[numframes++] = drawDistanceScreen;
    indicatorIcons.push_back(icon_distance);
#endif

    normalFrames[numframes++] = drawNodeListWithCompasses;
    indicatorIcons.push_back(icon_list);

    normalFrames[numframes++] = drawCompassAndLocationScreen;
    indicatorIcons.push_back(icon_compass);

    normalFrames[numframes++] = drawLoRaFocused;
    indicatorIcons.push_back(icon_radio);

    if (!dismissedFrames.memory) {
        fsi.positions.memory = numframes;
        normalFrames[numframes++] = drawMemoryScreen;
        indicatorIcons.push_back(icon_memory);
    }

    for (size_t i = 0; i < nodeDB->getNumMeshNodes(); i++) {
        meshtastic_NodeInfoLite *n = nodeDB->getMeshNodeByIndex(i);
        if (n && n->num != nodeDB->getNodeNum() && n->is_favorite) {
            normalFrames[numframes++] = drawNodeInfo;
            indicatorIcons.push_back(icon_node);
        }
    }

    // then the debug info

    // Since frames are basic function pointers, we have to use a helper to
    // call a method on debugInfo object.
    // fsi.positions.log = numframes;
    // normalFrames[numframes++] = &Screen::drawDebugInfoTrampoline;

    // call a method on debugInfoScreen object (for more details)
    // fsi.positions.settings = numframes;
    // normalFrames[numframes++] = &Screen::drawDebugInfoSettingsTrampoline;

#if HAS_WIFI && !defined(ARCH_PORTDUINO)
    if (!dismissedFrames.wifi && isWifiAvailable()) {
        fsi.positions.wifi = numframes;
        normalFrames[numframes++] = &Screen::drawDebugInfoWiFiTrampoline;
        indicatorIcons.push_back(icon_wifi);
    }
#endif

    fsi.frameCount = numframes;   // Total framecount is used to apply FOCUS_PRESERVE
    this->frameCount = numframes; // ✅ Save frame count for use in custom overlay
    LOG_DEBUG("Finished build frames. numframes: %d", numframes);

    ui->setFrames(normalFrames, numframes);
    ui->disableAllIndicators();

    // Add overlays: frame icons and alert banner)
    static OverlayCallback overlays[] = {NavigationBar, drawAlertBannerOverlay};
    ui->setOverlays(overlays, sizeof(overlays) / sizeof(overlays[0]));

    prevFrame = -1; // Force drawNodeInfo to pick a new node (because our list
                    // just changed)

    // Focus on a specific frame, in the frame set we just created
    switch (focus) {
    case FOCUS_DEFAULT:
        ui->switchToFrame(fsi.positions.deviceFocused);
        break;
    case FOCUS_FAULT:
        ui->switchToFrame(fsi.positions.fault);
        break;
    case FOCUS_TEXTMESSAGE:
        hasUnreadMessage = false; // ✅ Clear when message is *viewed*
        ui->switchToFrame(fsi.positions.textMessage);
        break;
    case FOCUS_MODULE:
        // Whichever frame was marked by MeshModule::requestFocus(), if any
        // If no module requested focus, will show the first frame instead
        ui->switchToFrame(fsi.positions.focusedModule);
        break;

    case FOCUS_PRESERVE:
        // No more adjustment — force stay on same index
        if (originalPosition < fsi.frameCount)
            ui->switchToFrame(originalPosition);
        else
            ui->switchToFrame(fsi.frameCount - 1);
        break;
    }

    // Store the info about this frameset, for future setFrames calls
    this->framesetInfo = fsi;

    setFastFramerate(); // Draw ASAP
}

void Screen::setFrameImmediateDraw(FrameCallback *drawFrames)
{
    ui->disableAllIndicators();
    ui->setFrames(drawFrames, 1);
    setFastFramerate();
}

// Dismisses the currently displayed screen frame, if possible
// Relevant for text message, waypoint, others in future?
// Triggered with a CardKB keycombo
void Screen::dismissCurrentFrame()
{
    uint8_t currentFrame = ui->getUiState()->currentFrame;
    bool dismissed = false;

    if (currentFrame == framesetInfo.positions.textMessage && devicestate.has_rx_text_message) {
        LOG_INFO("Dismiss Text Message");
        devicestate.has_rx_text_message = false;
        memset(&devicestate.rx_text_message, 0, sizeof(devicestate.rx_text_message));
        dismissedFrames.textMessage = true;
        dismissed = true;
    } else if (currentFrame == framesetInfo.positions.waypoint && devicestate.has_rx_waypoint) {
        LOG_DEBUG("Dismiss Waypoint");
        devicestate.has_rx_waypoint = false;
        dismissedFrames.waypoint = true;
        dismissed = true;
    } else if (currentFrame == framesetInfo.positions.wifi) {
        LOG_DEBUG("Dismiss WiFi Screen");
        dismissedFrames.wifi = true;
        dismissed = true;
    } else if (currentFrame == framesetInfo.positions.memory) {
        LOG_INFO("Dismiss Memory");
        dismissedFrames.memory = true;
        dismissed = true;
    }

    if (dismissed) {
        setFrames(FOCUS_DEFAULT); // You could also use FOCUS_PRESERVE
    }
}

void Screen::handleStartFirmwareUpdateScreen()
{
    LOG_DEBUG("Show firmware screen");
    showingNormalScreen = false;
    EINK_ADD_FRAMEFLAG(dispdev, DEMAND_FAST); // E-Ink: Explicitly use fast-refresh for next frame

    static FrameCallback frames[] = {drawFrameFirmware};
    setFrameImmediateDraw(frames);
}

void Screen::blink()
{
    setFastFramerate();
    uint8_t count = 10;
    dispdev->setBrightness(254);
    while (count > 0) {
        dispdev->fillRect(0, 0, dispdev->getWidth(), dispdev->getHeight());
        dispdev->display();
        delay(50);
        dispdev->clear();
        dispdev->display();
        delay(50);
        count = count - 1;
    }
    // The dispdev->setBrightness does not work for t-deck display, it seems to run the setBrightness function in OLEDDisplay.
    dispdev->setBrightness(brightness);
}

void Screen::increaseBrightness()
{
    brightness = ((brightness + 62) > 254) ? brightness : (brightness + 62);

#if defined(ST7789_CS)
    // run the setDisplayBrightness function. This works on t-decks
    static_cast<TFTDisplay *>(dispdev)->setDisplayBrightness(brightness);
#endif

    /* TO DO: add little popup in center of screen saying what brightness level it is set to*/
}

void Screen::decreaseBrightness()
{
    brightness = (brightness < 70) ? brightness : (brightness - 62);

#if defined(ST7789_CS)
    static_cast<TFTDisplay *>(dispdev)->setDisplayBrightness(brightness);
#endif

    /* TO DO: add little popup in center of screen saying what brightness level it is set to*/
}

void Screen::setFunctionSymbol(std::string sym)
{
    if (std::find(functionSymbol.begin(), functionSymbol.end(), sym) == functionSymbol.end()) {
        functionSymbol.push_back(sym);
        functionSymbolString = "";
        for (auto symbol : functionSymbol) {
            functionSymbolString = symbol + " " + functionSymbolString;
        }
        setFastFramerate();
    }
}

void Screen::removeFunctionSymbol(std::string sym)
{
    functionSymbol.erase(std::remove(functionSymbol.begin(), functionSymbol.end(), sym), functionSymbol.end());
    functionSymbolString = "";
    for (auto symbol : functionSymbol) {
        functionSymbolString = symbol + " " + functionSymbolString;
    }
    setFastFramerate();
}

std::string Screen::drawTimeDelta(uint32_t days, uint32_t hours, uint32_t minutes, uint32_t seconds)
{
    std::string uptime;

    if (days > (hours_in_month * 6))
        uptime = "?";
    else if (days >= 2)
        uptime = std::to_string(days) + "d";
    else if (hours >= 2)
        uptime = std::to_string(hours) + "h";
    else if (minutes >= 1)
        uptime = std::to_string(minutes) + "m";
    else
        uptime = std::to_string(seconds) + "s";
    return uptime;
}

void Screen::handlePrint(const char *text)
{
    // the string passed into us probably has a newline, but that would confuse the logging system
    // so strip it
    LOG_DEBUG("Screen: %.*s", strlen(text) - 1, text);
    if (!useDisplay || !showingNormalScreen)
        return;

    dispdev->print(text);
}

void Screen::handleOnPress()
{
    // If Canned Messages is using the "Scan and Select" input, dismiss the canned message frame when user button is pressed
    // Minimize impact as a courtesy, as "scan and select" may be used as default config for some boards
    if (scanAndSelectInput != nullptr && scanAndSelectInput->dismissCannedMessageFrame())
        return;

    // If screen was off, just wake it, otherwise advance to next frame
    // If we are in a transition, the press must have bounced, drop it.
    if (ui->getUiState()->frameState == FIXED) {
        ui->nextFrame();
        lastScreenTransition = millis();
        setFastFramerate();
    }
}

void Screen::handleShowPrevFrame()
{
    // If screen was off, just wake it, otherwise go back to previous frame
    // If we are in a transition, the press must have bounced, drop it.
    if (ui->getUiState()->frameState == FIXED) {
        ui->previousFrame();
        lastScreenTransition = millis();
        setFastFramerate();
    }
}

void Screen::handleShowNextFrame()
{
    // If screen was off, just wake it, otherwise advance to next frame
    // If we are in a transition, the press must have bounced, drop it.
    if (ui->getUiState()->frameState == FIXED) {
        ui->nextFrame();
        lastScreenTransition = millis();
        setFastFramerate();
    }
}

#ifndef SCREEN_TRANSITION_FRAMERATE
#define SCREEN_TRANSITION_FRAMERATE 30 // fps
#endif

void Screen::setFastFramerate()
{
    // We are about to start a transition so speed up fps
    targetFramerate = SCREEN_TRANSITION_FRAMERATE;

    ui->setTargetFPS(targetFramerate);
    setInterval(0); // redraw ASAP
    runASAP = true;
}

void DebugInfo::drawFrame(OLEDDisplay *display, OLEDDisplayUiState *state, int16_t x, int16_t y)
{
    display->setFont(FONT_SMALL);

    // The coordinates define the left starting point of the text
    display->setTextAlignment(TEXT_ALIGN_LEFT);

    if (config.display.displaymode != meshtastic_Config_DisplayConfig_DisplayMode_INVERTED) {
        display->fillRect(0 + x, 0 + y, x + display->getWidth(), y + FONT_HEIGHT_SMALL);
        display->setColor(BLACK);
    }

    char channelStr[20];
    {
        concurrency::LockGuard guard(&lock);
        snprintf(channelStr, sizeof(channelStr), "#%s", channels.getName(channels.getPrimaryIndex()));
    }

    // Display power status
    if (powerStatus->getHasBattery()) {
        if (config.display.displaymode == meshtastic_Config_DisplayConfig_DisplayMode_DEFAULT) {
            drawBattery(display, x, y + 2, imgBattery, powerStatus);
        } else {
            drawBattery(display, x + 1, y + 3, imgBattery, powerStatus);
        }
    } else if (powerStatus->knowsUSB()) {
        if (config.display.displaymode == meshtastic_Config_DisplayConfig_DisplayMode_DEFAULT) {
            display->drawFastImage(x, y + 2, 16, 8, powerStatus->getHasUSB() ? imgUSB : imgPower);
        } else {
            display->drawFastImage(x + 1, y + 3, 16, 8, powerStatus->getHasUSB() ? imgUSB : imgPower);
        }
    }
    // Display nodes status
    if (config.display.displaymode == meshtastic_Config_DisplayConfig_DisplayMode_DEFAULT) {
        drawNodes(display, x + (SCREEN_WIDTH * 0.25), y + 2, nodeStatus);
    } else {
        drawNodes(display, x + (SCREEN_WIDTH * 0.25), y + 3, nodeStatus);
    }
#if HAS_GPS
    // Display GPS status
    if (config.position.gps_mode != meshtastic_Config_PositionConfig_GpsMode_ENABLED) {
        drawGPSpowerstat(display, x, y + 2, gpsStatus);
    } else {
        if (config.display.displaymode == meshtastic_Config_DisplayConfig_DisplayMode_DEFAULT) {
            drawGPS(display, x + (SCREEN_WIDTH * 0.63), y + 2, gpsStatus);
        } else {
            drawGPS(display, x + (SCREEN_WIDTH * 0.63), y + 3, gpsStatus);
        }
    }
#endif
    display->setColor(WHITE);
    // Draw the channel name
    display->drawString(x, y + FONT_HEIGHT_SMALL, channelStr);
    // Draw our hardware ID to assist with bluetooth pairing. Either prefix with Info or S&F Logo
    if (moduleConfig.store_forward.enabled) {
#ifdef ARCH_ESP32
        if (!Throttle::isWithinTimespanMs(storeForwardModule->lastHeartbeat,
                                          (storeForwardModule->heartbeatInterval * 1200))) { // no heartbeat, overlap a bit
#if (defined(USE_EINK) || defined(ILI9341_DRIVER) || defined(ILI9342_DRIVER) || defined(ST7701_CS) || defined(ST7735_CS) ||      \
     defined(ST7789_CS) || defined(USE_ST7789) || defined(HX8357_CS) || defined(ILI9488_CS) || ARCH_PORTDUINO) &&                \
    !defined(DISPLAY_FORCE_SMALL_FONTS)
            display->drawFastImage(x + SCREEN_WIDTH - 14 - display->getStringWidth(ourId), y + 3 + FONT_HEIGHT_SMALL, 12, 8,
                                   imgQuestionL1);
            display->drawFastImage(x + SCREEN_WIDTH - 14 - display->getStringWidth(ourId), y + 11 + FONT_HEIGHT_SMALL, 12, 8,
                                   imgQuestionL2);
#else
            display->drawFastImage(x + SCREEN_WIDTH - 10 - display->getStringWidth(ourId), y + 2 + FONT_HEIGHT_SMALL, 8, 8,
                                   imgQuestion);
#endif
        } else {
#if (defined(USE_EINK) || defined(ILI9341_DRIVER) || defined(ILI9342_DRIVER) || defined(ST7701_CS) || defined(ST7735_CS) ||      \
     defined(ST7789_CS) || defined(USE_ST7789) || defined(ILI9488_CS) || defined(HX8357_CS)) &&                                  \
    !defined(DISPLAY_FORCE_SMALL_FONTS)
            display->drawFastImage(x + SCREEN_WIDTH - 18 - display->getStringWidth(ourId), y + 3 + FONT_HEIGHT_SMALL, 16, 8,
                                   imgSFL1);
            display->drawFastImage(x + SCREEN_WIDTH - 18 - display->getStringWidth(ourId), y + 11 + FONT_HEIGHT_SMALL, 16, 8,
                                   imgSFL2);
#else
            display->drawFastImage(x + SCREEN_WIDTH - 13 - display->getStringWidth(ourId), y + 2 + FONT_HEIGHT_SMALL, 11, 8,
                                   imgSF);
#endif
        }
#endif
    } else {
        // TODO: Raspberry Pi supports more than just the one screen size
#if (defined(USE_EINK) || defined(ILI9341_DRIVER) || defined(ILI9342_DRIVER) || defined(ST7701_CS) || defined(ST7735_CS) ||      \
     defined(ST7789_CS) || defined(USE_ST7789) || defined(HX8357_CS) || defined(ILI9488_CS) || ARCH_PORTDUINO) &&                \
    !defined(DISPLAY_FORCE_SMALL_FONTS)
        display->drawFastImage(x + SCREEN_WIDTH - 14 - display->getStringWidth(ourId), y + 3 + FONT_HEIGHT_SMALL, 12, 8,
                               imgInfoL1);
        display->drawFastImage(x + SCREEN_WIDTH - 14 - display->getStringWidth(ourId), y + 11 + FONT_HEIGHT_SMALL, 12, 8,
                               imgInfoL2);
#else
        display->drawFastImage(x + SCREEN_WIDTH - 10 - display->getStringWidth(ourId), y + 2 + FONT_HEIGHT_SMALL, 8, 8, imgInfo);
#endif
    }

    display->drawString(x + SCREEN_WIDTH - display->getStringWidth(ourId), y + FONT_HEIGHT_SMALL, ourId);

    // Draw any log messages
    display->drawLogBuffer(x, y + (FONT_HEIGHT_SMALL * 2));

    /* Display a heartbeat pixel that blinks every time the frame is redrawn */
#ifdef SHOW_REDRAWS
    if (heartbeat)
        display->setPixel(0, 0);
    heartbeat = !heartbeat;
#endif
}

// Jm
void DebugInfo::drawFrameWiFi(OLEDDisplay *display, OLEDDisplayUiState *state, int16_t x, int16_t y)
{
#if HAS_WIFI && !defined(ARCH_PORTDUINO)
    const char *wifiName = config.network.wifi_ssid;

    display->setFont(FONT_SMALL);

    // The coordinates define the left starting point of the text
    display->setTextAlignment(TEXT_ALIGN_LEFT);

    if (config.display.displaymode != meshtastic_Config_DisplayConfig_DisplayMode_INVERTED) {
        display->fillRect(0 + x, 0 + y, x + display->getWidth(), y + FONT_HEIGHT_SMALL);
        display->setColor(BLACK);
    }

    if (WiFi.status() != WL_CONNECTED) {
        display->drawString(x, y, String("WiFi: Not Connected"));
        if (config.display.heading_bold)
            display->drawString(x + 1, y, String("WiFi: Not Connected"));
    } else {
        display->drawString(x, y, String("WiFi: Connected"));
        if (config.display.heading_bold)
            display->drawString(x + 1, y, String("WiFi: Connected"));

        display->drawString(x + SCREEN_WIDTH - display->getStringWidth("RSSI " + String(WiFi.RSSI())), y,
                            "RSSI " + String(WiFi.RSSI()));
        if (config.display.heading_bold) {
            display->drawString(x + SCREEN_WIDTH - display->getStringWidth("RSSI " + String(WiFi.RSSI())) - 1, y,
                                "RSSI " + String(WiFi.RSSI()));
        }
    }

    display->setColor(WHITE);

    /*
    - WL_CONNECTED: assigned when connected to a WiFi network;
    - WL_NO_SSID_AVAIL: assigned when no SSID are available;
    - WL_CONNECT_FAILED: assigned when the connection fails for all the attempts;
    - WL_CONNECTION_LOST: assigned when the connection is lost;
    - WL_DISCONNECTED: assigned when disconnected from a network;
    - WL_IDLE_STATUS: it is a temporary status assigned when WiFi.begin() is called and remains active until the number of
    attempts expires (resulting in WL_CONNECT_FAILED) or a connection is established (resulting in WL_CONNECTED);
    - WL_SCAN_COMPLETED: assigned when the scan networks is completed;
    - WL_NO_SHIELD: assigned when no WiFi shield is present;

    */
    if (WiFi.status() == WL_CONNECTED) {
        display->drawString(x, y + FONT_HEIGHT_SMALL * 1, "IP: " + String(WiFi.localIP().toString().c_str()));
    } else if (WiFi.status() == WL_NO_SSID_AVAIL) {
        display->drawString(x, y + FONT_HEIGHT_SMALL * 1, "SSID Not Found");
    } else if (WiFi.status() == WL_CONNECTION_LOST) {
        display->drawString(x, y + FONT_HEIGHT_SMALL * 1, "Connection Lost");
    } else if (WiFi.status() == WL_CONNECT_FAILED) {
        display->drawString(x, y + FONT_HEIGHT_SMALL * 1, "Connection Failed");
    } else if (WiFi.status() == WL_IDLE_STATUS) {
        display->drawString(x, y + FONT_HEIGHT_SMALL * 1, "Idle ... Reconnecting");
    }
#ifdef ARCH_ESP32
    else {
        // Codes:
        // https://docs.espressif.com/projects/esp-idf/en/latest/esp32/api-guides/wifi.html#wi-fi-reason-code
        display->drawString(x, y + FONT_HEIGHT_SMALL * 1,
                            WiFi.disconnectReasonName(static_cast<wifi_err_reason_t>(getWifiDisconnectReason())));
    }
#else
    else {
        display->drawString(x, y + FONT_HEIGHT_SMALL * 1, "Unkown status: " + String(WiFi.status()));
    }
#endif

    display->drawString(x, y + FONT_HEIGHT_SMALL * 2, "SSID: " + String(wifiName));

    display->drawString(x, y + FONT_HEIGHT_SMALL * 3, "http://meshtastic.local");

    /* Display a heartbeat pixel that blinks every time the frame is redrawn */
#ifdef SHOW_REDRAWS
    if (heartbeat)
        display->setPixel(0, 0);
    heartbeat = !heartbeat;
#endif
#endif
}

void DebugInfo::drawFrameSettings(OLEDDisplay *display, OLEDDisplayUiState *state, int16_t x, int16_t y)
{
    display->setFont(FONT_SMALL);

    // The coordinates define the left starting point of the text
    display->setTextAlignment(TEXT_ALIGN_LEFT);

    if (config.display.displaymode != meshtastic_Config_DisplayConfig_DisplayMode_INVERTED) {
        display->fillRect(0 + x, 0 + y, x + display->getWidth(), y + FONT_HEIGHT_SMALL);
        display->setColor(BLACK);
    }

    char batStr[20];
    if (powerStatus->getHasBattery()) {
        int batV = powerStatus->getBatteryVoltageMv() / 1000;
        int batCv = (powerStatus->getBatteryVoltageMv() % 1000) / 10;

        snprintf(batStr, sizeof(batStr), "B %01d.%02dV %3d%% %c%c", batV, batCv, powerStatus->getBatteryChargePercent(),
                 powerStatus->getIsCharging() ? '+' : ' ', powerStatus->getHasUSB() ? 'U' : ' ');

        // Line 1
        display->drawString(x, y, batStr);
        if (config.display.heading_bold)
            display->drawString(x + 1, y, batStr);
    } else {
        // Line 1
        display->drawString(x, y, String("USB"));
        if (config.display.heading_bold)
            display->drawString(x + 1, y, String("USB"));
    }

    //    auto mode = DisplayFormatters::getModemPresetDisplayName(config.lora.modem_preset, true);

    //    display->drawString(x + SCREEN_WIDTH - display->getStringWidth(mode), y, mode);
    //    if (config.display.heading_bold)
    //        display->drawString(x + SCREEN_WIDTH - display->getStringWidth(mode) - 1, y, mode);

    uint32_t currentMillis = millis();
    uint32_t seconds = currentMillis / 1000;
    uint32_t minutes = seconds / 60;
    uint32_t hours = minutes / 60;
    uint32_t days = hours / 24;
    // currentMillis %= 1000;
    // seconds %= 60;
    // minutes %= 60;
    // hours %= 24;

    // Show uptime as days, hours, minutes OR seconds
    std::string uptime = screen->drawTimeDelta(days, hours, minutes, seconds);

    // Line 1 (Still)
    display->drawString(x + SCREEN_WIDTH - display->getStringWidth(uptime.c_str()), y, uptime.c_str());
    if (config.display.heading_bold)
        display->drawString(x - 1 + SCREEN_WIDTH - display->getStringWidth(uptime.c_str()), y, uptime.c_str());

    display->setColor(WHITE);

    // Setup string to assemble analogClock string
    std::string analogClock = "";

    uint32_t rtc_sec = getValidTime(RTCQuality::RTCQualityDevice, true); // Display local timezone
    if (rtc_sec > 0) {
        long hms = rtc_sec % SEC_PER_DAY;
        // hms += tz.tz_dsttime * SEC_PER_HOUR;
        // hms -= tz.tz_minuteswest * SEC_PER_MIN;
        // mod `hms` to ensure in positive range of [0...SEC_PER_DAY)
        hms = (hms + SEC_PER_DAY) % SEC_PER_DAY;

        // Tear apart hms into h:m:s
        int hour = hms / SEC_PER_HOUR;
        int min = (hms % SEC_PER_HOUR) / SEC_PER_MIN;
        int sec = (hms % SEC_PER_HOUR) % SEC_PER_MIN; // or hms % SEC_PER_MIN

        char timebuf[12];

        if (config.display.use_12h_clock) {
            std::string meridiem = "am";
            if (hour >= 12) {
                if (hour > 12)
                    hour -= 12;
                meridiem = "pm";
            }
            if (hour == 00) {
                hour = 12;
            }
            snprintf(timebuf, sizeof(timebuf), "%d:%02d:%02d%s", hour, min, sec, meridiem.c_str());
        } else {
            snprintf(timebuf, sizeof(timebuf), "%02d:%02d:%02d", hour, min, sec);
        }
        analogClock += timebuf;
    }

    // Line 2
    display->drawString(x, y + FONT_HEIGHT_SMALL * 1, analogClock.c_str());

    // Display Channel Utilization
    char chUtil[13];
    snprintf(chUtil, sizeof(chUtil), "ChUtil %2.0f%%", airTime->channelUtilizationPercent());
    display->drawString(x + SCREEN_WIDTH - display->getStringWidth(chUtil), y + FONT_HEIGHT_SMALL * 1, chUtil);

#if HAS_GPS
    if (config.position.gps_mode == meshtastic_Config_PositionConfig_GpsMode_ENABLED) {
        // Line 3
        if (config.display.gps_format !=
            meshtastic_Config_DisplayConfig_GpsCoordinateFormat_DMS) // if DMS then don't draw altitude
            drawGPSAltitude(display, x, y + FONT_HEIGHT_SMALL * 2, gpsStatus);

        // Line 4
        drawGPScoordinates(display, x, y + FONT_HEIGHT_SMALL * 3, gpsStatus);
    } else {
        drawGPSpowerstat(display, x, y + FONT_HEIGHT_SMALL * 2, gpsStatus);
    }
#endif
/* Display a heartbeat pixel that blinks every time the frame is redrawn */
#ifdef SHOW_REDRAWS
    if (heartbeat)
        display->setPixel(0, 0);
    heartbeat = !heartbeat;
#endif
}

int Screen::handleStatusUpdate(const meshtastic::Status *arg)
{
    // LOG_DEBUG("Screen got status update %d", arg->getStatusType());
    switch (arg->getStatusType()) {
    case STATUS_TYPE_NODE:
        if (showingNormalScreen && nodeStatus->getLastNumTotal() != nodeStatus->getNumTotal()) {
            setFrames(FOCUS_PRESERVE); // Regen the list of screen frames (returning to same frame, if possible)
        }
        nodeDB->updateGUI = false;
        break;
    }

    return 0;
}

// Handles when message is received; will jump to text message frame.
int Screen::handleTextMessage(const meshtastic_MeshPacket *packet)
{
    if (showingNormalScreen) {
        if (packet->from == 0) {
            // Outgoing message (likely sent from phone)
            devicestate.has_rx_text_message = false;
            memset(&devicestate.rx_text_message, 0, sizeof(devicestate.rx_text_message));
            dismissedFrames.textMessage = true;
            hasUnreadMessage = false; // Clear unread state when user replies

            setFrames(FOCUS_PRESERVE); // Stay on same frame, silently update frame list
        } else {
            // Incoming message
            devicestate.has_rx_text_message = true; // Needed to include the message frame
            hasUnreadMessage = true;                // Enables mail icon in the header
            setFrames(FOCUS_PRESERVE);              // Refresh frame list without switching view
            forceDisplay();                         // Forces screen redraw

            // === Prepare banner content ===
            const meshtastic_NodeInfoLite *node = nodeDB->getMeshNode(packet->from);
            const char *longName = (node && node->has_user) ? node->user.long_name : nullptr;

            const char *msgRaw = reinterpret_cast<const char *>(packet->decoded.payload.bytes);
            String msg = String(msgRaw);
            msg.trim(); // Remove leading/trailing whitespace/newlines

            String banner;

            // Match bell character or exact alert text
            if (msg.indexOf("\x07") != -1) {
                banner = "Alert Received";
            } else {
                banner = "New Message";
            }

            if (longName && longName[0]) {
                banner += "\nfrom ";
                banner += longName;
            }

            screen->showOverlayBanner(banner, 3000);
        }
    }

    return 0;
}

// Triggered by MeshModules
int Screen::handleUIFrameEvent(const UIFrameEvent *event)
{
    if (showingNormalScreen) {
        // Regenerate the frameset, potentially honoring a module's internal requestFocus() call
        if (event->action == UIFrameEvent::Action::REGENERATE_FRAMESET)
            setFrames(FOCUS_MODULE);

        // Regenerate the frameset, while Attempt to maintain focus on the current frame
        else if (event->action == UIFrameEvent::Action::REGENERATE_FRAMESET_BACKGROUND)
            setFrames(FOCUS_PRESERVE);

        // Don't regenerate the frameset, just re-draw whatever is on screen ASAP
        else if (event->action == UIFrameEvent::Action::REDRAW_ONLY)
            setFastFramerate();
    }

    return 0;
}

int Screen::handleInputEvent(const InputEvent *event)
{

#if defined(DISPLAY_CLOCK_FRAME)
    // For the T-Watch, intercept touches to the 'toggle digital/analog watch face' button
    uint8_t watchFaceFrame = error_code ? 1 : 0;

    if (this->ui->getUiState()->currentFrame == watchFaceFrame && event->touchX >= 204 && event->touchX <= 240 &&
        event->touchY >= 204 && event->touchY <= 240) {
        screen->digitalWatchFace = !screen->digitalWatchFace;

        setFrames();

        return 0;
    }
#endif

    // Use left or right input from a keyboard to move between frames,
    // so long as a mesh module isn't using these events for some other purpose
    if (showingNormalScreen) {

        // Ask any MeshModules if they're handling keyboard input right now
        bool inputIntercepted = false;
        for (MeshModule *module : moduleFrames) {
            if (module->interceptingKeyboardInput())
                inputIntercepted = true;
        }

        // If no modules are using the input, move between frames
        if (!inputIntercepted) {
            if (event->inputEvent == static_cast<char>(meshtastic_ModuleConfig_CannedMessageConfig_InputEventChar_LEFT))
                showPrevFrame();
            else if (event->inputEvent == static_cast<char>(meshtastic_ModuleConfig_CannedMessageConfig_InputEventChar_RIGHT))
                showNextFrame();
        }
    }

    return 0;
}

int Screen::handleAdminMessage(const meshtastic_AdminMessage *arg)
{
    switch (arg->which_payload_variant) {
    // Node removed manually (i.e. via app)
    case meshtastic_AdminMessage_remove_by_nodenum_tag:
        setFrames(FOCUS_PRESERVE);
        break;

    // Default no-op, in case the admin message observable gets used by other classes in future
    default:
        break;
    }
    return 0;
}

} // namespace graphics
#else
graphics::Screen::Screen(ScanI2C::DeviceAddress, meshtastic_Config_DisplayConfig_OledType, OLEDDISPLAY_GEOMETRY) {}
#endif // HAS_SCREEN<|MERGE_RESOLUTION|>--- conflicted
+++ resolved
@@ -3691,7 +3691,6 @@
 #endif
     serialSinceMsec = millis();
 
-<<<<<<< HEAD
 #if ARCH_PORTDUINO
     if (config.display.displaymode != meshtastic_Config_DisplayConfig_DisplayMode_COLOR) {
         if (settingsMap[touchscreenModule]) {
@@ -3699,14 +3698,6 @@
                 new TouchScreenImpl1(dispdev->getWidth(), dispdev->getHeight(), static_cast<TFTDisplay *>(dispdev)->getTouch);
             touchScreenImpl1->init();
         }
-=======
-    // === Optional touchscreen support ===
-#if ARCH_PORTDUINO && !HAS_TFT
-    if (settingsMap[touchscreenModule]) {
-        touchScreenImpl1 =
-            new TouchScreenImpl1(dispdev->getWidth(), dispdev->getHeight(), static_cast<TFTDisplay *>(dispdev)->getTouch);
-        touchScreenImpl1->init();
->>>>>>> ea9c71ec
     }
 #elif HAS_TOUCHSCREEN
     touchScreenImpl1 =
