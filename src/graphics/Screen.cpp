--- conflicted
+++ resolved
@@ -376,7 +376,6 @@
     // be wrapped. Currently only spaces and "-" are allowed for wrapping
     display->setTextAlignment(TEXT_ALIGN_LEFT);
     display->setFont(FONT_SMALL);
-<<<<<<< HEAD
     if (config.display.displaymode == Config_DisplayConfig_DisplayMode_INVERTED) {
         display->fillRect(0 + x, 0 + y, x + display->getWidth(), y + FONT_HEIGHT_SMALL);
         display->setColor(BLACK);
@@ -385,12 +384,6 @@
     if(config.display.heading_bold) {
         display->drawStringf(1 + x, 0 + y, tempBuf, "From: %s", (node && node->has_user) ? node->user.short_name : "???");
     }
-=======
-    display->fillRect(0 + x, 0 + y, x + display->getWidth(), y + FONT_HEIGHT_SMALL);
-    display->setColor(BLACK);
-    display->drawStringf(0 + x, 0 + y, tempBuf, "From: %s", (node && node->has_user) ? node->user.short_name : "???");
-    display->drawStringf(1 + x, 0 + y, tempBuf, "From: %s", (node && node->has_user) ? node->user.short_name : "???");
->>>>>>> 44d5c69b
     display->setColor(WHITE);
     snprintf(tempBuf, sizeof(tempBuf), "%s", mp.decoded.payload.bytes);
     display->drawStringMaxWidth(0 + x, 0 + y + FONT_HEIGHT_SMALL, x + display->getWidth(), tempBuf);
@@ -406,11 +399,7 @@
     int xo = x, yo = y;
     while (*f) {
         display->drawString(xo, yo, *f);
-<<<<<<< HEAD
         if ((display->getColor() == BLACK) && config.display.heading_bold)
-=======
-        if (display->getColor() == BLACK)
->>>>>>> 44d5c69b
             display->drawString(xo + 1, yo, *f);
 
         display->setColor(WHITE);
@@ -488,12 +477,8 @@
     display->drawFastImage(x, y, 8, 8, imgUser);
 #endif
     display->drawString(x + 10, y - 2, usersString);
-<<<<<<< HEAD
     if(config.display.heading_bold)
         display->drawString(x + 11, y - 2, usersString);
-=======
-    display->drawString(x + 11, y - 2, usersString);
->>>>>>> 44d5c69b
 }
 
 // Draw GPS status summary
@@ -502,33 +487,21 @@
     if (config.position.fixed_position) {
         // GPS coordinates are currently fixed
         display->drawString(x - 1, y - 2, "Fixed GPS");
-<<<<<<< HEAD
         if(config.display.heading_bold)
             display->drawString(x, y - 2, "Fixed GPS");
-=======
-        display->drawString(x, y - 2, "Fixed GPS");
->>>>>>> 44d5c69b
         return;
     }
     if (!gps->getIsConnected()) {
         display->drawString(x, y - 2, "No GPS");
-<<<<<<< HEAD
         if(config.display.heading_bold)
             display->drawString(x + 1, y - 2, "No GPS");
-=======
-        display->drawString(x + 1, y - 2, "No GPS");
->>>>>>> 44d5c69b
         return;
     }
     display->drawFastImage(x, y, 6, 8, gps->getHasLock() ? imgPositionSolid : imgPositionEmpty);
     if (!gps->getHasLock()) {
         display->drawString(x + 8, y - 2, "No sats");
-<<<<<<< HEAD
         if(config.display.heading_bold)
             display->drawString(x + 9, y - 2, "No sats");
-=======
-        display->drawString(x + 9, y - 2, "No sats");
->>>>>>> 44d5c69b
         return;
     } else {
         char satsString[3];
@@ -757,26 +730,16 @@
         offset = FONT_HEIGHT_SMALL;
 
     // get the smaller of the 2 dimensions and subtract 20
-<<<<<<< HEAD
     if(display->getWidth() > (display->getHeight() - offset)) {
         diam = display->getHeight() - offset;
-=======
-    if(display->getWidth() > (display->getHeight() - FONT_HEIGHT_SMALL)) {
-        diam = display->getHeight() - FONT_HEIGHT_SMALL;
->>>>>>> 44d5c69b
         // if 2/3 of the other size would be smaller, use that
         if (diam > (display->getWidth() * 2 / 3)) {
             diam = display->getWidth() * 2 / 3;
         }
     } else {
         diam = display->getWidth();
-<<<<<<< HEAD
         if (diam > ((display->getHeight() - offset) * 2 / 3)) {
             diam = (display->getHeight() - offset) * 2 / 3;
-=======
-        if (diam > ((display->getHeight() - FONT_HEIGHT_SMALL) * 2 / 3)) {
-            diam = (display->getHeight() - FONT_HEIGHT_SMALL) * 2 / 3;
->>>>>>> 44d5c69b
         }
     }
     
@@ -856,13 +819,9 @@
     // The coordinates define the left starting point of the text
     display->setTextAlignment(TEXT_ALIGN_LEFT);
 
-<<<<<<< HEAD
     if (config.display.displaymode == Config_DisplayConfig_DisplayMode_INVERTED) {
         display->fillRect(0 + x, 0 + y, x + display->getWidth(), y + FONT_HEIGHT_SMALL);
     }
-=======
-    display->fillRect(0 + x, 0 + y, x + display->getWidth(), y + FONT_HEIGHT_SMALL);
->>>>>>> 44d5c69b
 
     const char *username = node->has_user ? node->user.long_name : "Unknown Name";
 
@@ -895,7 +854,6 @@
     int16_t compassX = 0, compassY = 0;
 
     // coordinates for the center of the compass/circle
-<<<<<<< HEAD
     if (config.display.displaymode == Config_DisplayConfig_DisplayMode_DEFAULT) {
         compassX = x + SCREEN_WIDTH - getCompassDiam(display) / 2 - 5;
         compassY = y + SCREEN_HEIGHT / 2;
@@ -903,9 +861,6 @@
         compassX = x + SCREEN_WIDTH - getCompassDiam(display) / 2 - 5;
         compassY = y + FONT_HEIGHT_SMALL + (SCREEN_HEIGHT - FONT_HEIGHT_SMALL) / 2;
     }
-=======
-    int16_t compassX = x + SCREEN_WIDTH - getCompassDiam(display) / 2 - 5, compassY = y + FONT_HEIGHT_SMALL + (SCREEN_HEIGHT - FONT_HEIGHT_SMALL) / 2;
->>>>>>> 44d5c69b
     bool hasNodeHeading = false;
 
     if (ourNode && hasPosition(ourNode)) {
@@ -949,13 +904,9 @@
     }
     display->drawCircle(compassX, compassY, getCompassDiam(display) / 2);
 
-<<<<<<< HEAD
     if (config.display.displaymode == Config_DisplayConfig_DisplayMode_INVERTED) {
         display->setColor(BLACK);
     }
-=======
-    display->setColor(BLACK);
->>>>>>> 44d5c69b
     // Must be after distStr is populated
     drawColumns(display, x, y, fields);
 }
@@ -1465,15 +1416,10 @@
     // The coordinates define the left starting point of the text
     display->setTextAlignment(TEXT_ALIGN_LEFT);
 
-<<<<<<< HEAD
     if (config.display.displaymode == Config_DisplayConfig_DisplayMode_INVERTED) {
         display->fillRect(0 + x, 0 + y, x + display->getWidth(), y + FONT_HEIGHT_SMALL);
         display->setColor(BLACK);
     }
-=======
-    display->fillRect(0 + x, 0 + y, x + display->getWidth(), y + FONT_HEIGHT_SMALL);
-    display->setColor(BLACK);
->>>>>>> 44d5c69b
 
     char channelStr[20];
     {
@@ -1483,7 +1429,6 @@
     }
 
     // Display power status
-<<<<<<< HEAD
     if (powerStatus->getHasBattery()) {
         if (config.display.displaymode == Config_DisplayConfig_DisplayMode_DEFAULT) {
             drawBattery(display, x , y + 2, imgBattery, powerStatus);
@@ -1503,14 +1448,6 @@
     } else {
         drawNodes(display, x + (SCREEN_WIDTH * 0.25), y + 3, nodeStatus);
     }
-=======
-    if (powerStatus->getHasBattery())
-        drawBattery(display, x + 1, y + 3, imgBattery, powerStatus);
-    else if (powerStatus->knowsUSB())
-        display->drawFastImage(x + 1, y + 3, 16, 8, powerStatus->getHasUSB() ? imgUSB : imgPower);
-    // Display nodes status
-    drawNodes(display, x + (SCREEN_WIDTH * 0.25), y + 3, nodeStatus);
->>>>>>> 44d5c69b
     // Display GPS status
     if (!config.position.gps_enabled){
         int16_t yPos = y + 2;
@@ -1519,16 +1456,11 @@
 #endif
         drawGPSpowerstat(display, x, yPos, gpsStatus);
     } else {
-<<<<<<< HEAD
         if (config.display.displaymode == Config_DisplayConfig_DisplayMode_DEFAULT) {
             drawGPS(display, x + (SCREEN_WIDTH * 0.63), y + 2, gpsStatus);
         } else {
             drawGPS(display, x + (SCREEN_WIDTH * 0.63), y + 3, gpsStatus);
         }
-=======
-        drawGPS(display, x + (SCREEN_WIDTH * 0.63), y + 2, gpsStatus);
-        drawGPS(display, x + (SCREEN_WIDTH * 0.63), y + 3, gpsStatus);
->>>>>>> 44d5c69b
     }
 
     display->setColor(WHITE);
@@ -1588,7 +1520,6 @@
     // The coordinates define the left starting point of the text
     display->setTextAlignment(TEXT_ALIGN_LEFT);
 
-<<<<<<< HEAD
     if (config.display.displaymode == Config_DisplayConfig_DisplayMode_INVERTED) {
         display->fillRect(0 + x, 0 + y, x + display->getWidth(), y + FONT_HEIGHT_SMALL);
         display->setColor(BLACK);
@@ -1612,25 +1543,6 @@
     }
 
     display->setColor(WHITE);
-=======
-    display->fillRect(0 + x, 0 + y, x + display->getWidth(), y + FONT_HEIGHT_SMALL);
-    display->setColor(BLACK);
-
-    if (WiFi.status() != WL_CONNECTED) {
-        display->drawString(x, y, String("WiFi: Not Connected"));
-        display->drawString(x + 1, y, String("WiFi: Not Connected"));
-    } else {
-        display->drawString(x, y, String("WiFi: Connected"));
-        display->drawString(x + 1, y, String("WiFi: Connected"));
-
-        display->drawString(x + SCREEN_WIDTH - display->getStringWidth("RSSI " + String(WiFi.RSSI())), y,
-                            "RSSI " + String(WiFi.RSSI()));
-        display->drawString(x + SCREEN_WIDTH - display->getStringWidth("RSSI " + String(WiFi.RSSI())) - 1, y,
-                            "RSSI " + String(WiFi.RSSI()));
-    }
-
-        display->setColor(WHITE);
->>>>>>> 44d5c69b
 
     /*
     - WL_CONNECTED: assigned when connected to a WiFi network;
@@ -1740,15 +1652,10 @@
     // The coordinates define the left starting point of the text
     display->setTextAlignment(TEXT_ALIGN_LEFT);
 
-<<<<<<< HEAD
     if (config.display.displaymode == Config_DisplayConfig_DisplayMode_INVERTED) {
         display->fillRect(0 + x, 0 + y, x + display->getWidth(), y + FONT_HEIGHT_SMALL);
         display->setColor(BLACK);
     }
-=======
-    display->fillRect(0 + x, 0 + y, x + display->getWidth(), y + FONT_HEIGHT_SMALL);
-    display->setColor(BLACK);
->>>>>>> 44d5c69b
 
     char batStr[20];
     if (powerStatus->getHasBattery()) {
@@ -1760,7 +1667,6 @@
 
         // Line 1
         display->drawString(x, y, batStr);
-<<<<<<< HEAD
         if(config.display.heading_bold)
             display->drawString(x + 1, y, batStr);
     } else {
@@ -1768,13 +1674,6 @@
         display->drawString(x, y, String("USB"));
         if(config.display.heading_bold)
             display->drawString(x + 1, y, String("USB"));
-=======
-        display->drawString(x + 1, y, batStr);
-    } else {
-        // Line 1
-        display->drawString(x, y, String("USB"));
-        display->drawString(x + 1, y, String("USB"));
->>>>>>> 44d5c69b
     }
 
     auto mode = "";
@@ -1807,12 +1706,8 @@
     }
 
     display->drawString(x + SCREEN_WIDTH - display->getStringWidth(mode), y, mode);
-<<<<<<< HEAD
     if(config.display.heading_bold)
         display->drawString(x + SCREEN_WIDTH - display->getStringWidth(mode) - 1, y, mode);
-=======
-    display->drawString(x + SCREEN_WIDTH - display->getStringWidth(mode) - 1, y, mode);
->>>>>>> 44d5c69b
 
     // Line 2
     uint32_t currentMillis = millis();
