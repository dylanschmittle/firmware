--- conflicted
+++ resolved
@@ -1899,59 +1899,11 @@
 // Combined dynamic node list frame cycling through LastHeard, HopSignal, and Distance modes
 // Uses a single frame and changes data every few seconds (E-Ink variant is separate)
 
-<<<<<<< HEAD
 // =============================
 // Shared Types and Structures
 // =============================
 typedef void (*EntryRenderer)(OLEDDisplay *, meshtastic_NodeInfoLite *, int16_t, int16_t, int);
 typedef void (*NodeExtrasRenderer)(OLEDDisplay *, meshtastic_NodeInfoLite *, int16_t, int16_t, int, float, double, double);
-=======
-Screen::Screen(ScanI2C::DeviceAddress address, meshtastic_Config_DisplayConfig_OledType screenType, OLEDDISPLAY_GEOMETRY geometry)
-    : concurrency::OSThread("Screen"), address_found(address), model(screenType), geometry(geometry), cmdQueue(32)
-{
-    graphics::normalFrames = new FrameCallback[MAX_NUM_NODES + NUM_EXTRA_FRAMES];
-#if defined(USE_SH1106) || defined(USE_SH1107) || defined(USE_SH1107_128_64)
-    dispdev = new SH1106Wire(address.address, -1, -1, geometry,
-                             (address.port == ScanI2C::I2CPort::WIRE1) ? HW_I2C::I2C_TWO : HW_I2C::I2C_ONE);
-#elif defined(USE_ST7789)
-#ifdef ESP_PLATFORM
-    dispdev = new ST7789Spi(&SPI1, ST7789_RESET, ST7789_RS, ST7789_NSS, GEOMETRY_RAWMODE, TFT_WIDTH, TFT_HEIGHT, ST7789_SDA,
-                            ST7789_MISO, ST7789_SCK);
-#else
-    dispdev = new ST7789Spi(&SPI1, ST7789_RESET, ST7789_RS, ST7789_NSS, GEOMETRY_RAWMODE, TFT_WIDTH, TFT_HEIGHT);
-#endif
-#elif defined(USE_SSD1306)
-    dispdev = new SSD1306Wire(address.address, -1, -1, geometry,
-                              (address.port == ScanI2C::I2CPort::WIRE1) ? HW_I2C::I2C_TWO : HW_I2C::I2C_ONE);
-#elif defined(ST7735_CS) || defined(ILI9341_DRIVER) || defined(ILI9342_DRIVER) || defined(ST7701_CS) || defined(ST7789_CS) ||    \
-    defined(RAK14014) || defined(HX8357_CS) || defined(ILI9488_CS)
-    dispdev = new TFTDisplay(address.address, -1, -1, geometry,
-                             (address.port == ScanI2C::I2CPort::WIRE1) ? HW_I2C::I2C_TWO : HW_I2C::I2C_ONE);
-#elif defined(USE_EINK) && !defined(USE_EINK_DYNAMICDISPLAY)
-    dispdev = new EInkDisplay(address.address, -1, -1, geometry,
-                              (address.port == ScanI2C::I2CPort::WIRE1) ? HW_I2C::I2C_TWO : HW_I2C::I2C_ONE);
-#elif defined(USE_EINK) && defined(USE_EINK_DYNAMICDISPLAY)
-    dispdev = new EInkDynamicDisplay(address.address, -1, -1, geometry,
-                                     (address.port == ScanI2C::I2CPort::WIRE1) ? HW_I2C::I2C_TWO : HW_I2C::I2C_ONE);
-#elif defined(USE_ST7567)
-    dispdev = new ST7567Wire(address.address, -1, -1, geometry,
-                             (address.port == ScanI2C::I2CPort::WIRE1) ? HW_I2C::I2C_TWO : HW_I2C::I2C_ONE);
-#elif ARCH_PORTDUINO && !HAS_TFT
-    if (settingsMap[displayPanel] != no_screen) {
-        LOG_DEBUG("Make TFTDisplay!");
-        dispdev = new TFTDisplay(address.address, -1, -1, geometry,
-                                 (address.port == ScanI2C::I2CPort::WIRE1) ? HW_I2C::I2C_TWO : HW_I2C::I2C_ONE);
-    } else {
-        dispdev = new AutoOLEDWire(address.address, -1, -1, geometry,
-                                   (address.port == ScanI2C::I2CPort::WIRE1) ? HW_I2C::I2C_TWO : HW_I2C::I2C_ONE);
-        isAUTOOled = true;
-    }
-#else
-    dispdev = new AutoOLEDWire(address.address, -1, -1, geometry,
-                               (address.port == ScanI2C::I2CPort::WIRE1) ? HW_I2C::I2C_TWO : HW_I2C::I2C_ONE);
-    isAUTOOled = true;
-#endif
->>>>>>> f9fbc3ff
 
 struct NodeEntry {
     meshtastic_NodeInfoLite *node;
@@ -3033,7 +2985,7 @@
     dispdev = new SSD1306Wire(address.address, -1, -1, geometry,
                               (address.port == ScanI2C::I2CPort::WIRE1) ? HW_I2C::I2C_TWO : HW_I2C::I2C_ONE);
 #elif defined(ST7735_CS) || defined(ILI9341_DRIVER) || defined(ILI9342_DRIVER) || defined(ST7701_CS) || defined(ST7789_CS) ||    \
-    defined(RAK14014) || defined(HX8357_CS)
+    defined(RAK14014) || defined(HX8357_CS) || defined(ILI9488_CS)
     dispdev = new TFTDisplay(address.address, -1, -1, geometry,
                              (address.port == ScanI2C::I2CPort::WIRE1) ? HW_I2C::I2C_TWO : HW_I2C::I2C_ONE);
 #elif defined(USE_EINK) && !defined(USE_EINK_DYNAMICDISPLAY)
