#include "configuration.h"
#if !MESHTASTIC_EXCLUDE_GPS
#include "GPS.h"
#endif
#include "MeshRadio.h"
#include "MeshService.h"
#include "NodeDB.h"
#include "PowerFSM.h"
#include "PowerMon.h"
#include "ReliableRouter.h"
#include "airtime.h"
#include "buzz.h"

#include "FSCommon.h"
#include "Led.h"
#include "RTC.h"
#include "SPILock.h"
#include "Throttle.h"
#include "concurrency/OSThread.h"
#include "concurrency/Periodic.h"
#include "detect/ScanI2C.h"
#include "error.h"
#include "power.h"

#if !MESHTASTIC_EXCLUDE_I2C
#include "detect/ScanI2CTwoWire.h"
#include <Wire.h>
#endif
#include "detect/einkScan.h"
#include "graphics/RAKled.h"
#include "graphics/Screen.h"
#include "main.h"
#include "mesh/generated/meshtastic/config.pb.h"
#include "meshUtils.h"
#include "modules/Modules.h"
#include "shutdown.h"
#include "sleep.h"
#include "target_specific.h"
#include <memory>
#include <utility>

#ifdef ARCH_ESP32
#include "freertosinc.h"
#if !MESHTASTIC_EXCLUDE_WEBSERVER
#include "mesh/http/WebServer.h"
#endif
#if !MESHTASTIC_EXCLUDE_BLUETOOTH
#include "nimble/NimbleBluetooth.h"
NimbleBluetooth *nimbleBluetooth = nullptr;
#endif
#endif

#ifdef ARCH_NRF52
#include "NRF52Bluetooth.h"
NRF52Bluetooth *nrf52Bluetooth = nullptr;
#endif

#if HAS_WIFI || defined(USE_WS5500)
#include "mesh/api/WiFiServerAPI.h"
#include "mesh/wifi/WiFiAPClient.h"
#endif

#if HAS_ETHERNET && !defined(USE_WS5500)
#include "mesh/api/ethServerAPI.h"
#include "mesh/eth/ethClient.h"
#endif

#if !MESHTASTIC_EXCLUDE_MQTT
#include "mqtt/MQTT.h"
#endif

#include "LLCC68Interface.h"
#include "LR1110Interface.h"
#include "LR1120Interface.h"
#include "LR1121Interface.h"
#include "RF95Interface.h"
#include "SX1262Interface.h"
#include "SX1268Interface.h"
#include "SX1280Interface.h"
#include "detect/LoRaRadioType.h"

#ifdef ARCH_STM32WL
#include "STM32WLE5JCInterface.h"
#endif

#if defined(ARCH_PORTDUINO)
#include "platform/portduino/SimRadio.h"
#endif

#ifdef ARCH_PORTDUINO
#include "linux/LinuxHardwareI2C.h"
#include "mesh/raspihttp/PiWebServer.h"
#include "platform/portduino/PortduinoGlue.h"
#include "platform/portduino/USBHal.h"
#include <cstdlib>
#include <fstream>
#include <iostream>
#include <string>
#endif

#if HAS_BUTTON || defined(ARCH_PORTDUINO)
#include "ButtonThread.h"
#endif

#include "AmbientLightingThread.h"
#include "PowerFSMThread.h"

#if !defined(ARCH_STM32WL) && !MESHTASTIC_EXCLUDE_I2C
#include "motion/AccelerometerThread.h"
AccelerometerThread *accelerometerThread = nullptr;
#endif

#ifdef HAS_I2S
#include "AudioThread.h"
AudioThread *audioThread = nullptr;
#endif

#ifdef USE_PCA9557
PCA9557 IOEXP;
#endif

#if HAS_TFT
extern void tftSetup(void);
#endif

#ifdef HAS_UDP_MULTICAST
#include "mesh/udp/UdpMulticastHandler.h"
UdpMulticastHandler *udpHandler = nullptr;
#endif

#if defined(TCXO_OPTIONAL)
float tcxoVoltage = SX126X_DIO3_TCXO_VOLTAGE; // if TCXO is optional, put this here so it can be changed further down.
#endif

#ifdef MESHTASTIC_INCLUDE_NICHE_GRAPHICS
void setupNicheGraphics();
#include "nicheGraphics.h"
#endif

#if defined(HW_SPI1_DEVICE) && defined(ARCH_ESP32)
SPIClass SPI1(HSPI);
#endif

using namespace concurrency;

volatile static const char slipstreamTZString[] = {USERPREFS_TZ_STRING};

// We always create a screen object, but we only init it if we find the hardware
graphics::Screen *screen = nullptr;

// Global power status
meshtastic::PowerStatus *powerStatus = new meshtastic::PowerStatus();

// Global GPS status
meshtastic::GPSStatus *gpsStatus = new meshtastic::GPSStatus();

// Global Node status
meshtastic::NodeStatus *nodeStatus = new meshtastic::NodeStatus();

// Global Bluetooth status
meshtastic::BluetoothStatus *bluetoothStatus = new meshtastic::BluetoothStatus();

// Scan for I2C Devices

/// The I2C address of our display (if found)
ScanI2C::DeviceAddress screen_found = ScanI2C::ADDRESS_NONE;

// The I2C address of the cardkb or RAK14004 (if found)
ScanI2C::DeviceAddress cardkb_found = ScanI2C::ADDRESS_NONE;
// 0x02 for RAK14004, 0x00 for cardkb, 0x10 for T-Deck
uint8_t kb_model;

// The I2C address of the RTC Module (if found)
ScanI2C::DeviceAddress rtc_found = ScanI2C::ADDRESS_NONE;
// The I2C address of the Accelerometer (if found)
ScanI2C::DeviceAddress accelerometer_found = ScanI2C::ADDRESS_NONE;
// The I2C address of the RGB LED (if found)
ScanI2C::FoundDevice rgb_found = ScanI2C::FoundDevice(ScanI2C::DeviceType::NONE, ScanI2C::ADDRESS_NONE);

#ifdef T_WATCH_S3
Adafruit_DRV2605 drv;
#endif

// Global LoRa radio type
LoRaRadioType radioType = NO_RADIO;

bool isVibrating = false;

bool eink_found = true;

uint32_t serialSinceMsec;
bool pauseBluetoothLogging = false;

bool pmu_found;

#if !MESHTASTIC_EXCLUDE_I2C
// Array map of sensor types with i2c address and wire as we'll find in the i2c scan
std::pair<uint8_t, TwoWire *> nodeTelemetrySensorsMap[_meshtastic_TelemetrySensorType_MAX + 1] = {};
#endif

Router *router = NULL; // Users of router don't care what sort of subclass implements that API

const char *firmware_version = optstr(APP_VERSION_SHORT);

const char *getDeviceName()
{
    uint8_t dmac[6];

    getMacAddr(dmac);

    // Meshtastic_ab3c or Shortname_abcd
    static char name[20];
    snprintf(name, sizeof(name), "%02x%02x", dmac[4], dmac[5]);
    // if the shortname exists and is NOT the new default of ab3c, use it for BLE name.
    if (strcmp(owner.short_name, name) != 0) {
        snprintf(name, sizeof(name), "%s_%02x%02x", owner.short_name, dmac[4], dmac[5]);
    } else {
        snprintf(name, sizeof(name), "Meshtastic_%02x%02x", dmac[4], dmac[5]);
    }
    return name;
}

#if defined(ELECROW_ThinkNode_M1) || defined(ELECROW_ThinkNode_M2)
static int32_t ledBlinkCount = 0;

static int32_t elecrowLedBlinker()
{
    // are we in alert buzzer mode?
#if HAS_BUTTON
    if (buttonThread->isBuzzing()) {
        // blink LED three times for 3 seconds, then 3 times for a second, with one second pause
        if (ledBlinkCount % 2) { // odd means LED OFF
            ledBlink.set(false);
            ledBlinkCount++;
            if (ledBlinkCount >= 12)
                ledBlinkCount = 0;
            noTone(PIN_BUZZER);
            return 1000;
        } else {
            if (ledBlinkCount < 6) {
                ledBlink.set(true);
                tone(PIN_BUZZER, 4000, 3000);
                ledBlinkCount++;
                return 3000;
            } else {
                ledBlink.set(true);
                tone(PIN_BUZZER, 4000, 1000);
                ledBlinkCount++;
                return 1000;
            }
        }
    } else {
#endif
        ledBlinkCount = 0;
        if (config.device.led_heartbeat_disabled)
            return 1000;

        static bool ledOn;
        // remain on when fully charged or discharging above 10%
        if ((powerStatus->getIsCharging() && powerStatus->getBatteryChargePercent() >= 100) ||
            (!powerStatus->getIsCharging() && powerStatus->getBatteryChargePercent() >= 10)) {
            ledOn = true;
        } else {
            ledOn ^= 1;
        }
        ledBlink.set(ledOn);
        // when charging, blink 0.5Hz square wave rate to indicate that
        if (powerStatus->getIsCharging()) {
            return 500;
        }
        // Blink rapidly when almost empty or if battery is not connected
        if ((!powerStatus->getIsCharging() && powerStatus->getBatteryChargePercent() < 10) || !powerStatus->getHasBattery()) {
            return 250;
        }
#if HAS_BUTTON
    }
#endif
    return 1000;
}
#else
static int32_t ledBlinker()
{
    // Still set up the blinking (heartbeat) interval but skip code path below, so LED will blink if
    // config.device.led_heartbeat_disabled is changed
    if (config.device.led_heartbeat_disabled)
        return 1000;

    static bool ledOn;
    ledOn ^= 1;

    ledBlink.set(ledOn);

    // have a very sparse duty cycle of LED being on, unless charging, then blink 0.5Hz square wave rate to indicate that
    return powerStatus->getIsCharging() ? 1000 : (ledOn ? 1 : 1000);
}
#endif

uint32_t timeLastPowered = 0;

static Periodic *ledPeriodic;
static OSThread *powerFSMthread;
static OSThread *ambientLightingThread;

RadioInterface *rIf = NULL;
#ifdef ARCH_PORTDUINO
RadioLibHal *RadioLibHAL = NULL;
#endif

/**
 * Some platforms (nrf52) might provide an alterate version that suppresses calling delay from sleep.
 */
__attribute__((weak, noinline)) bool loopCanSleep()
{
    return true;
}

// Weak empty variant initialization function.
// May be redefined by variant files.
void lateInitVariant() __attribute__((weak));
void lateInitVariant() {}

/**
 * Print info as a structured log message (for automated log processing)
 */
void printInfo()
{
    LOG_INFO("S:B:%d,%s", HW_VENDOR, optstr(APP_VERSION));
}
#ifndef PIO_UNIT_TESTING
void setup()
{

#if defined(PIN_POWER_EN)
    pinMode(PIN_POWER_EN, OUTPUT);
    digitalWrite(PIN_POWER_EN, HIGH);
#endif

#ifdef LED_POWER
    pinMode(LED_POWER, OUTPUT);
    digitalWrite(LED_POWER, HIGH);
#endif

#ifdef USER_LED
    pinMode(USER_LED, OUTPUT);
    digitalWrite(USER_LED, LOW);
#endif

#if defined(T_DECK)
    // GPIO10 manages all peripheral power supplies
    // Turn on peripheral power immediately after MUC starts.
    // If some boards are turned on late, ESP32 will reset due to low voltage.
    // ESP32-C3(Keyboard) , MAX98357A(Audio Power Amplifier) ,
    // TF Card , Display backlight(AW9364DNR) , AN48841B(Trackball) , ES7210(Decoder)
    pinMode(KB_POWERON, OUTPUT);
    digitalWrite(KB_POWERON, HIGH);
    // T-Deck has all three SPI peripherals (TFT, SD, LoRa) attached to the same SPI bus
    // We need to initialize all CS pins in advance otherwise there will be SPI communication issues
    // e.g. when detecting the SD card
    pinMode(LORA_CS, OUTPUT);
    digitalWrite(LORA_CS, HIGH);
    pinMode(SDCARD_CS, OUTPUT);
    digitalWrite(SDCARD_CS, HIGH);
    pinMode(TFT_CS, OUTPUT);
    digitalWrite(TFT_CS, HIGH);
    delay(100);
#endif

    concurrency::hasBeenSetup = true;
#if ARCH_PORTDUINO
    SPISettings spiSettings(settingsMap[spiSpeed], MSBFIRST, SPI_MODE0);
#else
    SPISettings spiSettings(4000000, MSBFIRST, SPI_MODE0);
#endif

#if !HAS_TFT
    meshtastic_Config_DisplayConfig_OledType screen_model =
        meshtastic_Config_DisplayConfig_OledType::meshtastic_Config_DisplayConfig_OledType_OLED_AUTO;
    OLEDDISPLAY_GEOMETRY screen_geometry = GEOMETRY_128_64;
#endif

#ifdef USE_SEGGER
    auto mode = false ? SEGGER_RTT_MODE_BLOCK_IF_FIFO_FULL : SEGGER_RTT_MODE_NO_BLOCK_TRIM;
#ifdef NRF52840_XXAA
    auto buflen = 4096; // this board has a fair amount of ram
#else
    auto buflen = 256; // this board has a fair amount of ram
#endif
    SEGGER_RTT_ConfigUpBuffer(SEGGER_STDOUT_CH, NULL, NULL, buflen, mode);
#endif

#ifdef DEBUG_PORT
    consoleInit(); // Set serial baud rate and init our mesh console
#endif

#ifdef UNPHONE
    unphone.printStore();
#endif

#if ARCH_PORTDUINO
    struct timeval tv;
    tv.tv_sec = time(NULL);
    tv.tv_usec = 0;
    perhapsSetRTC(RTCQualityNTP, &tv);
#endif

    powerMonInit();
    serialSinceMsec = millis();

    LOG_INFO("\n\n//\\ E S H T /\\ S T / C\n");

    initDeepSleep();

#if defined(LORA_TCXO_GPIO)
    pinMode(LORA_TCXO_GPIO, OUTPUT);
    digitalWrite(LORA_TCXO_GPIO, HIGH);
#endif

#if defined(VEXT_ENABLE)
    pinMode(VEXT_ENABLE, OUTPUT);
    digitalWrite(VEXT_ENABLE, VEXT_ON_VALUE); // turn on the display power
#endif

#if defined(BIAS_T_ENABLE)
    pinMode(BIAS_T_ENABLE, OUTPUT);
    digitalWrite(BIAS_T_ENABLE, BIAS_T_VALUE); // turn on 5V for GPS Antenna
#endif

#if defined(VTFT_CTRL)
    pinMode(VTFT_CTRL, OUTPUT);
    digitalWrite(VTFT_CTRL, LOW);
#endif

#ifdef RESET_OLED
    pinMode(RESET_OLED, OUTPUT);
    digitalWrite(RESET_OLED, 1);
#endif

#ifdef SENSOR_POWER_CTRL_PIN
    pinMode(SENSOR_POWER_CTRL_PIN, OUTPUT);
    digitalWrite(SENSOR_POWER_CTRL_PIN, SENSOR_POWER_ON);
#endif

#ifdef SENSOR_GPS_CONFLICT
    bool sensor_detected = false;
#endif
#ifdef PERIPHERAL_WARMUP_MS
    // Some peripherals may require additional time to stabilize after power is connected
    // e.g. I2C on Heltec Vision Master
    LOG_INFO("Wait for peripherals to stabilize");
    delay(PERIPHERAL_WARMUP_MS);
#endif

#ifdef BUTTON_PIN
#ifdef ARCH_ESP32

#if ESP_ARDUINO_VERSION_MAJOR >= 3
#ifdef BUTTON_NEED_PULLUP
    pinMode(config.device.button_gpio ? config.device.button_gpio : BUTTON_PIN, INPUT_PULLUP);
#else
    pinMode(config.device.button_gpio ? config.device.button_gpio : BUTTON_PIN, INPUT); // default to BUTTON_PIN
#endif
#else
    pinMode(config.device.button_gpio ? config.device.button_gpio : BUTTON_PIN, INPUT); // default to BUTTON_PIN
#ifdef BUTTON_NEED_PULLUP
    gpio_pullup_en((gpio_num_t)(config.device.button_gpio ? config.device.button_gpio : BUTTON_PIN));
    delay(10);
#endif
#endif
#endif
#endif

    initSPI();

    OSThread::setup();

#if defined(ELECROW_ThinkNode_M1) || defined(ELECROW_ThinkNode_M2)
    // The ThinkNodes have their own blink logic
    ledPeriodic = new Periodic("Blink", elecrowLedBlinker);
#else
    ledPeriodic = new Periodic("Blink", ledBlinker);
#endif

    fsInit();

#if !MESHTASTIC_EXCLUDE_I2C
#if defined(I2C_SDA1) && defined(ARCH_RP2040)
    Wire1.setSDA(I2C_SDA1);
    Wire1.setSCL(I2C_SCL1);
    Wire1.begin();
#elif defined(I2C_SDA1) && !defined(ARCH_RP2040)
    Wire1.begin(I2C_SDA1, I2C_SCL1);
#elif WIRE_INTERFACES_COUNT == 2
    Wire1.begin();
#endif

#if defined(I2C_SDA) && defined(ARCH_RP2040)
    Wire.setSDA(I2C_SDA);
    Wire.setSCL(I2C_SCL);
    Wire.begin();
#elif defined(I2C_SDA) && !defined(ARCH_RP2040)
    Wire.begin(I2C_SDA, I2C_SCL);
#elif defined(ARCH_PORTDUINO)
    if (settingsStrings[i2cdev] != "") {
        LOG_INFO("Use %s as I2C device", settingsStrings[i2cdev].c_str());
        Wire.begin(settingsStrings[i2cdev].c_str());
    } else {
        LOG_INFO("No I2C device configured, Skip");
    }
#elif HAS_WIRE
    Wire.begin();
#endif
#endif

#ifdef PIN_LCD_RESET
    // FIXME - move this someplace better, LCD is at address 0x3F
    pinMode(PIN_LCD_RESET, OUTPUT);
    digitalWrite(PIN_LCD_RESET, 0);
    delay(1);
    digitalWrite(PIN_LCD_RESET, 1);
    delay(1);
#endif

#ifdef AQ_SET_PIN
    // RAK-12039 set pin for Air quality sensor. Detectable on I2C after ~3 seconds, so we need to rescan later
    pinMode(AQ_SET_PIN, OUTPUT);
    digitalWrite(AQ_SET_PIN, HIGH);
#endif

#if HAS_TFT
    tftSetup();
#endif

    // Currently only the tbeam has a PMU
    // PMU initialization needs to be placed before i2c scanning
    power = new Power();
    power->setStatusHandler(powerStatus);
    powerStatus->observe(&power->newStatus);
    power->setup(); // Must be after status handler is installed, so that handler gets notified of the initial configuration

#if !MESHTASTIC_EXCLUDE_I2C
    // We need to scan here to decide if we have a screen for nodeDB.init() and because power has been applied to
    // accessories
    auto i2cScanner = std::unique_ptr<ScanI2CTwoWire>(new ScanI2CTwoWire());
#if HAS_WIRE
    LOG_INFO("Scan for i2c devices");
#endif

#if defined(I2C_SDA1) && defined(ARCH_RP2040)
    Wire1.setSDA(I2C_SDA1);
    Wire1.setSCL(I2C_SCL1);
    Wire1.begin();
    i2cScanner->scanPort(ScanI2C::I2CPort::WIRE1);
#elif defined(I2C_SDA1) && !defined(ARCH_RP2040)
    Wire1.begin(I2C_SDA1, I2C_SCL1);
    i2cScanner->scanPort(ScanI2C::I2CPort::WIRE1);
#elif defined(NRF52840_XXAA) && (WIRE_INTERFACES_COUNT == 2)
    i2cScanner->scanPort(ScanI2C::I2CPort::WIRE1);
#endif

#if defined(I2C_SDA) && defined(ARCH_RP2040)
    Wire.setSDA(I2C_SDA);
    Wire.setSCL(I2C_SCL);
    Wire.begin();
    i2cScanner->scanPort(ScanI2C::I2CPort::WIRE);
#elif defined(I2C_SDA) && !defined(ARCH_RP2040)
    Wire.begin(I2C_SDA, I2C_SCL);
    i2cScanner->scanPort(ScanI2C::I2CPort::WIRE);
#elif defined(ARCH_PORTDUINO)
    if (settingsStrings[i2cdev] != "") {
        LOG_INFO("Scan for i2c devices");
        i2cScanner->scanPort(ScanI2C::I2CPort::WIRE);
    }
#elif HAS_WIRE
    i2cScanner->scanPort(ScanI2C::I2CPort::WIRE);
#endif

    auto i2cCount = i2cScanner->countDevices();
    if (i2cCount == 0) {
        LOG_INFO("No I2C devices found");
    } else {
        LOG_INFO("%i I2C devices found", i2cCount);
#ifdef SENSOR_GPS_CONFLICT
        sensor_detected = true;
#endif
    }

#ifdef ARCH_ESP32
    // Don't init display if we don't have one or we are waking headless due to a timer event
    if (wakeCause == ESP_SLEEP_WAKEUP_TIMER) {
        LOG_DEBUG("suppress screen wake because this is a headless timer wakeup");
        i2cScanner->setSuppressScreen();
    }
#endif

#if !HAS_TFT
    auto screenInfo = i2cScanner->firstScreen();
    screen_found = screenInfo.type != ScanI2C::DeviceType::NONE ? screenInfo.address : ScanI2C::ADDRESS_NONE;

    if (screen_found.port != ScanI2C::I2CPort::NO_I2C) {
        switch (screenInfo.type) {
        case ScanI2C::DeviceType::SCREEN_SH1106:
            screen_model = meshtastic_Config_DisplayConfig_OledType::meshtastic_Config_DisplayConfig_OledType_OLED_SH1106;
            break;
        case ScanI2C::DeviceType::SCREEN_SSD1306:
            screen_model = meshtastic_Config_DisplayConfig_OledType::meshtastic_Config_DisplayConfig_OledType_OLED_SSD1306;
            break;
        case ScanI2C::DeviceType::SCREEN_ST7567:
        case ScanI2C::DeviceType::SCREEN_UNKNOWN:
        default:
            screen_model = meshtastic_Config_DisplayConfig_OledType::meshtastic_Config_DisplayConfig_OledType_OLED_AUTO;
        }
    }
#endif

#define UPDATE_FROM_SCANNER(FIND_FN)

    auto rtc_info = i2cScanner->firstRTC();
    rtc_found = rtc_info.type != ScanI2C::DeviceType::NONE ? rtc_info.address : rtc_found;

    auto kb_info = i2cScanner->firstKeyboard();

    if (kb_info.type != ScanI2C::DeviceType::NONE) {
        cardkb_found = kb_info.address;
        switch (kb_info.type) {
        case ScanI2C::DeviceType::RAK14004:
            kb_model = 0x02;
            break;
        case ScanI2C::DeviceType::CARDKB:
            kb_model = 0x00;
            break;
        case ScanI2C::DeviceType::TDECKKB:
            // assign an arbitrary value to distinguish from other models
            kb_model = 0x10;
            break;
        case ScanI2C::DeviceType::BBQ10KB:
            // assign an arbitrary value to distinguish from other models
            kb_model = 0x11;
            break;
        case ScanI2C::DeviceType::MPR121KB:
            // assign an arbitrary value to distinguish from other models
            kb_model = 0x37;
            break;
        case ScanI2C::DeviceType::TCA8418KB:
            // assign an arbitrary value to distinguish from other models
            kb_model = 0x84;
            break;
        default:
            // use this as default since it's also just zero
            LOG_WARN("kb_info.type is unknown(0x%02x), setting kb_model=0x00", kb_info.type);
            kb_model = 0x00;
        }
    }

    pmu_found = i2cScanner->exists(ScanI2C::DeviceType::PMU_AXP192_AXP2101);

/*
 * There are a bunch of sensors that have no further logic than to be found and stuffed into the
 * nodeTelemetrySensorsMap singleton. This wraps that logic in a temporary scope to declare the temporary field
 * "found".
 */

// Two supported RGB LED currently
#ifdef HAS_RGB_LED
    rgb_found = i2cScanner->firstRGBLED();
#endif

#ifdef HAS_TPS65233
    // TPS65233 is a power management IC for satellite modems, used in the Dreamcatcher
    // We are switching it off here since we don't use an LNB.
    if (i2cScanner->exists(ScanI2C::DeviceType::TPS65233)) {
        Wire.beginTransmission(TPS65233_ADDR);
        Wire.write(0);   // Register 0
        Wire.write(128); // Turn off the LNB power, keep I2C Control enabled
        Wire.endTransmission();
        Wire.beginTransmission(TPS65233_ADDR);
        Wire.write(1); // Register 1
        Wire.write(0); // Turn off Tone Generator 22kHz
        Wire.endTransmission();
    }
#endif

#if !defined(ARCH_STM32WL)
    auto acc_info = i2cScanner->firstAccelerometer();
    accelerometer_found = acc_info.type != ScanI2C::DeviceType::NONE ? acc_info.address : accelerometer_found;
    LOG_DEBUG("acc_info = %i", acc_info.type);
#endif

    scannerToSensorsMap(i2cScanner, ScanI2C::DeviceType::BME_680, meshtastic_TelemetrySensorType_BME680);
    scannerToSensorsMap(i2cScanner, ScanI2C::DeviceType::BME_280, meshtastic_TelemetrySensorType_BME280);
    scannerToSensorsMap(i2cScanner, ScanI2C::DeviceType::BMP_280, meshtastic_TelemetrySensorType_BMP280);
    scannerToSensorsMap(i2cScanner, ScanI2C::DeviceType::BMP_3XX, meshtastic_TelemetrySensorType_BMP3XX);
    scannerToSensorsMap(i2cScanner, ScanI2C::DeviceType::BMP_085, meshtastic_TelemetrySensorType_BMP085);
    scannerToSensorsMap(i2cScanner, ScanI2C::DeviceType::INA260, meshtastic_TelemetrySensorType_INA260);
    scannerToSensorsMap(i2cScanner, ScanI2C::DeviceType::INA226, meshtastic_TelemetrySensorType_INA226);
    scannerToSensorsMap(i2cScanner, ScanI2C::DeviceType::INA219, meshtastic_TelemetrySensorType_INA219);
    scannerToSensorsMap(i2cScanner, ScanI2C::DeviceType::INA3221, meshtastic_TelemetrySensorType_INA3221);
    scannerToSensorsMap(i2cScanner, ScanI2C::DeviceType::MAX17048, meshtastic_TelemetrySensorType_MAX17048);
    scannerToSensorsMap(i2cScanner, ScanI2C::DeviceType::MCP9808, meshtastic_TelemetrySensorType_MCP9808);
    scannerToSensorsMap(i2cScanner, ScanI2C::DeviceType::SHT31, meshtastic_TelemetrySensorType_SHT31);
    scannerToSensorsMap(i2cScanner, ScanI2C::DeviceType::SHTC3, meshtastic_TelemetrySensorType_SHTC3);
    scannerToSensorsMap(i2cScanner, ScanI2C::DeviceType::LPS22HB, meshtastic_TelemetrySensorType_LPS22);
    scannerToSensorsMap(i2cScanner, ScanI2C::DeviceType::QMC6310, meshtastic_TelemetrySensorType_QMC6310);
    scannerToSensorsMap(i2cScanner, ScanI2C::DeviceType::QMI8658, meshtastic_TelemetrySensorType_QMI8658);
    scannerToSensorsMap(i2cScanner, ScanI2C::DeviceType::QMC5883L, meshtastic_TelemetrySensorType_QMC5883L);
    scannerToSensorsMap(i2cScanner, ScanI2C::DeviceType::HMC5883L, meshtastic_TelemetrySensorType_QMC5883L);
    scannerToSensorsMap(i2cScanner, ScanI2C::DeviceType::PMSA0031, meshtastic_TelemetrySensorType_PMSA003I);
    scannerToSensorsMap(i2cScanner, ScanI2C::DeviceType::RCWL9620, meshtastic_TelemetrySensorType_RCWL9620);
    scannerToSensorsMap(i2cScanner, ScanI2C::DeviceType::VEML7700, meshtastic_TelemetrySensorType_VEML7700);
    scannerToSensorsMap(i2cScanner, ScanI2C::DeviceType::TSL2591, meshtastic_TelemetrySensorType_TSL25911FN);
    scannerToSensorsMap(i2cScanner, ScanI2C::DeviceType::OPT3001, meshtastic_TelemetrySensorType_OPT3001);
    scannerToSensorsMap(i2cScanner, ScanI2C::DeviceType::MLX90632, meshtastic_TelemetrySensorType_MLX90632);
    scannerToSensorsMap(i2cScanner, ScanI2C::DeviceType::MLX90614, meshtastic_TelemetrySensorType_MLX90614);
    scannerToSensorsMap(i2cScanner, ScanI2C::DeviceType::SHT4X, meshtastic_TelemetrySensorType_SHT4X);
    scannerToSensorsMap(i2cScanner, ScanI2C::DeviceType::AHT10, meshtastic_TelemetrySensorType_AHT10);
    scannerToSensorsMap(i2cScanner, ScanI2C::DeviceType::DFROBOT_LARK, meshtastic_TelemetrySensorType_DFROBOT_LARK);
    scannerToSensorsMap(i2cScanner, ScanI2C::DeviceType::ICM20948, meshtastic_TelemetrySensorType_ICM20948);
    scannerToSensorsMap(i2cScanner, ScanI2C::DeviceType::MAX30102, meshtastic_TelemetrySensorType_MAX30102);
    scannerToSensorsMap(i2cScanner, ScanI2C::DeviceType::CGRADSENS, meshtastic_TelemetrySensorType_RADSENS);
    scannerToSensorsMap(i2cScanner, ScanI2C::DeviceType::DFROBOT_RAIN, meshtastic_TelemetrySensorType_DFROBOT_RAIN);
    scannerToSensorsMap(i2cScanner, ScanI2C::DeviceType::LTR390UV, meshtastic_TelemetrySensorType_LTR390UV);
    scannerToSensorsMap(i2cScanner, ScanI2C::DeviceType::DPS310, meshtastic_TelemetrySensorType_DPS310);
    scannerToSensorsMap(i2cScanner, ScanI2C::DeviceType::PCT2075, meshtastic_TelemetrySensorType_PCT2075);

    i2cScanner.reset();
#endif

#ifdef HAS_SDCARD
    setupSDCard();
#endif

    // LED init

#ifdef LED_PIN
    pinMode(LED_PIN, OUTPUT);
    digitalWrite(LED_PIN, LED_STATE_ON); // turn on for now
#endif

    // Hello
    printInfo();
#ifdef BUILD_EPOCH
    LOG_INFO("Build timestamp: %ld", BUILD_EPOCH);
#endif

#ifdef ARCH_ESP32
    esp32Setup();
#endif

#ifdef ARCH_NRF52
    nrf52Setup();
#endif

#ifdef ARCH_RP2040
    rp2040Setup();
#endif

    // We do this as early as possible because this loads preferences from flash
    // but we need to do this after main cpu init (esp32setup), because we need the random seed set
    nodeDB = new NodeDB;

    // If we're taking on the repeater role, use NextHopRouter and turn off 3V3_S rail because peripherals are not needed
    if (config.device.role == meshtastic_Config_DeviceConfig_Role_REPEATER) {
        router = new NextHopRouter();
#ifdef PIN_3V3_EN
        digitalWrite(PIN_3V3_EN, LOW);
#endif
    } else
        router = new ReliableRouter();

#if HAS_BUTTON || defined(ARCH_PORTDUINO)
    // Buttons. Moved here cause we need NodeDB to be initialized
    buttonThread = new ButtonThread();
#endif

    // only play start melody when role is not tracker or sensor
    if (config.power.is_power_saving == true &&
        IS_ONE_OF(config.device.role, meshtastic_Config_DeviceConfig_Role_TRACKER,
                  meshtastic_Config_DeviceConfig_Role_TAK_TRACKER, meshtastic_Config_DeviceConfig_Role_SENSOR))
        LOG_DEBUG("Tracker/Sensor: Skip start melody");
    else
        playStartMelody();

#if !HAS_TFT
    // fixed screen override?
    if (config.display.oled != meshtastic_Config_DisplayConfig_OledType_OLED_AUTO)
        screen_model = config.display.oled;
#endif

#if defined(USE_SH1107)
    screen_model = meshtastic_Config_DisplayConfig_OledType_OLED_SH1107; // set dimension of 128x128
    screen_geometry = GEOMETRY_128_128;
#endif

#if defined(USE_SH1107_128_64)
    screen_model = meshtastic_Config_DisplayConfig_OledType_OLED_SH1107; // keep dimension of 128x64
#endif

#if !MESHTASTIC_EXCLUDE_I2C
#if !defined(ARCH_STM32WL)
    if (acc_info.type != ScanI2C::DeviceType::NONE) {
        accelerometerThread = new AccelerometerThread(acc_info.type);
    }
#endif

#if defined(HAS_NEOPIXEL) || defined(UNPHONE) || defined(RGBLED_RED)
    ambientLightingThread = new AmbientLightingThread(ScanI2C::DeviceType::NONE);
#elif !defined(ARCH_PORTDUINO) && !defined(ARCH_STM32WL)
    if (rgb_found.type != ScanI2C::DeviceType::NONE) {
        ambientLightingThread = new AmbientLightingThread(rgb_found.type);
    }
#endif
#endif

#ifdef T_WATCH_S3
    drv.begin();
    drv.selectLibrary(1);
    // I2C trigger by sending 'go' command
    drv.setMode(DRV2605_MODE_INTTRIG);
#endif

    // Init our SPI controller (must be before screen and lora)
#ifdef ARCH_RP2040
#ifdef HW_SPI1_DEVICE
    SPI1.setSCK(LORA_SCK);
    SPI1.setTX(LORA_MOSI);
    SPI1.setRX(LORA_MISO);
    pinMode(LORA_CS, OUTPUT);
    digitalWrite(LORA_CS, HIGH);
    SPI1.begin(false);
#else  // HW_SPI1_DEVICE
    SPI.setSCK(LORA_SCK);
    SPI.setTX(LORA_MOSI);
    SPI.setRX(LORA_MISO);
    SPI.begin(false);
#endif // HW_SPI1_DEVICE
#elif ARCH_PORTDUINO
    if (settingsStrings[spidev] != "ch341") {
        SPI.begin();
    }
#elif !defined(ARCH_ESP32) // ARCH_RP2040
    SPI.begin();
#else
<<<<<<< HEAD
    // ESP32
#ifdef LORA_TYPE
    SPI.begin(PIN_EINK_SCLK, 15, PIN_EINK_MOSI, PIN_EINK_CS);
    LOG_WARN("SPI.begin(SCK=%d, MISO=15, MOSI=%d, NSS=%d)\n", PIN_EINK_SCLK, PIN_EINK_MOSI, PIN_EINK_CS);
=======
        // ESP32
#if defined(HW_SPI1_DEVICE)
    SPI1.begin(LORA_SCK, LORA_MISO, LORA_MOSI, LORA_CS);
    LOG_DEBUG("SPI1.begin(SCK=%d, MISO=%d, MOSI=%d, NSS=%d)", LORA_SCK, LORA_MISO, LORA_MOSI, LORA_CS);
    SPI1.setFrequency(4000000);
>>>>>>> 070deb29
#else
    SPI.begin(LORA_SCK, LORA_MISO, LORA_MOSI, LORA_CS);
    LOG_DEBUG("SPI.begin(SCK=%d, MISO=%d, MOSI=%d, NSS=%d)", LORA_SCK, LORA_MISO, LORA_MOSI, LORA_CS);
#endif
    SPI.setFrequency(4000000);
#endif
#endif

    // Initialize the screen first so we can show the logo while we start up everything else.
#if HAS_SCREEN
    screen = new graphics::Screen(screen_found, screen_model, screen_geometry);
#endif
    // setup TZ prior to time actions.
#if !MESHTASTIC_EXCLUDE_TZ
    LOG_DEBUG("Use compiled/slipstreamed %s", slipstreamTZString); // important, removing this clobbers our magic string
    if (*config.device.tzdef && config.device.tzdef[0] != 0) {
        LOG_DEBUG("Saved TZ: %s ", config.device.tzdef);
        setenv("TZ", config.device.tzdef, 1);
    } else {
        if (strncmp((const char *)slipstreamTZString, "tzpl", 4) == 0) {
            setenv("TZ", "GMT0", 1);
        } else {
            setenv("TZ", (const char *)slipstreamTZString, 1);
            strcpy(config.device.tzdef, (const char *)slipstreamTZString);
        }
    }
    tzset();
    LOG_DEBUG("Set Timezone to %s", getenv("TZ"));
#endif

    readFromRTC(); // read the main CPU RTC at first (in case we can't get GPS time)

#if !MESHTASTIC_EXCLUDE_GPS
    // If we're taking on the repeater role, ignore GPS
#ifdef SENSOR_GPS_CONFLICT
    if (sensor_detected == false) {
#endif
        if (HAS_GPS) {
            if (config.device.role != meshtastic_Config_DeviceConfig_Role_REPEATER &&
                config.position.gps_mode != meshtastic_Config_PositionConfig_GpsMode_NOT_PRESENT) {
                gps = GPS::createGps();
                if (gps) {
                    gpsStatus->observe(&gps->newStatus);
                } else {
                    LOG_DEBUG("Run without GPS");
                }
            }
        }
#ifdef SENSOR_GPS_CONFLICT
    }
#endif

#endif

    nodeStatus->observe(&nodeDB->newStatus);

#ifdef HAS_I2S
    LOG_DEBUG("Start audio thread");
    audioThread = new AudioThread();
#endif

#ifdef HAS_UDP_MULTICAST
    LOG_DEBUG("Start multicast thread");
    udpHandler = new UdpMulticastHandler();
#ifdef ARCH_PORTDUINO
    // FIXME: portduino does not ever call onNetworkConnected so call it here because I don't know what happen if I call
    // onNetworkConnected there
    if (config.network.enabled_protocols & meshtastic_Config_NetworkConfig_ProtocolFlags_UDP_BROADCAST) {
        udpHandler->start();
    }
#endif
#endif
    service = new MeshService();
    service->init();

    // Now that the mesh service is created, create any modules
    setupModules();

#ifdef MESHTASTIC_INCLUDE_NICHE_GRAPHICS
    // After modules are setup, so we can observe modules
    setupNicheGraphics();
#endif

#ifdef LED_PIN
    // Turn LED off after boot, if heartbeat by config
    if (config.device.led_heartbeat_disabled)
        digitalWrite(LED_PIN, HIGH ^ LED_STATE_ON);
#endif

// Do this after service.init (because that clears error_code)
#ifdef HAS_PMU
    if (!pmu_found)
        RECORD_CRITICALERROR(meshtastic_CriticalErrorCode_NO_AXP192); // Record a hardware fault for missing hardware
#endif

#if !MESHTASTIC_EXCLUDE_I2C
// Don't call screen setup until after nodedb is setup (because we need
// the current region name)
#if defined(ST7701_CS) || defined(ST7735_CS) || defined(USE_EINK) || defined(ILI9341_DRIVER) || defined(ILI9342_DRIVER) ||       \
    defined(ST7789_CS) || defined(HX8357_CS) || defined(USE_ST7789) || defined(ILI9488_CS)
    screen->setup();
#elif defined(ARCH_PORTDUINO)
    if (screen_found.port != ScanI2C::I2CPort::NO_I2C || settingsMap[displayPanel]) {
        screen->setup();
    }
#else
    if (screen_found.port != ScanI2C::I2CPort::NO_I2C)
        screen->setup();
#endif
#endif

    screen->print("Started...\n");

#ifdef PIN_PWR_DELAY_MS
    // This may be required to give the peripherals time to power up.
    delay(PIN_PWR_DELAY_MS);
#endif

#ifdef ARCH_PORTDUINO
    const struct {
        configNames cfgName;
        std::string strName;
    } loraModules[] = {{use_rf95, "RF95"},     {use_sx1262, "sx1262"}, {use_sx1268, "sx1268"}, {use_sx1280, "sx1280"},
                       {use_lr1110, "lr1110"}, {use_lr1120, "lr1120"}, {use_lr1121, "lr1121"}, {use_llcc68, "LLCC68"}};
    // as one can't use a function pointer to the class constructor:
    auto loraModuleInterface = [](configNames cfgName, LockingArduinoHal *hal, RADIOLIB_PIN_TYPE cs, RADIOLIB_PIN_TYPE irq,
                                  RADIOLIB_PIN_TYPE rst, RADIOLIB_PIN_TYPE busy) {
        switch (cfgName) {
        case use_rf95:
            return (RadioInterface *)new RF95Interface(hal, cs, irq, rst, busy);
        case use_sx1262:
            return (RadioInterface *)new SX1262Interface(hal, cs, irq, rst, busy);
        case use_sx1268:
            return (RadioInterface *)new SX1268Interface(hal, cs, irq, rst, busy);
        case use_sx1280:
            return (RadioInterface *)new SX1280Interface(hal, cs, irq, rst, busy);
        case use_lr1110:
            return (RadioInterface *)new LR1110Interface(hal, cs, irq, rst, busy);
        case use_lr1120:
            return (RadioInterface *)new LR1120Interface(hal, cs, irq, rst, busy);
        case use_lr1121:
            return (RadioInterface *)new LR1121Interface(hal, cs, irq, rst, busy);
        case use_llcc68:
            return (RadioInterface *)new LLCC68Interface(hal, cs, irq, rst, busy);
        default:
            assert(0); // shouldn't happen
            return (RadioInterface *)nullptr;
        }
    };
    for (auto &loraModule : loraModules) {
        if (settingsMap[loraModule.cfgName] && !rIf) {
            LOG_DEBUG("Activate %s radio on SPI port %s", loraModule.strName.c_str(), settingsStrings[spidev].c_str());
            if (settingsStrings[spidev] == "ch341") {
                RadioLibHAL = ch341Hal;
            } else {
                RadioLibHAL = new LockingArduinoHal(SPI, spiSettings);
            }
            rIf = loraModuleInterface(loraModule.cfgName, (LockingArduinoHal *)RadioLibHAL, settingsMap[cs_pin],
                                      settingsMap[irq_pin], settingsMap[reset_pin], settingsMap[busy_pin]);
            if (!rIf->init()) {
                LOG_WARN("No %s radio", loraModule.strName.c_str());
                delete rIf;
                rIf = NULL;
                exit(EXIT_FAILURE);
            } else {
                LOG_INFO("%s init success", loraModule.strName.c_str());
            }
        }
    }
#elif defined(HW_SPI1_DEVICE)
    LockingArduinoHal *RadioLibHAL = new LockingArduinoHal(SPI1, spiSettings);
#elif LORA_TYPE
    SPIClass radioSPI(VSPI);
    radioSPI.begin(RF95_SCK, RF95_MISO, RF95_MOSI, RF95_NSS);
    LockingArduinoHal *RadioLibHAL = new LockingArduinoHal(radioSPI, spiSettings);
#else // HW_SPI1_DEVICE
    LockingArduinoHal *RadioLibHAL = new LockingArduinoHal(SPI, spiSettings);
#endif

    // radio init MUST BE AFTER service.init, so we have our radio config settings (from nodedb init)
#if defined(USE_STM32WLx)
    if (!rIf) {
        rIf = new STM32WLE5JCInterface(RadioLibHAL, SX126X_CS, SX126X_DIO1, SX126X_RESET, SX126X_BUSY);
        if (!rIf->init()) {
            LOG_WARN("No STM32WL radio");
            delete rIf;
            rIf = NULL;
        } else {
            LOG_INFO("STM32WL init success");
            radioType = STM32WLx_RADIO;
        }
    }
#endif

#if defined(ARCH_PORTDUINO)
    if (!rIf) {
        rIf = new SimRadio;
        if (!rIf->init()) {
            LOG_WARN("No simulated radio");
            delete rIf;
            rIf = NULL;
        } else {
            LOG_INFO("Use SIMULATED radio!");
            radioType = SIM_RADIO;
        }
    }
#endif

#if defined(RF95_IRQ) && RADIOLIB_EXCLUDE_SX127X != 1
    if ((!rIf) && (config.lora.region != meshtastic_Config_LoRaConfig_RegionCode_LORA_24)) {
        rIf = new RF95Interface(RadioLibHAL, LORA_CS, RF95_IRQ, RF95_RESET, RF95_DIO1);
        if (!rIf->init()) {
            LOG_WARN("No RF95 radio");
            delete rIf;
            rIf = NULL;
        } else {
            LOG_INFO("RF95 init success");
            radioType = RF95_RADIO;
        }
    }
#endif

#if defined(USE_SX1262) && !defined(ARCH_PORTDUINO) && !defined(TCXO_OPTIONAL) && RADIOLIB_EXCLUDE_SX126X != 1
    if ((!rIf) && (config.lora.region != meshtastic_Config_LoRaConfig_RegionCode_LORA_24)) {
        auto *sxIf = new SX1262Interface(RadioLibHAL, SX126X_CS, SX126X_DIO1, SX126X_RESET, SX126X_BUSY);
#ifdef SX126X_DIO3_TCXO_VOLTAGE
        sxIf->setTCXOVoltage(SX126X_DIO3_TCXO_VOLTAGE);
#endif
        if (!sxIf->init()) {
            LOG_WARN("No SX1262 radio");
            delete sxIf;
            rIf = NULL;
        } else {
            LOG_INFO("SX1262 init success");
            rIf = sxIf;
            radioType = SX1262_RADIO;
        }
    }
#endif

#if defined(USE_SX1262) && !defined(ARCH_PORTDUINO) && defined(TCXO_OPTIONAL)
    if ((!rIf) && (config.lora.region != meshtastic_Config_LoRaConfig_RegionCode_LORA_24)) {
        // try using the specified TCXO voltage
        auto *sxIf = new SX1262Interface(RadioLibHAL, SX126X_CS, SX126X_DIO1, SX126X_RESET, SX126X_BUSY);
        sxIf->setTCXOVoltage(SX126X_DIO3_TCXO_VOLTAGE);
        if (!sxIf->init()) {
            LOG_WARN("No SX1262 radio with TCXO, Vref %fV", SX126X_DIO3_TCXO_VOLTAGE);
            delete sxIf;
            rIf = NULL;
        } else {
            LOG_INFO("SX1262 init success, TCXO, Vref %fV", SX126X_DIO3_TCXO_VOLTAGE);
            rIf = sxIf;
            radioType = SX1262_RADIO;
        }
    }

    if ((!rIf) && (config.lora.region != meshtastic_Config_LoRaConfig_RegionCode_LORA_24)) {
        // If specified TCXO voltage fails, attempt to use DIO3 as a reference instead
        rIf = new SX1262Interface(RadioLibHAL, SX126X_CS, SX126X_DIO1, SX126X_RESET, SX126X_BUSY);
        if (!rIf->init()) {
            LOG_WARN("No SX1262 radio with XTAL, Vref 0.0V");
            delete rIf;
            rIf = NULL;
        } else {
            LOG_INFO("SX1262 init success, XTAL, Vref 0.0V");
            radioType = SX1262_RADIO;
        }
    }
#endif

#if defined(USE_SX1268)
#if defined(SX126X_DIO3_TCXO_VOLTAGE) && defined(TCXO_OPTIONAL)
    if ((!rIf) && (config.lora.region != meshtastic_Config_LoRaConfig_RegionCode_LORA_24)) {
        // try using the specified TCXO voltage
        auto *sxIf = new SX1268Interface(RadioLibHAL, SX126X_CS, SX126X_DIO1, SX126X_RESET, SX126X_BUSY);
        sxIf->setTCXOVoltage(SX126X_DIO3_TCXO_VOLTAGE);
        if (!sxIf->init()) {
            LOG_WARN("No SX1268 radio with TCXO, Vref %fV", SX126X_DIO3_TCXO_VOLTAGE);
            delete sxIf;
            rIf = NULL;
        } else {
            LOG_INFO("SX1268 init success, TCXO, Vref %fV", SX126X_DIO3_TCXO_VOLTAGE);
            rIf = sxIf;
            radioType = SX1268_RADIO;
        }
    }
#endif
    if ((!rIf) && (config.lora.region != meshtastic_Config_LoRaConfig_RegionCode_LORA_24)) {
        rIf = new SX1268Interface(RadioLibHAL, SX126X_CS, SX126X_DIO1, SX126X_RESET, SX126X_BUSY);
        if (!rIf->init()) {
            LOG_WARN("No SX1268 radio");
            delete rIf;
            rIf = NULL;
        } else {
            LOG_INFO("SX1268 init success");
            radioType = SX1268_RADIO;
        }
    }
#endif

#if defined(USE_LLCC68)
    if ((!rIf) && (config.lora.region != meshtastic_Config_LoRaConfig_RegionCode_LORA_24)) {
        rIf = new LLCC68Interface(RadioLibHAL, SX126X_CS, SX126X_DIO1, SX126X_RESET, SX126X_BUSY);
        if (!rIf->init()) {
            LOG_WARN("No LLCC68 radio");
            delete rIf;
            rIf = NULL;
        } else {
            LOG_INFO("LLCC68 init success");
            radioType = LLCC68_RADIO;
        }
    }
#endif

#if defined(USE_LR1110) && RADIOLIB_EXCLUDE_LR11X0 != 1
    if ((!rIf) && (config.lora.region != meshtastic_Config_LoRaConfig_RegionCode_LORA_24)) {
        rIf = new LR1110Interface(RadioLibHAL, LR1110_SPI_NSS_PIN, LR1110_IRQ_PIN, LR1110_NRESET_PIN, LR1110_BUSY_PIN);
        if (!rIf->init()) {
            LOG_WARN("No LR1110 radio");
            delete rIf;
            rIf = NULL;
        } else {
            LOG_INFO("LR1110 init success");
            radioType = LR1110_RADIO;
        }
    }
#endif

#if defined(USE_LR1120) && RADIOLIB_EXCLUDE_LR11X0 != 1
    if (!rIf) {
        rIf = new LR1120Interface(RadioLibHAL, LR1120_SPI_NSS_PIN, LR1120_IRQ_PIN, LR1120_NRESET_PIN, LR1120_BUSY_PIN);
        if (!rIf->init()) {
            LOG_WARN("No LR1120 radio");
            delete rIf;
            rIf = NULL;
        } else {
            LOG_INFO("LR1120 init success");
            radioType = LR1120_RADIO;
        }
    }
#endif

#if defined(USE_LR1121) && RADIOLIB_EXCLUDE_LR11X0 != 1
    if (!rIf) {
        rIf = new LR1121Interface(RadioLibHAL, LR1121_SPI_NSS_PIN, LR1121_IRQ_PIN, LR1121_NRESET_PIN, LR1121_BUSY_PIN);
        if (!rIf->init()) {
            LOG_WARN("No LR1121 radio");
            delete rIf;
            rIf = NULL;
        } else {
            LOG_INFO("LR1121 init success");
            radioType = LR1121_RADIO;
        }
    }
#endif

#if defined(USE_SX1280) && RADIOLIB_EXCLUDE_SX128X != 1
    if (!rIf) {
        rIf = new SX1280Interface(RadioLibHAL, SX128X_CS, SX128X_DIO1, SX128X_RESET, SX128X_BUSY);
        if (!rIf->init()) {
            LOG_WARN("No SX1280 radio");
            delete rIf;
            rIf = NULL;
        } else {
            LOG_INFO("SX1280 init success");
            radioType = SX1280_RADIO;
        }
    }
#endif

    // check if the radio chip matches the selected region
    if ((config.lora.region == meshtastic_Config_LoRaConfig_RegionCode_LORA_24) && (!rIf->wideLora())) {
        LOG_WARN("LoRa chip does not support 2.4GHz. Revert to unset");
        config.lora.region = meshtastic_Config_LoRaConfig_RegionCode_UNSET;
        nodeDB->saveToDisk(SEGMENT_CONFIG);
        if (!rIf->reconfigure()) {
            LOG_WARN("Reconfigure failed, rebooting");
            screen->startAlert("Rebooting...");
            rebootAtMsec = millis() + 5000;
        }
    }

    lateInitVariant(); // Do board specific init (see extra_variants/README.md for documentation)

#if !MESHTASTIC_EXCLUDE_MQTT
    mqttInit();
#endif

#ifdef RF95_FAN_EN
    // Ability to disable FAN if PIN has been set with RF95_FAN_EN.
    // Make sure LoRa has been started before disabling FAN.
    if (config.lora.pa_fan_disabled)
        digitalWrite(RF95_FAN_EN, LOW ^ 0);
#endif

#ifndef ARCH_PORTDUINO

        // Initialize Wifi
#if HAS_WIFI
    initWifi();
#endif

#if HAS_ETHERNET
    // Initialize Ethernet
    initEthernet();
#endif
#endif

#if defined(ARCH_ESP32) && !MESHTASTIC_EXCLUDE_WEBSERVER
    // Start web server thread.
    webServerThread = new WebServerThread();
#endif

#ifdef ARCH_PORTDUINO
#if __has_include(<ulfius.h>)
    if (settingsMap[webserverport] != -1) {
        piwebServerThread = new PiWebServerThread();
        std::atexit([] { delete piwebServerThread; });
    }
#endif
    initApiServer(TCPPort);
#endif

    // Start airtime logger thread.
    airTime = new AirTime();

    if (!rIf)
        RECORD_CRITICALERROR(meshtastic_CriticalErrorCode_NO_RADIO);
    else {
        router->addInterface(rIf);

        // Log bit rate to debug output
        LOG_DEBUG("LoRA bitrate = %f bytes / sec", (float(meshtastic_Constants_DATA_PAYLOAD_LEN) /
                                                    (float(rIf->getPacketTime(meshtastic_Constants_DATA_PAYLOAD_LEN)))) *
                                                       1000);
    }

    // This must be _after_ service.init because we need our preferences loaded from flash to have proper timeout values
    PowerFSM_setup(); // we will transition to ON in a couple of seconds, FIXME, only do this for cold boots, not waking from SDS
    powerFSMthread = new PowerFSMThread();

#if !HAS_TFT
    setCPUFast(false); // 80MHz is fine for our slow peripherals
#endif

#ifdef ARDUINO_ARCH_ESP32
    LOG_DEBUG("Free heap  : %7d bytes", ESP.getFreeHeap());
    LOG_DEBUG("Free PSRAM : %7d bytes", ESP.getFreePsram());
#endif
}

#endif
uint32_t rebootAtMsec;   // If not zero we will reboot at this time (used to reboot shortly after the update completes)
uint32_t shutdownAtMsec; // If not zero we will shutdown at this time (used to shutdown from python or mobile client)

// If a thread does something that might need for it to be rescheduled ASAP it can set this flag
// This will suppress the current delay and instead try to run ASAP.
bool runASAP;

extern meshtastic_DeviceMetadata getDeviceMetadata()
{
    meshtastic_DeviceMetadata deviceMetadata;
    strncpy(deviceMetadata.firmware_version, optstr(APP_VERSION), sizeof(deviceMetadata.firmware_version));
    deviceMetadata.device_state_version = DEVICESTATE_CUR_VER;
    deviceMetadata.canShutdown = pmu_found || HAS_CPU_SHUTDOWN;
    deviceMetadata.hasBluetooth = HAS_BLUETOOTH;
    deviceMetadata.hasWifi = HAS_WIFI;
    deviceMetadata.hasEthernet = HAS_ETHERNET;
    deviceMetadata.role = config.device.role;
    deviceMetadata.position_flags = config.position.position_flags;
    deviceMetadata.hw_model = HW_VENDOR;
    deviceMetadata.hasRemoteHardware = moduleConfig.remote_hardware.enabled;
    deviceMetadata.excluded_modules = meshtastic_ExcludedModules_EXCLUDED_NONE;
#if MESHTASTIC_EXCLUDE_REMOTEHARDWARE
    deviceMetadata.excluded_modules |= meshtastic_ExcludedModules_REMOTEHARDWARE_CONFIG;
#endif
#if MESHTASTIC_EXCLUDE_AUDIO
    deviceMetadata.excluded_modules |= meshtastic_ExcludedModules_AUDIO_CONFIG;
#endif
// Option to explicitly include canned messages for edge cases, e.g. niche graphics
#if (!HAS_SCREEN || NO_EXT_GPIO) || MESHTASTIC_EXCLUDE_CANNEDMESSAGES
    deviceMetadata.excluded_modules |= meshtastic_ExcludedModules_CANNEDMSG_CONFIG;
#endif
#if NO_EXT_GPIO
    deviceMetadata.excluded_modules |= meshtastic_ExcludedModules_EXTNOTIF_CONFIG;
#endif
// Only edge case here is if we apply this a device with built in Accelerometer and want to detect interrupts
// We'll have to macro guard against those targets potentially
#if NO_EXT_GPIO || MESHTASTIC_EXCLUDE_DETECTIONSENSOR
    deviceMetadata.excluded_modules |= meshtastic_ExcludedModules_DETECTIONSENSOR_CONFIG;
#endif
// If we don't have any GPIO and we don't have GPS OR we don't want too - no purpose in having serial config
#if NO_EXT_GPIO && NO_GPS || MESHTASTIC_EXCLUDE_SERIAL
    deviceMetadata.excluded_modules |= meshtastic_ExcludedModules_SERIAL_CONFIG;
#endif
#ifndef ARCH_ESP32
    deviceMetadata.excluded_modules |= meshtastic_ExcludedModules_PAXCOUNTER_CONFIG;
#endif
#if !defined(HAS_RGB_LED) && !RAK_4631
    deviceMetadata.excluded_modules |= meshtastic_ExcludedModules_AMBIENTLIGHTING_CONFIG;
#endif

// No bluetooth on these targets (yet):
// Pico W / 2W may get it at some point
// Portduino and ESP32-C6 are excluded because we don't have a working bluetooth stacks integrated yet.
#if defined(ARCH_RP2040) || defined(ARCH_PORTDUINO) || defined(ARCH_STM32WL) || defined(CONFIG_IDF_TARGET_ESP32C6)
    deviceMetadata.excluded_modules |= meshtastic_ExcludedModules_BLUETOOTH_CONFIG;
#endif

#if defined(ARCH_NRF52) && !HAS_ETHERNET // nrf52 doesn't have network unless it's a RAK ethernet gateway currently
    deviceMetadata.excluded_modules |= meshtastic_ExcludedModules_NETWORK_CONFIG; // No network on nRF52
#elif defined(ARCH_RP2040) && !HAS_WIFI && !HAS_ETHERNET
    deviceMetadata.excluded_modules |= meshtastic_ExcludedModules_NETWORK_CONFIG; // No network on RP2040
#endif

#if !(MESHTASTIC_EXCLUDE_PKI)
    deviceMetadata.hasPKC = true;
#endif
    return deviceMetadata;
}

#if !MESHTASTIC_EXCLUDE_I2C
void scannerToSensorsMap(const std::unique_ptr<ScanI2CTwoWire> &i2cScanner, ScanI2C::DeviceType deviceType,
                         meshtastic_TelemetrySensorType sensorType)
{
    auto found = i2cScanner->find(deviceType);
    if (found.type != ScanI2C::DeviceType::NONE) {
        nodeTelemetrySensorsMap[sensorType].first = found.address.address;
        nodeTelemetrySensorsMap[sensorType].second = i2cScanner->fetchI2CBus(found.address);
    }
}
#endif

#ifndef PIO_UNIT_TESTING
void loop()
{
    runASAP = false;

#ifdef ARCH_ESP32
    esp32Loop();
#endif
#ifdef ARCH_NRF52
    nrf52Loop();
#endif
    powerCommandsCheck();

#ifdef DEBUG_STACK
    static uint32_t lastPrint = 0;
    if (!Throttle::isWithinTimespanMs(lastPrint, 10 * 1000L)) {
        lastPrint = millis();
        meshtastic::printThreadInfo("main");
    }
#endif

    service->loop();

    long delayMsec = mainController.runOrDelay();

    // We want to sleep as long as possible here - because it saves power
    if (!runASAP && loopCanSleep()) {
        mainDelay.delay(delayMsec);
    }
}
#endif<|MERGE_RESOLUTION|>--- conflicted
+++ resolved
@@ -839,18 +839,14 @@
 #elif !defined(ARCH_ESP32) // ARCH_RP2040
     SPI.begin();
 #else
-<<<<<<< HEAD
     // ESP32
 #ifdef LORA_TYPE
     SPI.begin(PIN_EINK_SCLK, 15, PIN_EINK_MOSI, PIN_EINK_CS);
     LOG_WARN("SPI.begin(SCK=%d, MISO=15, MOSI=%d, NSS=%d)\n", PIN_EINK_SCLK, PIN_EINK_MOSI, PIN_EINK_CS);
-=======
-        // ESP32
-#if defined(HW_SPI1_DEVICE)
+#elif defined(HW_SPI1_DEVICE)
     SPI1.begin(LORA_SCK, LORA_MISO, LORA_MOSI, LORA_CS);
     LOG_DEBUG("SPI1.begin(SCK=%d, MISO=%d, MOSI=%d, NSS=%d)", LORA_SCK, LORA_MISO, LORA_MOSI, LORA_CS);
     SPI1.setFrequency(4000000);
->>>>>>> 070deb29
 #else
     SPI.begin(LORA_SCK, LORA_MISO, LORA_MOSI, LORA_CS);
     LOG_DEBUG("SPI.begin(SCK=%d, MISO=%d, MOSI=%d, NSS=%d)", LORA_SCK, LORA_MISO, LORA_MOSI, LORA_CS);
