--- conflicted
+++ resolved
@@ -94,11 +94,7 @@
 
 #include "PowerFSMThread.h"
 
-<<<<<<< HEAD
-#if !defined(ARCH_PORTDUINO) && !defined(ARCH_STM32WL) && !defined(ARCH_APOLLO3)
-=======
-#if !defined(ARCH_PORTDUINO) && !defined(ARCH_STM32WL) && !MESHTASTIC_EXCLUDE_ENVIRONMENTAL_SENSOR
->>>>>>> a2284e3d
+#if !defined(ARCH_PORTDUINO) && !defined(ARCH_STM32WL) && !defined(ARCH_APOLLO3) && !MESHTASTIC_EXCLUDE_ENVIRONMENTAL_SENSOR
 #include "AccelerometerThread.h"
 #include "AmbientLightingThread.h"
 AccelerometerThread *accelerometerThread;
@@ -611,11 +607,7 @@
     screen_model = meshtastic_Config_DisplayConfig_OledType_OLED_SH1107; // keep dimension of 128x64
 #endif
 
-<<<<<<< HEAD
-#if !defined(ARCH_PORTDUINO) && !defined(ARCH_STM32WL) && !defined(ARCH_APOLLO3)
-=======
-#if !defined(ARCH_PORTDUINO) && !defined(ARCH_STM32WL) && !MESHTASTIC_EXCLUDE_ENVIRONMENTAL_SENSOR
->>>>>>> a2284e3d
+#if !defined(ARCH_PORTDUINO) && !defined(ARCH_STM32WL) && !defined(ARCH_APOLLO3) && !MESHTASTIC_EXCLUDE_ENVIRONMENTAL_SENSOR
     if (acc_info.type != ScanI2C::DeviceType::NONE) {
         config.display.wake_on_tap_or_motion = true;
         moduleConfig.external_notification.enabled = true;
@@ -623,13 +615,9 @@
     }
 #endif
 
-<<<<<<< HEAD
-#if !defined(ARCH_PORTDUINO) && !defined(ARCH_STM32WL) && !defined(ARCH_APOLLO3)
-=======
 #if defined(HAS_NEOPIXEL) || defined(UNPHONE) || defined(RGBLED_RED)
     ambientLightingThread = new AmbientLightingThread(ScanI2C::DeviceType::NONE);
-#elif !defined(ARCH_PORTDUINO) && !defined(ARCH_STM32WL)
->>>>>>> a2284e3d
+#elif !defined(ARCH_PORTDUINO) && !defined(ARCH_STM32WL) && !defined(ARCH_APOLLO3)
     if (rgb_found.type != ScanI2C::DeviceType::NONE) {
         ambientLightingThread = new AmbientLightingThread(rgb_found.type);
     }
