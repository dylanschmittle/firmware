--- conflicted
+++ resolved
@@ -634,17 +634,10 @@
     pinMode(LORA_CS, OUTPUT);
     digitalWrite(LORA_CS, HIGH);
     SPI1.begin(false);
-<<<<<<< HEAD
-#else  // HW_SPI1_DEVICE
-    SPI.setSCK(RF95_SCK);
-    SPI.setTX(RF95_MOSI);
-    SPI.setRX(RF95_MISO);
-=======
 #else                      // HW_SPI1_DEVICE
     SPI.setSCK(LORA_SCK);
     SPI.setTX(LORA_MOSI);
     SPI.setRX(LORA_MISO);
->>>>>>> def4ec58
     SPI.begin(false);
 #endif // HW_SPI1_DEVICE
 #elif defined(ARCH_APOLLO3)
