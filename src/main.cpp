--- conflicted
+++ resolved
@@ -726,12 +726,8 @@
     LOG_WARN("SPI.begin(SCK=%d, MISO=15, MOSI=%d, NSS=%d)\n", PIN_EINK_SCLK, PIN_EINK_MOSI, PIN_EINK_CS);
 #else
     SPI.begin(LORA_SCK, LORA_MISO, LORA_MOSI, LORA_CS);
-<<<<<<< HEAD
-    LOG_WARN("SPI.begin(SCK=%d, MISO=%d, MOSI=%d, NSS=%d)\n", LORA_SCK, LORA_MISO, LORA_MOSI, LORA_CS);
-#endif
-=======
     LOG_DEBUG("SPI.begin(SCK=%d, MISO=%d, MOSI=%d, NSS=%d)\n", LORA_SCK, LORA_MISO, LORA_MOSI, LORA_CS);
->>>>>>> 4f8f96ab
+#endif
     SPI.setFrequency(4000000);
 #endif
 
