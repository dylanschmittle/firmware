#pragma once
#if HAS_SCREEN
#include "ProtobufModule.h"
#include "input/InputBroker.h"

// ============================
//        Enums & Defines
// ============================

enum cannedMessageModuleRunState {
    CANNED_MESSAGE_RUN_STATE_DISABLED,
    CANNED_MESSAGE_RUN_STATE_INACTIVE,
    CANNED_MESSAGE_RUN_STATE_ACTIVE,
    CANNED_MESSAGE_RUN_STATE_SENDING_ACTIVE,
    CANNED_MESSAGE_RUN_STATE_ACK_NACK_RECEIVED,
    CANNED_MESSAGE_RUN_STATE_ACTION_SELECT,
    CANNED_MESSAGE_RUN_STATE_ACTION_UP,
    CANNED_MESSAGE_RUN_STATE_ACTION_DOWN,
    CANNED_MESSAGE_RUN_STATE_DESTINATION_SELECTION,
    CANNED_MESSAGE_RUN_STATE_FREETEXT,
    CANNED_MESSAGE_RUN_STATE_MESSAGE_SELECTION
};

enum cannedMessageDestinationType {
    CANNED_MESSAGE_DESTINATION_TYPE_NONE,
    CANNED_MESSAGE_DESTINATION_TYPE_NODE,
};

enum CannedMessageModuleIconType { shift, backspace, space, enter };

#define CANNED_MESSAGE_MODULE_MESSAGE_MAX_COUNT 50
#define CANNED_MESSAGE_MODULE_MESSAGES_SIZE 800

#ifndef CANNED_MESSAGE_MODULE_ENABLE
#define CANNED_MESSAGE_MODULE_ENABLE 0
#endif

// ============================
//        Data Structures
// ============================

struct Letter {
    String character;
    float width;
    int rectX;
    int rectY;
    int rectWidth;
    int rectHeight;
};

struct NodeEntry {
    meshtastic_NodeInfoLite *node;
    uint32_t lastHeard;
};

// ============================
//      Main Class
// ============================

class CannedMessageModule : public SinglePortModule,
                            public Observable<const UIFrameEvent *>,
                            private concurrency::OSThread {
public:
    CannedMessageModule();

    // === Message navigation ===
    const char *getCurrentMessage();
    const char *getPrevMessage();
    const char *getNextMessage();
    const char *getMessageByIndex(int index);
    const char *getNodeName(NodeNum node);

    // === State/UI ===
    bool shouldDraw();
    bool hasMessages();
    void showTemporaryMessage(const String &message);
    void resetSearch();
    void updateFilteredNodes();
    bool isInterceptingAndFocused();
    bool isCharInputAllowed() const;
    String drawWithCursor(String text, int cursor);

    // === Admin Handlers ===
    void handleGetCannedMessageModuleMessages(const meshtastic_MeshPacket &req, meshtastic_AdminMessage *response);
    void handleSetCannedMessageModuleMessages(const char *from_msg);

#ifdef RAK14014
    cannedMessageModuleRunState getRunState() const { return runState; }
#endif

    // === Packet Interest Filter ===
    virtual bool wantPacket(const meshtastic_MeshPacket *p) override {
        if (p->rx_rssi != 0) lastRxRssi = p->rx_rssi;
        if (p->rx_snr > 0) lastRxSnr = p->rx_snr;
        return (p->decoded.portnum == meshtastic_PortNum_ROUTING_APP) ? waitingForAck : false;
    }

protected:
    // === Thread Entry Point ===
    virtual int32_t runOnce() override;

    // === Transmission ===
    void sendText(NodeNum dest, ChannelIndex channel, const char *message, bool wantReplies);
    void drawHeader(OLEDDisplay *display, int16_t x, int16_t y, char* buffer);
    int splitConfiguredMessages();
    int getNextIndex();
    int getPrevIndex();

#if defined(USE_VIRTUAL_KEYBOARD)
    void drawKeyboard(OLEDDisplay *display, OLEDDisplayUiState *state, int16_t x, int16_t y);
    String keyForCoordinates(uint x, uint y);
    void drawShiftIcon(OLEDDisplay *display, int x, int y, float scale = 1);
    void drawBackspaceIcon(OLEDDisplay *display, int x, int y, float scale = 1);
    void drawEnterIcon(OLEDDisplay *display, int x, int y, float scale = 1);
#endif

    // === Input Handling ===
    int handleInputEvent(const InputEvent *event);
    virtual bool wantUIFrame() override { return shouldDraw(); }
    virtual Observable<const UIFrameEvent *> *getUIFrameObservable() override { return this; }
    virtual bool interceptingKeyboardInput() override;
    virtual void drawFrame(OLEDDisplay *display, OLEDDisplayUiState *state, int16_t x, int16_t y) override;
<<<<<<< HEAD
    virtual AdminMessageHandleResult handleAdminMessageForModule(const meshtastic_MeshPacket &mp,
                                                                 meshtastic_AdminMessage *request,
                                                                 meshtastic_AdminMessage *response) override;

    /** Called to handle a particular incoming message
     * @return ProcessMessage::STOP if you've guaranteed you've handled this message and no other handlers should be considered
     * for it
     */
=======
#endif
    virtual AdminMessageHandleResult handleAdminMessageForModule(
        const meshtastic_MeshPacket &mp,
        meshtastic_AdminMessage *request,
        meshtastic_AdminMessage *response) override;

>>>>>>> ea9c71ec
    virtual ProcessMessage handleReceived(const meshtastic_MeshPacket &mp) override;

    void loadProtoForModule();
    bool saveProtoForModule();
    void installDefaultCannedMessageModuleConfig();

private:
    // === Input Observers ===
    CallbackObserver<CannedMessageModule, const InputEvent *> inputObserver =
        CallbackObserver<CannedMessageModule, const InputEvent *>(this, &CannedMessageModule::handleInputEvent);

    // === Display and UI ===
    int displayHeight = 64;
    int destIndex = 0;
    int scrollIndex = 0;
    int visibleRows = 0;
    bool needsUpdate = true;
    bool shouldRedraw = false;
    unsigned long lastUpdateMillis = 0;
    String searchQuery;
    String nodeSelectionInput;
    String freetext;
    String temporaryMessage;

    // === Message Storage ===
    char messageStore[CANNED_MESSAGE_MODULE_MESSAGES_SIZE + 1];
    char *messages[CANNED_MESSAGE_MODULE_MESSAGE_MAX_COUNT];
    int messagesCount = 0;
    int currentMessageIndex = -1;

    // === Routing & Acknowledgment ===
    NodeNum dest = NODENUM_BROADCAST;                  // Destination node for outgoing messages (default: broadcast)
    NodeNum incoming = NODENUM_BROADCAST;              // Source node from which last ACK/NACK was received
    NodeNum lastSentNode = 0;                          // Tracks the most recent node we sent a message to (for UI display)
    ChannelIndex channel = 0;                          // Channel index used when sending a message

    bool ack = false;                                  // True = ACK received, False = NACK or failed
    bool waitingForAck = false;                        // True if we're expecting an ACK and should monitor routing packets
    bool lastAckWasRelayed = false;                    // True if the ACK was relayed through intermediate nodes
    uint8_t lastAckHopStart = 0;                       // Hop start value from the received ACK packet
    uint8_t lastAckHopLimit = 0;                       // Hop limit value from the received ACK packet

    float lastRxSnr = 0;                               // SNR from last received ACK (used for diagnostics/UI)
    int32_t lastRxRssi = 0;                            // RSSI from last received ACK (used for diagnostics/UI)

    // === State Tracking ===
    cannedMessageModuleRunState runState = CANNED_MESSAGE_RUN_STATE_INACTIVE;
    cannedMessageDestinationType destSelect = CANNED_MESSAGE_DESTINATION_TYPE_NONE;
    char highlight = 0x00;
    char payload = 0x00;
    unsigned int cursor = 0;
    unsigned long lastTouchMillis = 0;
    std::vector<uint8_t> activeChannelIndices;
    std::vector<NodeEntry> filteredNodes;

    bool isInputSourceAllowed(const InputEvent *event);
    bool isUpEvent(const InputEvent *event);
    bool isDownEvent(const InputEvent *event);
    bool isSelectEvent(const InputEvent *event);
    bool handleTabSwitch(const InputEvent *event);
    int handleDestinationSelectionInput(const InputEvent *event, bool isUp, bool isDown, bool isSelect);
    bool handleMessageSelectorInput(const InputEvent *event, bool isUp, bool isDown, bool isSelect);
    bool handleFreeTextInput(const InputEvent *event);
    bool handleSystemCommandInput(const InputEvent *event);

#if defined(USE_VIRTUAL_KEYBOARD)
    Letter keyboard[2][4][10] = {{{{"Q", 20, 0, 0, 0, 0},
                                   {"W", 22, 0, 0, 0, 0},
                                   {"E", 17, 0, 0, 0, 0},
                                   {"R", 16.5, 0, 0, 0, 0},
                                   {"T", 14, 0, 0, 0, 0},
                                   {"Y", 15, 0, 0, 0, 0},
                                   {"U", 16.5, 0, 0, 0, 0},
                                   {"I", 5, 0, 0, 0, 0},
                                   {"O", 19.5, 0, 0, 0, 0},
                                   {"P", 15.5, 0, 0, 0, 0}},
                                  {{"A", 14, 0, 0, 0, 0},
                                   {"S", 15, 0, 0, 0, 0},
                                   {"D", 16.5, 0, 0, 0, 0},
                                   {"F", 15, 0, 0, 0, 0},
                                   {"G", 17, 0, 0, 0, 0},
                                   {"H", 15.5, 0, 0, 0, 0},
                                   {"J", 12, 0, 0, 0, 0},
                                   {"K", 15.5, 0, 0, 0, 0},
                                   {"L", 14, 0, 0, 0, 0},
                                   {"", 0, 0, 0, 0, 0}},
                                  {{"⇧", 20, 0, 0, 0, 0},
                                   {"Z", 14, 0, 0, 0, 0},
                                   {"X", 14.5, 0, 0, 0, 0},
                                   {"C", 15.5, 0, 0, 0, 0},
                                   {"V", 13.5, 0, 0, 0, 0},
                                   {"B", 15, 0, 0, 0, 0},
                                   {"N", 15, 0, 0, 0, 0},
                                   {"M", 17, 0, 0, 0, 0},
                                   {"⌫", 20, 0, 0, 0, 0},
                                   {"", 0, 0, 0, 0, 0}},
                                  {{"123", 42, 0, 0, 0, 0},
                                   {" ", 64, 0, 0, 0, 0},
                                   {"↵", 36, 0, 0, 0, 0},
                                   {"", 0, 0, 0, 0, 0},
                                   {"", 0, 0, 0, 0, 0},
                                   {"", 0, 0, 0, 0, 0},
                                   {"", 0, 0, 0, 0, 0},
                                   {"", 0, 0, 0, 0, 0},
                                   {"", 0, 0, 0, 0, 0},
                                   {"", 0, 0, 0, 0, 0}}},
                                 {{{"1", 12, 0, 0, 0, 0},
                                   {"2", 13.5, 0, 0, 0, 0},
                                   {"3", 12.5, 0, 0, 0, 0},
                                   {"4", 14, 0, 0, 0, 0},
                                   {"5", 14, 0, 0, 0, 0},
                                   {"6", 14, 0, 0, 0, 0},
                                   {"7", 13.5, 0, 0, 0, 0},
                                   {"8", 14, 0, 0, 0, 0},
                                   {"9", 14, 0, 0, 0, 0},
                                   {"0", 14, 0, 0, 0, 0}},
                                  {{"-", 8, 0, 0, 0, 0},
                                   {"/", 8, 0, 0, 0, 0},
                                   {":", 4.5, 0, 0, 0, 0},
                                   {";", 4.5, 0, 0, 0, 0},
                                   {"(", 7, 0, 0, 0, 0},
                                   {")", 6.5, 0, 0, 0, 0},
                                   {"$", 12.5, 0, 0, 0, 0},
                                   {"&", 15, 0, 0, 0, 0},
                                   {"@", 21.5, 0, 0, 0, 0},
                                   {"\"", 8, 0, 0, 0, 0}},
                                  {{".", 8, 0, 0, 0, 0},
                                   {",", 8, 0, 0, 0, 0},
                                   {"?", 10, 0, 0, 0, 0},
                                   {"!", 10, 0, 0, 0, 0},
                                   {"'", 10, 0, 0, 0, 0},
                                   {"⌫", 20, 0, 0, 0, 0}},
                                  {{"ABC", 50, 0, 0, 0, 0}, {" ", 64, 0, 0, 0, 0}, {"↵", 36, 0, 0, 0, 0}}}};
#endif
};

extern CannedMessageModule *cannedMessageModule;
#endif<|MERGE_RESOLUTION|>--- conflicted
+++ resolved
@@ -120,23 +120,10 @@
     virtual Observable<const UIFrameEvent *> *getUIFrameObservable() override { return this; }
     virtual bool interceptingKeyboardInput() override;
     virtual void drawFrame(OLEDDisplay *display, OLEDDisplayUiState *state, int16_t x, int16_t y) override;
-<<<<<<< HEAD
     virtual AdminMessageHandleResult handleAdminMessageForModule(const meshtastic_MeshPacket &mp,
                                                                  meshtastic_AdminMessage *request,
                                                                  meshtastic_AdminMessage *response) override;
 
-    /** Called to handle a particular incoming message
-     * @return ProcessMessage::STOP if you've guaranteed you've handled this message and no other handlers should be considered
-     * for it
-     */
-=======
-#endif
-    virtual AdminMessageHandleResult handleAdminMessageForModule(
-        const meshtastic_MeshPacket &mp,
-        meshtastic_AdminMessage *request,
-        meshtastic_AdminMessage *response) override;
-
->>>>>>> ea9c71ec
     virtual ProcessMessage handleReceived(const meshtastic_MeshPacket &mp) override;
 
     void loadProtoForModule();
