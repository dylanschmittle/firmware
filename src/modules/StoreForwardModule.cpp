--- conflicted
+++ resolved
@@ -234,12 +234,14 @@
         }
     }
 
-<<<<<<< HEAD
     if (this->storageType == StorageType::ST_PSRAM) {
         this->packetHistory[this->packetHistoryTotalCount].time = getTime();
         this->packetHistory[this->packetHistoryTotalCount].to = mp.to;
         this->packetHistory[this->packetHistoryTotalCount].channel = mp.channel;
         this->packetHistory[this->packetHistoryTotalCount].from = getFrom(&mp);
+        this->packetHistory[this->packetHistoryTotalCount].id = mp.id;
+        this->packetHistory[this->packetHistoryTotalCount].reply_id = p.reply_id;
+        this->packetHistory[this->packetHistoryTotalCount].emoji = (bool)p.emoji;
         this->packetHistory[this->packetHistoryTotalCount].payload_size = p.payload.size;
         memcpy(this->packetHistory[this->packetHistoryTotalCount].payload, p.payload.bytes,
                meshtastic_Constants_DATA_PAYLOAD_LEN);
@@ -250,6 +252,9 @@
         this->packetHistory[0].to = mp.to;
         this->packetHistory[0].channel = mp.channel;
         this->packetHistory[0].from = getFrom(&mp);
+        this->packetHistory[0].id = mp.id;
+        this->packetHistory[0].reply_id = p.reply_id;
+        this->packetHistory[0].emoji = (bool)p.emoji;
         this->packetHistory[0].payload_size = p.payload.size;
         memcpy(this->packetHistory[0].payload, p.payload.bytes, meshtastic_Constants_DATA_PAYLOAD_LEN);
         auto handler = SD.open("/storeforward/" + String(this->packetHistoryTotalCount), FILE_WRITE);
@@ -259,18 +264,6 @@
     } else {
         LOG_ERROR("S&F: Unknown storage type");
     }
-=======
-    this->packetHistory[this->packetHistoryTotalCount].time = getTime();
-    this->packetHistory[this->packetHistoryTotalCount].to = mp.to;
-    this->packetHistory[this->packetHistoryTotalCount].channel = mp.channel;
-    this->packetHistory[this->packetHistoryTotalCount].from = getFrom(&mp);
-    this->packetHistory[this->packetHistoryTotalCount].id = mp.id;
-    this->packetHistory[this->packetHistoryTotalCount].reply_id = p.reply_id;
-    this->packetHistory[this->packetHistoryTotalCount].emoji = (bool)p.emoji;
-    this->packetHistory[this->packetHistoryTotalCount].payload_size = p.payload.size;
-    memcpy(this->packetHistory[this->packetHistoryTotalCount].payload, p.payload.bytes, meshtastic_Constants_DATA_PAYLOAD_LEN);
->>>>>>> 3c7053c6
-
     this->packetHistoryTotalCount++;
 }
 
@@ -303,7 +296,6 @@
 meshtastic_MeshPacket *StoreForwardModule::preparePayload(NodeNum dest, uint32_t last_time, bool local)
 {
     for (uint32_t i = lastRequest[dest]; i < this->packetHistoryTotalCount; i++) {
-<<<<<<< HEAD
         if (this->storageType == StorageType::ST_PSRAM) {
 
             if (this->packetHistory[i].time && (this->packetHistory[i].time > last_time)) {
@@ -317,8 +309,11 @@
 
                     p->to = local ? this->packetHistory[i].to : dest; // PhoneAPI can handle original `to`
                     p->from = this->packetHistory[i].from;
+                    p->id = this->packetHistory[i].id;
                     p->channel = this->packetHistory[i].channel;
+                    p->decoded.reply_id = this->packetHistory[i].reply_id;
                     p->rx_time = this->packetHistory[i].time;
+                    p->decoded.emoji = (uint32_t)this->packetHistory[i].emoji;
 
                     // Let's assume that if the server received the S&F request that the client is in range.
                     //   TODO: Make this configurable.
@@ -328,40 +323,7 @@
                         p->decoded.portnum = meshtastic_PortNum_TEXT_MESSAGE_APP;
                         memcpy(p->decoded.payload.bytes, this->packetHistory[i].payload, this->packetHistory[i].payload_size);
                         p->decoded.payload.size = this->packetHistory[i].payload_size;
-=======
-        if (this->packetHistory[i].time && (this->packetHistory[i].time > last_time)) {
-            /*  Copy the messages that were received by the server in the last msAgo
-                to the packetHistoryTXQueue structure.
-                Client not interested in packets from itself and only in broadcast packets or packets towards it. */
-            if (this->packetHistory[i].from != dest &&
-                (this->packetHistory[i].to == NODENUM_BROADCAST || this->packetHistory[i].to == dest)) {
-
-                meshtastic_MeshPacket *p = allocDataPacket();
-
-                p->to = local ? this->packetHistory[i].to : dest; // PhoneAPI can handle original `to`
-                p->from = this->packetHistory[i].from;
-                p->id = this->packetHistory[i].id;
-                p->channel = this->packetHistory[i].channel;
-                p->decoded.reply_id = this->packetHistory[i].reply_id;
-                p->rx_time = this->packetHistory[i].time;
-                p->decoded.emoji = (uint32_t)this->packetHistory[i].emoji;
-
-                // Let's assume that if the server received the S&F request that the client is in range.
-                //   TODO: Make this configurable.
-                p->want_ack = false;
-
-                if (local) { // PhoneAPI gets normal TEXT_MESSAGE_APP
-                    p->decoded.portnum = meshtastic_PortNum_TEXT_MESSAGE_APP;
-                    memcpy(p->decoded.payload.bytes, this->packetHistory[i].payload, this->packetHistory[i].payload_size);
-                    p->decoded.payload.size = this->packetHistory[i].payload_size;
-                } else {
-                    meshtastic_StoreAndForward sf = meshtastic_StoreAndForward_init_zero;
-                    sf.which_variant = meshtastic_StoreAndForward_text_tag;
-                    sf.variant.text.size = this->packetHistory[i].payload_size;
-                    memcpy(sf.variant.text.bytes, this->packetHistory[i].payload, this->packetHistory[i].payload_size);
-                    if (this->packetHistory[i].to == NODENUM_BROADCAST) {
-                        sf.rr = meshtastic_StoreAndForward_RequestResponse_ROUTER_TEXT_BROADCAST;
->>>>>>> 3c7053c6
+
                     } else {
                         meshtastic_StoreAndForward sf = meshtastic_StoreAndForward_init_zero;
                         sf.which_variant = meshtastic_StoreAndForward_text_tag;
