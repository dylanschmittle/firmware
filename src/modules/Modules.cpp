--- conflicted
+++ resolved
@@ -165,15 +165,15 @@
         kbMatrixImpl = new KbMatrixImpl();
         kbMatrixImpl->init();
 #endif // INPUTBROKER_MATRIX_TYPE
-<<<<<<< HEAD
+
         peMatrixImpl = new PeMatrixImpl();
         peMatrixImpl->init();
-=======
+
 #ifdef INPUTBROKER_SERIAL_TYPE
         aSerialKeyboardImpl = new SerialKeyboardImpl();
         aSerialKeyboardImpl->init();
 #endif // INPUTBROKER_MATRIX_TYPE
->>>>>>> ff40a3f1
+
 #endif // HAS_BUTTON
 #if ARCH_PORTDUINO
         aLinuxInputImpl = new LinuxInputImpl();
