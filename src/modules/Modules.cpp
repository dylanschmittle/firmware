--- conflicted
+++ resolved
@@ -190,11 +190,7 @@
             aSerialKeyboardImpl = new SerialKeyboardImpl();
             aSerialKeyboardImpl->init();
 #endif // INPUTBROKER_MATRIX_TYPE
-<<<<<<< HEAD
-
-=======
-        }
->>>>>>> 2ecbf704
+        }
 #endif // HAS_BUTTON
 #if ARCH_PORTDUINO
         if (config.display.displaymode != meshtastic_Config_DisplayConfig_DisplayMode_COLOR) {
