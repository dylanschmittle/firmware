--- conflicted
+++ resolved
@@ -11,11 +11,8 @@
 #include "input/kbMatrixImpl.h"
 #include "input/kbUsbImpl.h"
 #endif
-<<<<<<< HEAD
-
-=======
+
 #if !MESHTASTIC_EXCLUDE_ADMIN
->>>>>>> ff40a3f1
 #include "modules/AdminModule.h"
 #endif
 #if !MESHTASTIC_EXCLUDE_ATAK
@@ -169,16 +166,14 @@
         kbMatrixImpl = new KbMatrixImpl();
         kbMatrixImpl->init();
 #endif // INPUTBROKER_MATRIX_TYPE
-<<<<<<< HEAD
 #if CONFIG_IDF_TARGET_ESP32S3 || CONFIG_IDF_TARGET_ESP32S2
         kbUsbImpl = new KbUsbImpl();
         kbUsbImpl->init();
-=======
+#endif
 #ifdef INPUTBROKER_SERIAL_TYPE
         aSerialKeyboardImpl = new SerialKeyboardImpl();
         aSerialKeyboardImpl->init();
->>>>>>> ff40a3f1
-#endif // INPUTBROKER_MATRIX_TYPE
+#endif // INPUTBROKER_SERIAL_TYPE
 #endif // HAS_BUTTON
 #if ARCH_PORTDUINO
         aLinuxInputImpl = new LinuxInputImpl();
