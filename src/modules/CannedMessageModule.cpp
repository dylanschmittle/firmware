#include "configuration.h"
#if ARCH_PORTDUINO
#include "PortduinoGlue.h"
#endif
#if HAS_SCREEN
#include "CannedMessageModule.h"
#include "Channels.h"
#include "FSCommon.h"
#include "MeshService.h"
#include "NodeDB.h"
#include "PowerFSM.h" // needed for button bypass
#include "SPILock.h"
#include "detect/ScanI2C.h"
#include "input/ScanAndSelect.h"
#include "mesh/generated/meshtastic/cannedmessages.pb.h"
#include "graphics/images.h"
#include "modules/AdminModule.h"
#include "graphics/SharedUIDisplay.h"
#include "main.h"                               // for cardkb_found
#include "modules/ExternalNotificationModule.h" // for buzzer control
#if !MESHTASTIC_EXCLUDE_GPS
#include "GPS.h"
#endif
#if defined(USE_EINK) && defined(USE_EINK_DYNAMICDISPLAY)
#include "graphics/EInkDynamicDisplay.h" // To select between full and fast refresh on E-Ink displays
#endif

#ifndef INPUTBROKER_MATRIX_TYPE
#define INPUTBROKER_MATRIX_TYPE 0
#endif

#include "graphics/ScreenFonts.h"
#include <Throttle.h>

// Remove Canned message screen if no action is taken for some milliseconds
#define INACTIVATE_AFTER_MS 20000

extern ScanI2C::DeviceAddress cardkb_found;
extern bool graphics::isMuted;

static const char *cannedMessagesConfigFile = "/prefs/cannedConf.proto";

meshtastic_CannedMessageModuleConfig cannedMessageModuleConfig;

CannedMessageModule *cannedMessageModule;

CannedMessageModule::CannedMessageModule()
    : SinglePortModule("canned", meshtastic_PortNum_TEXT_MESSAGE_APP), concurrency::OSThread("CannedMessage")
{
    if (moduleConfig.canned_message.enabled || CANNED_MESSAGE_MODULE_ENABLE) {
        this->loadProtoForModule();
        if ((this->splitConfiguredMessages() <= 0) && (cardkb_found.address == 0x00) && !INPUTBROKER_MATRIX_TYPE &&
            !CANNED_MESSAGE_MODULE_ENABLE) {
            LOG_INFO("CannedMessageModule: No messages are configured. Module is disabled");
            this->runState = CANNED_MESSAGE_RUN_STATE_DISABLED;
            disable();
        } else {
            LOG_INFO("CannedMessageModule is enabled");

            // T-Watch interface currently has no way to select destination type, so default to 'node'
#if defined(USE_VIRTUAL_KEYBOARD)
            this->destSelect = CANNED_MESSAGE_DESTINATION_TYPE_NODE;
#endif

            this->inputObserver.observe(inputBroker);
        }
    } else {
        this->runState = CANNED_MESSAGE_RUN_STATE_DISABLED;
        disable();
    }
}
static bool returnToCannedList = false;
bool hasKeyForNode(const meshtastic_NodeInfoLite* node) {
    return node && node->has_user && node->user.public_key.size > 0;
}
/**
 * @brief Items in array this->messages will be set to be pointing on the right
 *     starting points of the string this->messageStore
 *
 * @return int Returns the number of messages found.
 */

int CannedMessageModule::splitConfiguredMessages()
{
    int i = 0;

    String canned_messages = cannedMessageModuleConfig.messages;

#if defined(USE_VIRTUAL_KEYBOARD)
    // Add a "Free Text" entry at the top if using a virtual keyboard
    String separator = canned_messages.length() ? "|" : "";
    canned_messages = "[---- Free Text ----]" + separator + canned_messages;
#endif

    // Copy all message parts into the buffer
    strncpy(this->messageStore, canned_messages.c_str(), sizeof(this->messageStore));

    // Temporary array to allow for insertion
    const char* tempMessages[CANNED_MESSAGE_MODULE_MESSAGE_MAX_COUNT + 3] = {0};
    int tempCount = 0;

    // First message always starts at buffer start
    tempMessages[tempCount++] = this->messageStore;
    int upTo = strlen(this->messageStore) - 1;

    // Walk buffer, splitting on '|'
    while (i < upTo) {
        if (this->messageStore[i] == '|') {
            this->messageStore[i] = '\0'; // End previous message
            if (tempCount >= CANNED_MESSAGE_MODULE_MESSAGE_MAX_COUNT)
                break;
            tempMessages[tempCount++] = (this->messageStore + i + 1);
        }
        i += 1;
    }

    // Insert "[Select Destination]" after Free Text if present, otherwise at the top
#if defined(USE_VIRTUAL_KEYBOARD)
    // Insert at position 1 (after Free Text)
    for (int j = tempCount; j > 1; j--) tempMessages[j] = tempMessages[j - 1];
    tempMessages[1] = "[Select Destination]";
    tempCount++;
#else
    // Insert at position 0 (top)
    for (int j = tempCount; j > 0; j--) tempMessages[j] = tempMessages[j - 1];
    tempMessages[0] = "[Select Destination]";
    tempCount++;
#endif

    // Add [Exit] as the last entry
    tempMessages[tempCount++] = "[Exit]";

    // Copy to the member array
    for (int k = 0; k < tempCount; ++k) {
        this->messages[k] = (char*)tempMessages[k];
    }
    this->messagesCount = tempCount;

    return this->messagesCount;
}
void CannedMessageModule::drawHeader(OLEDDisplay *display, int16_t x, int16_t y, char* buffer) {
    if (display->getWidth() > 128) {
        if (this->dest == NODENUM_BROADCAST) {
            display->drawStringf(x, y, buffer, "To: Broadcast@%s", channels.getName(this->channel));
        } else {
            display->drawStringf(x, y, buffer, "To: %s@%s", getNodeName(this->dest), channels.getName(this->channel));
        }
    } else {
        if (this->dest == NODENUM_BROADCAST) {
            display->drawStringf(x, y, buffer, "To: Broadc@%.5s", channels.getName(this->channel));
        } else {
            display->drawStringf(x, y, buffer, "To: %.5s@%.5s", getNodeName(this->dest), channels.getName(this->channel));
        }
    }
}

void CannedMessageModule::resetSearch() {
    LOG_INFO("Resetting search, restoring full destination list");

    int previousDestIndex = destIndex;

    searchQuery = "";
    updateFilteredNodes();

    // Adjust scrollIndex so previousDestIndex is still visible
    int totalEntries = activeChannelIndices.size() + filteredNodes.size();
    this->visibleRows = (displayHeight - FONT_HEIGHT_SMALL * 2) / FONT_HEIGHT_SMALL;
    if (this->visibleRows < 1) this->visibleRows = 1;
    int maxScrollIndex = std::max(0, totalEntries - visibleRows);
    scrollIndex = std::min(std::max(previousDestIndex - (visibleRows / 2), 0), maxScrollIndex);

    lastUpdateMillis = millis();
    requestFocus();
}
void CannedMessageModule::updateFilteredNodes() {
    static size_t lastNumMeshNodes = 0;
    static String lastSearchQuery = "";

    size_t numMeshNodes = nodeDB->getNumMeshNodes();
    bool nodesChanged = (numMeshNodes != lastNumMeshNodes);
    lastNumMeshNodes = numMeshNodes;

    // Early exit if nothing changed
    if (searchQuery == lastSearchQuery && !nodesChanged) return;
    lastSearchQuery = searchQuery;
    needsUpdate = false;

    this->filteredNodes.clear();
    this->activeChannelIndices.clear();

    NodeNum myNodeNum = nodeDB->getNodeNum();
    String lowerSearchQuery = searchQuery;
    lowerSearchQuery.toLowerCase();

    // Preallocate space to reduce reallocation
    this->filteredNodes.reserve(numMeshNodes);

    for (size_t i = 0; i < numMeshNodes; ++i) {
        meshtastic_NodeInfoLite* node = nodeDB->getMeshNodeByIndex(i);
        if (!node || node->num == myNodeNum) continue;

        const String& nodeName = node->user.long_name;

        if (searchQuery.length() == 0) {
            this->filteredNodes.push_back({node, sinceLastSeen(node)});
        } else {
            // Avoid unnecessary lowercase conversion if already matched
            String lowerNodeName = nodeName;
            lowerNodeName.toLowerCase();

            if (lowerNodeName.indexOf(lowerSearchQuery) != -1) {
                this->filteredNodes.push_back({node, sinceLastSeen(node)});
            }
        }
    }

    // Populate active channels
    std::vector<String> seenChannels;
    seenChannels.reserve(channels.getNumChannels());
    for (uint8_t i = 0; i < channels.getNumChannels(); ++i) {
        String name = channels.getName(i);
        if (name.length() > 0 && std::find(seenChannels.begin(), seenChannels.end(), name) == seenChannels.end()) {
            this->activeChannelIndices.push_back(i);
            seenChannels.push_back(name);
        }
    }

    // Sort by favorite, then last heard
    std::sort(this->filteredNodes.begin(), this->filteredNodes.end(), [](const NodeEntry& a, const NodeEntry& b) {
        if (a.node->is_favorite != b.node->is_favorite)
            return a.node->is_favorite > b.node->is_favorite;
        return a.lastHeard < b.lastHeard;
    });
    scrollIndex = 0;  // Show first result at the top
    destIndex = 0;    // Highlight the first entry
    if (nodesChanged) {
        LOG_INFO("Nodes changed, forcing UI refresh.");
        screen->forceDisplay();
    }
}

// Returns true if character input is currently allowed (used for search/freetext states)
bool CannedMessageModule::isCharInputAllowed() const {
    return runState == CANNED_MESSAGE_RUN_STATE_FREETEXT ||
           runState == CANNED_MESSAGE_RUN_STATE_DESTINATION_SELECTION;
}
/**
 * Main input event dispatcher for CannedMessageModule.
 * Routes keyboard/button/touch input to the correct handler based on the current runState.
 * Only one handler (per state) processes each event, eliminating redundancy.
 */
int CannedMessageModule::handleInputEvent(const InputEvent* event) {
    // Allow input only from configured source (hardware/software filter)
    if (!isInputSourceAllowed(event)) return 0;

    // Global/system commands always processed (brightness, BT, GPS, shutdown, etc.)
    if (handleSystemCommandInput(event)) return 1;

    // Tab key: Always allow switching between canned/destination screens
    if (event->kbchar == INPUT_BROKER_MSG_TAB && handleTabSwitch(event)) return 1;

    // Matrix keypad: If matrix key, trigger action select for canned message
    if (event->inputEvent == static_cast<char>(MATRIXKEY)) {
        runState = CANNED_MESSAGE_RUN_STATE_ACTION_SELECT;
        payload = MATRIXKEY;
        currentMessageIndex = event->kbchar - 1;
        lastTouchMillis = millis();
        requestFocus();
        return 1;
    }

    // Always normalize navigation/select buttons for further handlers
    bool isUp = isUpEvent(event);
    bool isDown = isDownEvent(event);
    bool isSelect = isSelectEvent(event);

    // Route event to handler for current UI state (no double-handling)
    switch (runState) {
        // Node/Channel destination selection mode: Handles character search, arrows, select, cancel, backspace
        case CANNED_MESSAGE_RUN_STATE_DESTINATION_SELECTION:
            return handleDestinationSelectionInput(event, isUp, isDown, isSelect); // All allowed input for this state

        // Free text input mode: Handles character input, cancel, backspace, select, etc.
        case CANNED_MESSAGE_RUN_STATE_FREETEXT:
            return handleFreeTextInput(event); // All allowed input for this state

        // If sending, block all input except global/system (handled above)
        case CANNED_MESSAGE_RUN_STATE_SENDING_ACTIVE:
            return 1;

        case CANNED_MESSAGE_RUN_STATE_INACTIVE:
            if (isSelect) {
                // When inactive, call the onebutton shortpress instead. Activate module only on up/down
                powerFSM.trigger(EVENT_PRESS);
                return 1; // Let caller know we handled it
            }
            // Let LEFT/RIGHT pass through so frame navigation works
            if (
                event->inputEvent == static_cast<char>(meshtastic_ModuleConfig_CannedMessageConfig_InputEventChar_LEFT) ||
                event->inputEvent == static_cast<char>(meshtastic_ModuleConfig_CannedMessageConfig_InputEventChar_RIGHT)
            ) {
                break;
            }
            // Handle UP/DOWN: activate canned message list!
            if (
                event->inputEvent == static_cast<char>(meshtastic_ModuleConfig_CannedMessageConfig_InputEventChar_UP) ||
                event->inputEvent == static_cast<char>(meshtastic_ModuleConfig_CannedMessageConfig_InputEventChar_DOWN)
            ) {
                // Always select the first real canned message on activation
                int firstRealMsgIdx = 0;
                for (int i = 0; i < messagesCount; ++i) {
                    if (strcmp(messages[i], "[Select Destination]") != 0 &&
                        strcmp(messages[i], "[Exit]") != 0 &&
                        strcmp(messages[i], "[---- Free Text ----]") != 0) {
                        firstRealMsgIdx = i;
                        break;
                    }
                }
                currentMessageIndex = firstRealMsgIdx;

                // This triggers the canned message list
                runState = CANNED_MESSAGE_RUN_STATE_ACTIVE;
                requestFocus();
                UIFrameEvent e;
                e.action = UIFrameEvent::Action::REGENERATE_FRAMESET;
                notifyObservers(&e);
                return 1;
            }
            // Printable char (ASCII) opens free text compose
            if (event->kbchar >= 32 && event->kbchar <= 126) {
                runState = CANNED_MESSAGE_RUN_STATE_FREETEXT;
                requestFocus();
                UIFrameEvent e;
                e.action = UIFrameEvent::Action::REGENERATE_FRAMESET;
                notifyObservers(&e);
                // Immediately process the input in the new state (freetext)
                return handleFreeTextInput(event);
            }
            break;

        // (Other states can be added here as needed)
        default:
            break;
    }

    // If no state handler above processed the event, let the message selector try to handle it
    // (Handles up/down/select on canned message list, exit/return)
    if (handleMessageSelectorInput(event, isUp, isDown, isSelect)) return 1;

    // Default: event not handled by canned message system, allow others to process
    return 0;
}

bool CannedMessageModule::isInputSourceAllowed(const InputEvent* event) {
    return strlen(moduleConfig.canned_message.allow_input_source) == 0 ||
           strcasecmp(moduleConfig.canned_message.allow_input_source, event->source) == 0 ||
           strcasecmp(moduleConfig.canned_message.allow_input_source, "_any") == 0;
}

bool CannedMessageModule::isUpEvent(const InputEvent* event) {
    return event->inputEvent == static_cast<char>(meshtastic_ModuleConfig_CannedMessageConfig_InputEventChar_UP);
}
bool CannedMessageModule::isDownEvent(const InputEvent* event) {
    return event->inputEvent == static_cast<char>(meshtastic_ModuleConfig_CannedMessageConfig_InputEventChar_DOWN);
}
bool CannedMessageModule::isSelectEvent(const InputEvent* event) {
    return event->inputEvent == static_cast<char>(meshtastic_ModuleConfig_CannedMessageConfig_InputEventChar_SELECT);
}

bool CannedMessageModule::handleTabSwitch(const InputEvent* event) {
    if (event->kbchar != 0x09) return false;

    destSelect = (destSelect == CANNED_MESSAGE_DESTINATION_TYPE_NODE)
                 ? CANNED_MESSAGE_DESTINATION_TYPE_NONE
                 : CANNED_MESSAGE_DESTINATION_TYPE_NODE;
    runState = (destSelect == CANNED_MESSAGE_DESTINATION_TYPE_NONE)
               ? CANNED_MESSAGE_RUN_STATE_FREETEXT
               : CANNED_MESSAGE_RUN_STATE_DESTINATION_SELECTION;

    destIndex = 0;
    scrollIndex = 0;
    // RESTORE THIS!
    if (runState == CANNED_MESSAGE_RUN_STATE_DESTINATION_SELECTION)
        updateFilteredNodes();

    UIFrameEvent e;
    e.action = UIFrameEvent::Action::REGENERATE_FRAMESET;
    notifyObservers(&e);
    screen->forceDisplay();
    return true;
}

int CannedMessageModule::handleDestinationSelectionInput(const InputEvent* event, bool isUp, bool isDown, bool isSelect) {
    static bool shouldRedraw = false;

    if (event->kbchar >= 32 && event->kbchar <= 126 &&
        !isUp && !isDown && 
        event->inputEvent != static_cast<char>(meshtastic_ModuleConfig_CannedMessageConfig_InputEventChar_LEFT) &&
        event->inputEvent != static_cast<char>(meshtastic_ModuleConfig_CannedMessageConfig_InputEventChar_RIGHT) &&
        event->inputEvent != static_cast<char>(meshtastic_ModuleConfig_CannedMessageConfig_InputEventChar_SELECT)) {
        this->searchQuery += event->kbchar;
        needsUpdate = true;
        runOnce(); // update filter immediately
        return 0;
    }

    size_t numMeshNodes = filteredNodes.size();
    int totalEntries = numMeshNodes + activeChannelIndices.size();
    int columns = 1;
    int totalRows = totalEntries;
    int maxScrollIndex = std::max(0, totalRows - visibleRows);
    scrollIndex = clamp(scrollIndex, 0, maxScrollIndex);

    // Handle backspace
    if (event->inputEvent == static_cast<char>(meshtastic_ModuleConfig_CannedMessageConfig_InputEventChar_BACK)) {
        if (searchQuery.length() > 0) {
            searchQuery.remove(searchQuery.length() - 1);
            needsUpdate = true;
            runOnce();
        }
        if (searchQuery.length() == 0) {
            resetSearch();
            needsUpdate = false;
        }
        return 0;
    }

    // UP
    if (isUp && destIndex > 0) {
        destIndex--;
        if ((destIndex / columns) < scrollIndex)
            scrollIndex = destIndex / columns;
        else if ((destIndex / columns) >= (scrollIndex + visibleRows))
            scrollIndex = (destIndex / columns) - visibleRows + 1;

        shouldRedraw = true;
    }

    // DOWN
    if (isDown && destIndex + 1 < totalEntries) {
        destIndex++;
        if ((destIndex / columns) >= (scrollIndex + visibleRows))
            scrollIndex = (destIndex / columns) - visibleRows + 1;

        shouldRedraw = true;
    }

    if (shouldRedraw) {
        screen->forceDisplay();
        shouldRedraw = false;
    }

    // SELECT
    if (isSelect) {
        if (destIndex < static_cast<int>(activeChannelIndices.size())) {
            dest = NODENUM_BROADCAST;
            channel = activeChannelIndices[destIndex];
        } else {
            int nodeIndex = destIndex - static_cast<int>(activeChannelIndices.size());
            if (nodeIndex >= 0 && nodeIndex < static_cast<int>(filteredNodes.size())) {
                meshtastic_NodeInfoLite* selectedNode = filteredNodes[nodeIndex].node;
                if (selectedNode) {
                    dest = selectedNode->num;
                    channel = selectedNode->channel;
                }
            }
        }

        runState = returnToCannedList ? CANNED_MESSAGE_RUN_STATE_ACTIVE : CANNED_MESSAGE_RUN_STATE_FREETEXT;
        returnToCannedList = false;
        destSelect = CANNED_MESSAGE_DESTINATION_TYPE_NONE;
        screen->forceDisplay();
        return 0;
    }

    // CANCEL
    if (event->inputEvent == static_cast<char>(meshtastic_ModuleConfig_CannedMessageConfig_InputEventChar_CANCEL)) {
        destSelect = CANNED_MESSAGE_DESTINATION_TYPE_NONE;
        runState = CANNED_MESSAGE_RUN_STATE_INACTIVE;
        searchQuery = "";

        UIFrameEvent e;
        e.action = UIFrameEvent::Action::REGENERATE_FRAMESET;
        notifyObservers(&e);
        screen->forceDisplay();
        return 0;
    }

    return 0;
}

bool CannedMessageModule::handleMessageSelectorInput(const InputEvent* event, bool isUp, bool isDown, bool isSelect) {
    if (destSelect == CANNED_MESSAGE_DESTINATION_TYPE_NODE) return false;

    // === Handle Cancel key: go inactive, clear UI state ===
    if (event->inputEvent == static_cast<char>(meshtastic_ModuleConfig_CannedMessageConfig_InputEventChar_CANCEL)) {
        runState = CANNED_MESSAGE_RUN_STATE_INACTIVE;
        freetext = "";
        cursor = 0;
        payload = 0;
        currentMessageIndex = -1;

        // Notify UI that we want to redraw/close this screen
        UIFrameEvent e;
        e.action = UIFrameEvent::Action::REGENERATE_FRAMESET;
        notifyObservers(&e);
        screen->forceDisplay();
        return true;
    }

    bool handled = false;

    // Handle up/down navigation
    if (isUp && messagesCount > 0) {
        runState = CANNED_MESSAGE_RUN_STATE_ACTION_UP;
        handled = true;
    } else if (isDown && messagesCount > 0) {
        runState = CANNED_MESSAGE_RUN_STATE_ACTION_DOWN;
        handled = true;
    } else if (isSelect) {
        const char* current = messages[currentMessageIndex];

        // === [Select Destination] triggers destination selection UI ===
        if (strcmp(current, "[Select Destination]") == 0) {
            returnToCannedList = true;
            runState = CANNED_MESSAGE_RUN_STATE_DESTINATION_SELECTION;
            destSelect = CANNED_MESSAGE_DESTINATION_TYPE_NODE;
            destIndex = 0;
            scrollIndex = 0;
            updateFilteredNodes(); // Make sure list is fresh
            screen->forceDisplay();
            return true;
        }

        // === [Exit] returns to the main/inactive screen ===
        if (strcmp(current, "[Exit]") == 0) {
            // Set runState to inactive so we return to main UI
            runState = CANNED_MESSAGE_RUN_STATE_INACTIVE;
            currentMessageIndex = -1;

            // Notify UI to regenerate frame set and redraw
            UIFrameEvent e;
            e.action = UIFrameEvent::Action::REGENERATE_FRAMESET;
            notifyObservers(&e);
            screen->forceDisplay();
            return true;
        }

        // === [Free Text] triggers the free text input (virtual keyboard) ===
#if defined(USE_VIRTUAL_KEYBOARD)
        if (currentMessageIndex == 0) {
            runState = CANNED_MESSAGE_RUN_STATE_FREETEXT;
            requestFocus();
            UIFrameEvent e;
            e.action = UIFrameEvent::Action::REGENERATE_FRAMESET;
            notifyObservers(&e);
            return true;
        }
#endif

        // Normal canned message selection
        if (runState == CANNED_MESSAGE_RUN_STATE_INACTIVE || runState == CANNED_MESSAGE_RUN_STATE_DISABLED) {
            powerFSM.trigger(EVENT_PRESS);
        } else {
            payload = runState;
            runState = CANNED_MESSAGE_RUN_STATE_ACTION_SELECT;
            handled = true;
        }
    }

    if (handled) {
        requestFocus();
        if (runState == CANNED_MESSAGE_RUN_STATE_ACTION_SELECT)
            setIntervalFromNow(0);
        else
            runOnce();
    }

    return handled;
}

bool CannedMessageModule::handleFreeTextInput(const InputEvent* event) {
    // Always process only if in FREETEXT mode
    if (runState != CANNED_MESSAGE_RUN_STATE_FREETEXT) return false;

#if defined(USE_VIRTUAL_KEYBOARD)
    // Touch input (virtual keyboard) handling
    // Only handle if touch coordinates present (CardKB won't set these)
    if (event->touchX != 0 || event->touchY != 0) {
        String keyTapped = keyForCoordinates(event->touchX, event->touchY);
        bool valid = false;

        if (keyTapped == "⇧") {
            highlight = -1;
            payload = 0x00;
            shift = !shift;
            valid = true;
        } else if (keyTapped == "⌫") {
    #ifndef RAK14014
            highlight = keyTapped[0];
    #endif
            payload = 0x08;
            shift = false;
            valid = true;
        } else if (keyTapped == "123" || keyTapped == "ABC") {
            highlight = -1;
            payload = 0x00;
            charSet = (charSet == 0 ? 1 : 0);
            valid = true;
        } else if (keyTapped == " ") {
    #ifndef RAK14014
            highlight = keyTapped[0];
    #endif
            payload = keyTapped[0];
            shift = false;
            valid = true;
        } 
        // Touch enter/submit
        else if (keyTapped == "↵") {
            runState = CANNED_MESSAGE_RUN_STATE_ACTION_SELECT; // Send the message!
            payload = CANNED_MESSAGE_RUN_STATE_FREETEXT;
            currentMessageIndex = -1;
            shift = false;
            valid = true;
        } else if (!keyTapped.isEmpty()) {
    #ifndef RAK14014
            highlight = keyTapped[0];
    #endif
            payload = shift ? keyTapped[0] : std::tolower(keyTapped[0]);
            shift = false;
            valid = true;
        }

        if (valid) {
            lastTouchMillis = millis();
            return true; // STOP: We handled a VKB touch
        }
    }
#endif // USE_VIRTUAL_KEYBOARD

    // ---- All hardware keys fall through to here (CardKB, physical, etc.) ----

    // Confirm select (Enter)
    bool isSelect = isSelectEvent(event);
    if (isSelect) {
    LOG_DEBUG("[SELECT] handleFreeTextInput: runState=%d, dest=%u, channel=%d, freetext='%s'",
        (int)runState, dest, channel, freetext.c_str());
        if (dest == 0) dest = NODENUM_BROADCAST;
        // Defensive: If channel isn't valid, pick the first available channel
        if (channel >= channels.getNumChannels()) channel = 0;

        payload = CANNED_MESSAGE_RUN_STATE_FREETEXT;
        currentMessageIndex = -1;
        runState = CANNED_MESSAGE_RUN_STATE_ACTION_SELECT;
        lastTouchMillis = millis();
        runOnce();
        return true;
    }

    // Backspace
    if (event->inputEvent == static_cast<char>(meshtastic_ModuleConfig_CannedMessageConfig_InputEventChar_BACK)) {
        payload = 0x08;
        lastTouchMillis = millis();
        runOnce();
        return true;
    }

    // Move cursor left
    if (event->inputEvent == static_cast<char>(meshtastic_ModuleConfig_CannedMessageConfig_InputEventChar_LEFT)) {
        payload = INPUT_BROKER_MSG_LEFT;
        lastTouchMillis = millis();
        runOnce();
        return true;
    }
    // Move cursor right
    if (event->inputEvent == static_cast<char>(meshtastic_ModuleConfig_CannedMessageConfig_InputEventChar_RIGHT)) {
        payload = INPUT_BROKER_MSG_RIGHT;
        lastTouchMillis = millis();
        runOnce();
        return true;
    }

    // Cancel (dismiss freetext screen)
    if (event->inputEvent == static_cast<char>(meshtastic_ModuleConfig_CannedMessageConfig_InputEventChar_CANCEL)) {
        runState = CANNED_MESSAGE_RUN_STATE_INACTIVE;
        UIFrameEvent e;
        e.action = UIFrameEvent::Action::REGENERATE_FRAMESET;
        notifyObservers(&e);
        screen->forceDisplay();
        return true;
    }

    // Tab (switch destination)
    if (event->kbchar == INPUT_BROKER_MSG_TAB) {
        return handleTabSwitch(event); // Reuse tab logic
    }

    // Printable ASCII (add char to draft)
    if (event->kbchar >= 32 && event->kbchar <= 126) {
        payload = event->kbchar;
        lastTouchMillis = millis();
        runOnce();
        return true;
    }

    return false;
}

bool CannedMessageModule::handleSystemCommandInput(const InputEvent* event) {
    // Only respond to "ANYKEY" events for system keys
    if (event->inputEvent != static_cast<char>(ANYKEY)) return false;

    // Block ALL input if an alert banner is active
    extern String alertBannerMessage;
    extern uint32_t alertBannerUntil;
    if (alertBannerMessage.length() > 0 && (alertBannerUntil == 0 || millis() <= alertBannerUntil)) {
        return true;
    }

    // System commands (all others fall through to return false)
    switch (event->kbchar) {
        // Fn key symbols
        case INPUT_BROKER_MSG_FN_SYMBOL_ON:
            if (screen) screen->setFunctionSymbol("Fn");
            return true;
        case INPUT_BROKER_MSG_FN_SYMBOL_OFF:
            if (screen) screen->removeFunctionSymbol("Fn");
            return true;
        // Brightness
        case INPUT_BROKER_MSG_BRIGHTNESS_UP:
            if (screen) screen->increaseBrightness();
            LOG_DEBUG("Increase Screen Brightness");
            return true;
        case INPUT_BROKER_MSG_BRIGHTNESS_DOWN:
            if (screen) screen->decreaseBrightness();
            LOG_DEBUG("Decrease Screen Brightness");
            return true;
        // Mute
        case INPUT_BROKER_MSG_MUTE_TOGGLE:
            if (moduleConfig.external_notification.enabled && externalNotificationModule) {
                bool isMuted = externalNotificationModule->getMute();
                externalNotificationModule->setMute(!isMuted);
                graphics::isMuted = !isMuted;
                if (!isMuted)
                    externalNotificationModule->stopNow();
                if (screen)
                    screen->showOverlayBanner(isMuted ? "Notifications\nEnabled" : "Notifications\nDisabled", 3000);
            }
            return true;
        // Bluetooth
        case INPUT_BROKER_MSG_BLUETOOTH_TOGGLE:
            config.bluetooth.enabled = !config.bluetooth.enabled;
            LOG_INFO("User toggled Bluetooth");
            nodeDB->saveToDisk();
    #if defined(ARDUINO_ARCH_NRF52)
            if (!config.bluetooth.enabled) {
                disableBluetooth();
                if (screen) screen->showOverlayBanner("Bluetooth OFF\nRebooting", 3000);
                rebootAtMsec = millis() + DEFAULT_REBOOT_SECONDS * 2000;
            } else {
                if (screen) screen->showOverlayBanner("Bluetooth ON\nRebooting", 3000);
                rebootAtMsec = millis() + DEFAULT_REBOOT_SECONDS * 1000;
            }
    #else
            if (!config.bluetooth.enabled) {
                disableBluetooth();
                if (screen) screen->showOverlayBanner("Bluetooth OFF", 3000);
            } else {
                if (screen) screen->showOverlayBanner("Bluetooth ON\nRebooting", 3000);
                rebootAtMsec = millis() + DEFAULT_REBOOT_SECONDS * 1000;
            }
    #endif
            return true;
        // GPS
        case INPUT_BROKER_MSG_GPS_TOGGLE:
    #if !MESHTASTIC_EXCLUDE_GPS
            if (gps) {
                gps->toggleGpsMode();
                const char* msg = (config.position.gps_mode == meshtastic_Config_PositionConfig_GpsMode_ENABLED)
                                    ? "GPS Enabled" : "GPS Disabled";
                if (screen) {
                    screen->forceDisplay();
                    screen->showOverlayBanner(msg, 3000);
                }
            }
    #endif
            return true;
        // Mesh ping
        case INPUT_BROKER_MSG_SEND_PING:
            service->refreshLocalMeshNode();
            if (service->trySendPosition(NODENUM_BROADCAST, true)) {
                if (screen) screen->showOverlayBanner("Position\nUpdate Sent", 3000);
            } else {
                if (screen) screen->showOverlayBanner("Node Info\nUpdate Sent", 3000);
            }
            return true;
        // Power control
        case INPUT_BROKER_MSG_SHUTDOWN:
            if (screen) screen->showOverlayBanner("Shutting down...");
            nodeDB->saveToDisk();
            shutdownAtMsec = millis() + DEFAULT_SHUTDOWN_SECONDS * 1000;
            runState = CANNED_MESSAGE_RUN_STATE_INACTIVE;
            return true;
        case INPUT_BROKER_MSG_REBOOT:
            if (screen) screen->showOverlayBanner("Rebooting...", 0);
            nodeDB->saveToDisk();
            rebootAtMsec = millis() + DEFAULT_REBOOT_SECONDS * 1000;
            runState = CANNED_MESSAGE_RUN_STATE_INACTIVE;
            return true;
        case INPUT_BROKER_MSG_DISMISS_FRAME:
            runState = CANNED_MESSAGE_RUN_STATE_INACTIVE;
            if (screen) screen->dismissCurrentFrame();
            return true;
        // Not a system command, let other handlers process it
        default:
            return false;
    }
}

void CannedMessageModule::sendText(NodeNum dest, ChannelIndex channel, const char *message, bool wantReplies)
{
    // === Prepare packet ===
    meshtastic_MeshPacket *p = allocDataPacket();
    p->to = dest;
    p->channel = channel;
    p->want_ack = true;

    // Save destination for ACK/NACK UI fallback
    this->lastSentNode = dest;
    this->incoming = dest;

    // Copy message payload
    p->decoded.payload.size = strlen(message);
    memcpy(p->decoded.payload.bytes, message, p->decoded.payload.size);

    // Optionally add bell character
    if (moduleConfig.canned_message.send_bell &&
        p->decoded.payload.size < meshtastic_Constants_DATA_PAYLOAD_LEN)
    {
        p->decoded.payload.bytes[p->decoded.payload.size++] = 7;  // Bell
        p->decoded.payload.bytes[p->decoded.payload.size] = '\0'; // Null-terminate
    }

    // Mark as waiting for ACK to trigger ACK/NACK screen
    this->waitingForAck = true;

    // Log outgoing message
    LOG_INFO("Send message id=%d, dest=%x, msg=%.*s",
             p->id, p->to, p->decoded.payload.size, p->decoded.payload.bytes);

    // Send to mesh and phone (even if no phone connected, to track ACKs)
    service->sendToMesh(p, RX_SRC_LOCAL, true);

    // === Simulate local message to clear unread UI ===
    if (screen) {
        meshtastic_MeshPacket simulatedPacket = {};
        simulatedPacket.from = 0; // Local device
        screen->handleTextMessage(&simulatedPacket);
    }
}
bool validEvent = false;
unsigned long lastUpdateMillis = 0;
int32_t CannedMessageModule::runOnce()
{
    #define NODE_UPDATE_IDLE_MS 100
    #define NODE_UPDATE_ACTIVE_MS 80

    unsigned long updateThreshold = (searchQuery.length() > 0) ? NODE_UPDATE_ACTIVE_MS : NODE_UPDATE_IDLE_MS;
    if (needsUpdate && millis() - lastUpdateMillis > updateThreshold) {
        updateFilteredNodes();
        lastUpdateMillis = millis();
    }
    // Prevent message list activity when selecting destination
    if (this->runState == CANNED_MESSAGE_RUN_STATE_DESTINATION_SELECTION) {
        return INACTIVATE_AFTER_MS;
    }

    if (((!moduleConfig.canned_message.enabled) && !CANNED_MESSAGE_MODULE_ENABLE) ||
        (this->runState == CANNED_MESSAGE_RUN_STATE_DISABLED) || (this->runState == CANNED_MESSAGE_RUN_STATE_INACTIVE)) {
        temporaryMessage = "";
        return INT32_MAX;
    }
    UIFrameEvent e;
    if ((this->runState == CANNED_MESSAGE_RUN_STATE_SENDING_ACTIVE) ||
        (this->runState == CANNED_MESSAGE_RUN_STATE_ACK_NACK_RECEIVED) || (this->runState == CANNED_MESSAGE_RUN_STATE_MESSAGE_SELECTION)) {
        this->runState = CANNED_MESSAGE_RUN_STATE_INACTIVE;
        temporaryMessage = "";
        e.action = UIFrameEvent::Action::REGENERATE_FRAMESET;
        this->currentMessageIndex = -1;
        this->freetext = ""; // clear freetext
        this->cursor = 0;

#if !defined(T_WATCH_S3) && !defined(RAK14014) && !defined(SENSECAP_INDICATOR)
        this->destSelect = CANNED_MESSAGE_DESTINATION_TYPE_NONE;
#endif

        this->notifyObservers(&e);
    } else if (((this->runState == CANNED_MESSAGE_RUN_STATE_ACTIVE) || (this->runState == CANNED_MESSAGE_RUN_STATE_FREETEXT)) &&
               !Throttle::isWithinTimespanMs(this->lastTouchMillis, INACTIVATE_AFTER_MS)) {
        // Reset module
        e.action = UIFrameEvent::Action::REGENERATE_FRAMESET;
        this->currentMessageIndex = -1;
        this->freetext = ""; // clear freetext
        this->cursor = 0;

#if !defined(T_WATCH_S3) && !defined(RAK14014) && !defined(USE_VIRTUAL_KEYBOARD)
        this->destSelect = CANNED_MESSAGE_DESTINATION_TYPE_NONE;
#endif

        this->runState = CANNED_MESSAGE_RUN_STATE_INACTIVE;
        this->notifyObservers(&e);
    } else if (this->runState == CANNED_MESSAGE_RUN_STATE_ACTION_SELECT) {
        if (this->payload == CANNED_MESSAGE_RUN_STATE_FREETEXT) {
            if (this->freetext.length() > 0) {
                sendText(this->dest, this->channel, this->freetext.c_str(), true);
                this->runState = CANNED_MESSAGE_RUN_STATE_SENDING_ACTIVE;
            } else {
                this->runState = CANNED_MESSAGE_RUN_STATE_INACTIVE;
            }
        } else {
            if (strcmp(this->messages[this->currentMessageIndex], "[Select Destination]") == 0) {
                this->runState = CANNED_MESSAGE_RUN_STATE_ACTIVE;
                return INT32_MAX;
            }
            if ((this->messagesCount > this->currentMessageIndex) && (strlen(this->messages[this->currentMessageIndex]) > 0)) {
                if (strcmp(this->messages[this->currentMessageIndex], "~") == 0) {
                    powerFSM.trigger(EVENT_PRESS);
                    return INT32_MAX;
                } else {
                    sendText(this->dest, this->channel, this->messages[this->currentMessageIndex], true);
                }
                this->runState = CANNED_MESSAGE_RUN_STATE_SENDING_ACTIVE;
            } else {
                // LOG_DEBUG("Reset message is empty");
                this->runState = CANNED_MESSAGE_RUN_STATE_INACTIVE;
            }
        }
        e.action = UIFrameEvent::Action::REGENERATE_FRAMESET; // We want to change the list of frames shown on-screen
        this->currentMessageIndex = -1;
        this->freetext = ""; // clear freetext
        this->cursor = 0;

#if !defined(T_WATCH_S3) && !defined(RAK14014) && !defined(USE_VIRTUAL_KEYBOARD)
        this->destSelect = CANNED_MESSAGE_DESTINATION_TYPE_NONE;
#endif

        this->notifyObservers(&e);
        return 2000;
    }
    // === Always highlight the first real canned message when entering the message list ===
    else if ((this->runState != CANNED_MESSAGE_RUN_STATE_FREETEXT) && (this->currentMessageIndex == -1)) {
        // Find first actual canned message (not a special action entry)
        int firstRealMsgIdx = 0;
        for (int i = 0; i < this->messagesCount; ++i) {
            if (strcmp(this->messages[i], "[Select Destination]") != 0 &&
                strcmp(this->messages[i], "[Exit]") != 0 &&
                strcmp(this->messages[i], "[---- Free Text ----]") != 0) {
                firstRealMsgIdx = i;
                break;
            }
        }
        this->currentMessageIndex = firstRealMsgIdx;
        e.action = UIFrameEvent::Action::REGENERATE_FRAMESET; // We want to change the list of frames shown on-screen
        this->runState = CANNED_MESSAGE_RUN_STATE_ACTIVE;
    } else if (this->runState == CANNED_MESSAGE_RUN_STATE_ACTION_UP) {
        if (this->messagesCount > 0) {
            this->currentMessageIndex = getPrevIndex();
            this->freetext = ""; // clear freetext
            this->cursor = 0;

#if !defined(T_WATCH_S3) && !defined(RAK14014) && !defined(USE_VIRTUAL_KEYBOARD)
            this->destSelect = CANNED_MESSAGE_DESTINATION_TYPE_NONE;
#endif

            this->runState = CANNED_MESSAGE_RUN_STATE_ACTIVE;
            LOG_DEBUG("MOVE UP (%d):%s", this->currentMessageIndex, this->getCurrentMessage());
        }
    } else if (this->runState == CANNED_MESSAGE_RUN_STATE_ACTION_DOWN) {
        if (this->messagesCount > 0) {
            this->currentMessageIndex = this->getNextIndex();
            this->freetext = ""; // clear freetext
            this->cursor = 0;

#if !defined(T_WATCH_S3) && !defined(RAK14014) && !defined(USE_VIRTUAL_KEYBOARD)
            this->destSelect = CANNED_MESSAGE_DESTINATION_TYPE_NONE;
#endif

            this->runState = CANNED_MESSAGE_RUN_STATE_ACTIVE;
            LOG_DEBUG("MOVE DOWN (%d):%s", this->currentMessageIndex, this->getCurrentMessage());
        }
    } else if (this->runState == CANNED_MESSAGE_RUN_STATE_FREETEXT || this->runState == CANNED_MESSAGE_RUN_STATE_ACTIVE) {
        switch (this->payload) {
        case INPUT_BROKER_MSG_LEFT:
            // Only handle cursor movement in freetext
            if (this->runState == CANNED_MESSAGE_RUN_STATE_FREETEXT && this->cursor > 0) {
                this->cursor--;
            }
            break;
        case INPUT_BROKER_MSG_RIGHT:
            // Only handle cursor movement in freetext
            if (this->runState == CANNED_MESSAGE_RUN_STATE_FREETEXT && this->cursor < this->freetext.length()) {
                this->cursor++;
            }
            break;
        default:
            break;
        }
        if (this->runState == CANNED_MESSAGE_RUN_STATE_FREETEXT) {
            e.action = UIFrameEvent::Action::REGENERATE_FRAMESET; // We want to change the list of frames shown on-screen
            switch (this->payload) { // code below all trigger the freetext window (where you type to send a message) or reset the
                                     // display back to the default window
            case 0x08:               // backspace
                if (this->freetext.length() > 0 && this->highlight == 0x00) {
                    if (this->cursor == this->freetext.length()) {
                        this->freetext = this->freetext.substring(0, this->freetext.length() - 1);
                    } else {
                        this->freetext = this->freetext.substring(0, this->cursor - 1) +
                                         this->freetext.substring(this->cursor, this->freetext.length());
                    }
                    this->cursor--;
                }
                break;
            case INPUT_BROKER_MSG_TAB: // Tab key (Switch to Destination Selection Mode)
                {
                    if (this->destSelect == CANNED_MESSAGE_DESTINATION_TYPE_NONE) {
                        // Enter selection screen
                        this->destSelect = CANNED_MESSAGE_DESTINATION_TYPE_NODE;
                        this->destIndex = 0;  // Reset to first node/channel
                        this->scrollIndex = 0;  // Reset scrolling
                        this->runState = CANNED_MESSAGE_RUN_STATE_DESTINATION_SELECTION;
                
                        // Ensure UI updates correctly
                        UIFrameEvent e;
                        e.action = UIFrameEvent::Action::REGENERATE_FRAMESET;
                        this->notifyObservers(&e);
                    }
                
                    // If already inside the selection screen, do nothing (prevent exiting)
                    return 0;
                }
                break;
            case INPUT_BROKER_MSG_LEFT:
            case INPUT_BROKER_MSG_RIGHT:
                // already handled above
                break;
            default:
                if (this->highlight != 0x00) {
                    break;
                }

                if (this->cursor == this->freetext.length()) {
                    this->freetext += this->payload;
                } else {
                    this->freetext =
                        this->freetext.substring(0, this->cursor) + this->payload + this->freetext.substring(this->cursor);
                }

                this->cursor += 1;

                uint16_t maxChars = meshtastic_Constants_DATA_PAYLOAD_LEN - (moduleConfig.canned_message.send_bell ? 1 : 0);
                if (this->freetext.length() > maxChars) {
                    this->cursor = maxChars;
                    this->freetext = this->freetext.substring(0, maxChars);
                }
                break;
            }
        }

        this->lastTouchMillis = millis();
        this->notifyObservers(&e);
        return INACTIVATE_AFTER_MS;
    }

    if (this->runState == CANNED_MESSAGE_RUN_STATE_ACTIVE) {
        this->lastTouchMillis = millis();
        this->notifyObservers(&e);
        return INACTIVATE_AFTER_MS;
    }
    if (shouldRedraw) {
        screen->forceDisplay();
        shouldRedraw = false;
    }
    return INT32_MAX;
}

const char *CannedMessageModule::getCurrentMessage()
{
    return this->messages[this->currentMessageIndex];
}
const char *CannedMessageModule::getPrevMessage()
{
    return this->messages[this->getPrevIndex()];
}
const char *CannedMessageModule::getNextMessage()
{
    return this->messages[this->getNextIndex()];
}
const char *CannedMessageModule::getMessageByIndex(int index)
{
    return (index >= 0 && index < this->messagesCount) ? this->messages[index] : "";
}

const char *CannedMessageModule::getNodeName(NodeNum node)
{
    if (node == NODENUM_BROADCAST) return "Broadcast";

    meshtastic_NodeInfoLite *info = nodeDB->getMeshNode(node);
    if (info && info->has_user && strlen(info->user.long_name) > 0) {
        return info->user.long_name;
    }

    static char fallback[12];
    snprintf(fallback, sizeof(fallback), "0x%08x", node);
    return fallback;
}

bool CannedMessageModule::shouldDraw()
{
    if (!moduleConfig.canned_message.enabled && !CANNED_MESSAGE_MODULE_ENABLE) {
        return false;
    }

    // If using "scan and select" input, don't draw the module frame just to say "disabled"
    // The scanAndSelectInput class will draw its own temporary alert for user, when the input button is pressed
    else if (scanAndSelectInput != nullptr && !hasMessages())
        return false;

    return (currentMessageIndex != -1) || (this->runState != CANNED_MESSAGE_RUN_STATE_INACTIVE);
}

// Has the user defined any canned messages?
// Expose publicly whether canned message module is ready for use
bool CannedMessageModule::hasMessages()
{
    return (this->messagesCount > 0);
}

int CannedMessageModule::getNextIndex()
{
    if (this->currentMessageIndex >= (this->messagesCount - 1)) {
        return 0;
    } else {
        return this->currentMessageIndex + 1;
    }
}

int CannedMessageModule::getPrevIndex()
{
    if (this->currentMessageIndex <= 0) {
        return this->messagesCount - 1;
    } else {
        return this->currentMessageIndex - 1;
    }
}
void CannedMessageModule::showTemporaryMessage(const String &message)
{
    temporaryMessage = message;
    UIFrameEvent e;
    e.action = UIFrameEvent::Action::REGENERATE_FRAMESET; // We want to change the list of frames shown on-screen
    notifyObservers(&e);
    runState = CANNED_MESSAGE_RUN_STATE_MESSAGE_SELECTION;
    // run this loop again in 2 seconds, next iteration will clear the display
    setIntervalFromNow(2000);
}

#if defined(USE_VIRTUAL_KEYBOARD)

String CannedMessageModule::keyForCoordinates(uint x, uint y)
{
    int outerSize = *(&this->keyboard[this->charSet] + 1) - this->keyboard[this->charSet];

    for (int8_t outerIndex = 0; outerIndex < outerSize; outerIndex++) {
        int innerSize = *(&this->keyboard[this->charSet][outerIndex] + 1) - this->keyboard[this->charSet][outerIndex];

        for (int8_t innerIndex = 0; innerIndex < innerSize; innerIndex++) {
            Letter letter = this->keyboard[this->charSet][outerIndex][innerIndex];

            if (x > letter.rectX && x < (letter.rectX + letter.rectWidth) && y > letter.rectY &&
                y < (letter.rectY + letter.rectHeight)) {
                return letter.character;
            }
        }
    }

    return "";
}

void CannedMessageModule::drawKeyboard(OLEDDisplay *display, OLEDDisplayUiState *state, int16_t x, int16_t y)
{
    int outerSize = *(&this->keyboard[this->charSet] + 1) - this->keyboard[this->charSet];

    int xOffset = 0;

    int yOffset = 56;

    display->setTextAlignment(TEXT_ALIGN_LEFT);

    display->setFont(FONT_SMALL);

    display->setColor(OLEDDISPLAY_COLOR::WHITE);

    display->drawStringMaxWidth(0, 0, display->getWidth(),
                                cannedMessageModule->drawWithCursor(cannedMessageModule->freetext, cannedMessageModule->cursor));

    display->setFont(FONT_MEDIUM);

    int cellHeight = round((display->height() - 64) / outerSize);

    int yCorrection = 8;

    for (int8_t outerIndex = 0; outerIndex < outerSize; outerIndex++) {
        yOffset += outerIndex > 0 ? cellHeight : 0;

        int innerSizeBound = *(&this->keyboard[this->charSet][outerIndex] + 1) - this->keyboard[this->charSet][outerIndex];

        int innerSize = 0;

        for (int8_t innerIndex = 0; innerIndex < innerSizeBound; innerIndex++) {
            if (this->keyboard[this->charSet][outerIndex][innerIndex].character != "") {
                innerSize++;
            }
        }

        int cellWidth = display->width() / innerSize;

        for (int8_t innerIndex = 0; innerIndex < innerSize; innerIndex++) {
            xOffset += innerIndex > 0 ? cellWidth : 0;

            Letter letter = this->keyboard[this->charSet][outerIndex][innerIndex];

            Letter updatedLetter = {letter.character, letter.width, xOffset, yOffset, cellWidth, cellHeight};

#ifdef RAK14014 // Optimize the touch range of the virtual keyboard in the bottom row
            if (outerIndex == outerSize - 1) {
                updatedLetter.rectHeight = 240 - yOffset;
            }
#endif
            this->keyboard[this->charSet][outerIndex][innerIndex] = updatedLetter;

            float characterOffset = ((cellWidth / 2) - (letter.width / 2));

            if (letter.character == "⇧") {
                if (this->shift) {
                    display->fillRect(xOffset, yOffset, cellWidth, cellHeight);

                    display->setColor(OLEDDISPLAY_COLOR::BLACK);

                    drawShiftIcon(display, xOffset + characterOffset, yOffset + yCorrection + 5, 1.2);

                    display->setColor(OLEDDISPLAY_COLOR::WHITE);
                } else {
                    display->drawRect(xOffset, yOffset, cellWidth, cellHeight);

                    drawShiftIcon(display, xOffset + characterOffset, yOffset + yCorrection + 5, 1.2);
                }
            } else if (letter.character == "⌫") {
                if (this->highlight == letter.character[0]) {
                    display->fillRect(xOffset, yOffset, cellWidth, cellHeight);

                    display->setColor(OLEDDISPLAY_COLOR::BLACK);

                    drawBackspaceIcon(display, xOffset + characterOffset, yOffset + yCorrection + 5, 1.2);

                    display->setColor(OLEDDISPLAY_COLOR::WHITE);

                    setIntervalFromNow(0);
                } else {
                    display->drawRect(xOffset, yOffset, cellWidth, cellHeight);

                    drawBackspaceIcon(display, xOffset + characterOffset, yOffset + yCorrection + 5, 1.2);
                }
            } else if (letter.character == "↵") {
                display->drawRect(xOffset, yOffset, cellWidth, cellHeight);

                drawEnterIcon(display, xOffset + characterOffset, yOffset + yCorrection + 5, 1.7);
            } else {
                if (this->highlight == letter.character[0]) {
                    display->fillRect(xOffset, yOffset, cellWidth, cellHeight);

                    display->setColor(OLEDDISPLAY_COLOR::BLACK);

                    display->drawString(xOffset + characterOffset, yOffset + yCorrection,
                                        letter.character == " " ? "space" : letter.character);

                    display->setColor(OLEDDISPLAY_COLOR::WHITE);

                    setIntervalFromNow(0);
                } else {
                    display->drawRect(xOffset, yOffset, cellWidth, cellHeight);

                    display->drawString(xOffset + characterOffset, yOffset + yCorrection,
                                        letter.character == " " ? "space" : letter.character);
                }
            }
        }

        xOffset = 0;
    }

    this->highlight = 0x00;
}

void CannedMessageModule::drawShiftIcon(OLEDDisplay *display, int x, int y, float scale)
{
    PointStruct shiftIcon[10] = {{8, 0}, {15, 7}, {15, 8}, {12, 8}, {12, 12}, {4, 12}, {4, 8}, {1, 8}, {1, 7}, {8, 0}};

    int size = 10;

    for (int i = 0; i < size - 1; i++) {
        int x0 = x + (shiftIcon[i].x * scale);
        int y0 = y + (shiftIcon[i].y * scale);
        int x1 = x + (shiftIcon[i + 1].x * scale);
        int y1 = y + (shiftIcon[i + 1].y * scale);

        display->drawLine(x0, y0, x1, y1);
    }
}

void CannedMessageModule::drawBackspaceIcon(OLEDDisplay *display, int x, int y, float scale)
{
    PointStruct backspaceIcon[6] = {{0, 7}, {5, 2}, {15, 2}, {15, 12}, {5, 12}, {0, 7}};

    int size = 6;

    for (int i = 0; i < size - 1; i++) {
        int x0 = x + (backspaceIcon[i].x * scale);
        int y0 = y + (backspaceIcon[i].y * scale);
        int x1 = x + (backspaceIcon[i + 1].x * scale);
        int y1 = y + (backspaceIcon[i + 1].y * scale);

        display->drawLine(x0, y0, x1, y1);
    }

    PointStruct backspaceIconX[4] = {{7, 4}, {13, 10}, {7, 10}, {13, 4}};

    size = 4;

    for (int i = 0; i < size - 1; i++) {
        int x0 = x + (backspaceIconX[i].x * scale);
        int y0 = y + (backspaceIconX[i].y * scale);
        int x1 = x + (backspaceIconX[i + 1].x * scale);
        int y1 = y + (backspaceIconX[i + 1].y * scale);

        display->drawLine(x0, y0, x1, y1);
    }
}

void CannedMessageModule::drawEnterIcon(OLEDDisplay *display, int x, int y, float scale)
{
    PointStruct enterIcon[6] = {{0, 7}, {4, 3}, {4, 11}, {0, 7}, {15, 7}, {15, 0}};

    int size = 6;

    for (int i = 0; i < size - 1; i++) {
        int x0 = x + (enterIcon[i].x * scale);
        int y0 = y + (enterIcon[i].y * scale);
        int x1 = x + (enterIcon[i + 1].x * scale);
        int y1 = y + (enterIcon[i + 1].y * scale);

        display->drawLine(x0, y0, x1, y1);
    }
}

#endif

// Indicate to screen class that module is handling keyboard input specially (at certain times)
// This prevents the left & right keys being used for nav. between screen frames during text entry.
bool CannedMessageModule::interceptingKeyboardInput()
{
    switch (runState) {
    case CANNED_MESSAGE_RUN_STATE_DISABLED:
    case CANNED_MESSAGE_RUN_STATE_INACTIVE:
        return false;
    default:
        return true;
    }
}
<<<<<<< HEAD

=======
#if !HAS_TFT
>>>>>>> ea9c71ec
void CannedMessageModule::drawFrame(OLEDDisplay *display, OLEDDisplayUiState *state, int16_t x, int16_t y)
{
    this->displayHeight = display->getHeight();  // Store display height for later use
    char buffer[50];
    display->setTextAlignment(TEXT_ALIGN_LEFT);
    display->setFont(FONT_SMALL);

    // === Draw temporary message if available ===
    if (temporaryMessage.length() != 0) {
        requestFocus(); // Tell Screen::setFrames to move to our module's frame
        LOG_DEBUG("Draw temporary message: %s", temporaryMessage.c_str());
        display->setTextAlignment(TEXT_ALIGN_CENTER);
        display->setFont(FONT_MEDIUM);
        display->drawString(display->getWidth() / 2 + x, 0 + y + 12, temporaryMessage);
        return;
    }

    // === Destination Selection ===
    if (this->runState == CANNED_MESSAGE_RUN_STATE_DESTINATION_SELECTION || this->destSelect == CANNED_MESSAGE_DESTINATION_TYPE_NODE) {
        requestFocus();
        display->setColor(WHITE); // Always draw cleanly
        display->setTextAlignment(TEXT_ALIGN_LEFT);
        display->setFont(FONT_SMALL);

        // === Header ===
        int titleY = 2;
        String titleText = "Select Destination";
        titleText += searchQuery.length() > 0 ? " [" + searchQuery + "]" : " [ ]";
        display->setTextAlignment(TEXT_ALIGN_CENTER);
        display->drawString(display->getWidth() / 2, titleY, titleText);
        display->setTextAlignment(TEXT_ALIGN_LEFT);

        // === List Items ===
        int rowYOffset = titleY + (FONT_HEIGHT_SMALL - 4);
        int numActiveChannels = this->activeChannelIndices.size();
        int totalEntries = numActiveChannels + this->filteredNodes.size();
        int columns = 1;
        this->visibleRows = (display->getHeight() - (titleY + FONT_HEIGHT_SMALL)) / (FONT_HEIGHT_SMALL - 4);
        if (this->visibleRows < 1) this->visibleRows = 1;

        // === Clamp scrolling ===
        if (scrollIndex > totalEntries / columns) scrollIndex = totalEntries / columns;
        if (scrollIndex < 0) scrollIndex = 0;

        for (int row = 0; row < visibleRows; row++) {
            int itemIndex = scrollIndex + row;
            if (itemIndex >= totalEntries) break;

            int xOffset = 0;
            int yOffset = row * (FONT_HEIGHT_SMALL - 4) + rowYOffset;
            String entryText;

            // Draw Channels First
            if (itemIndex < numActiveChannels) {
                uint8_t channelIndex = this->activeChannelIndices[itemIndex];
                entryText = String("@") + String(channels.getName(channelIndex));
            }
            // Then Draw Nodes
            else {
                int nodeIndex = itemIndex - numActiveChannels;
                if (nodeIndex >= 0 && nodeIndex < static_cast<int>(this->filteredNodes.size())) {
                    meshtastic_NodeInfoLite *node = this->filteredNodes[nodeIndex].node;
                    if (node) {
                        entryText = node->is_favorite ? "* " + String(node->user.long_name) : String(node->user.long_name);
                    }
                }
            }

            if (entryText.length() == 0 || entryText == "Unknown") entryText = "?";

            // === Highlight background (if selected) ===
            if (itemIndex == destIndex) {
                int scrollPadding = 8; // Reserve space for scrollbar
                display->fillRect(0, yOffset + 2, display->getWidth() - scrollPadding, FONT_HEIGHT_SMALL - 5);
                display->setColor(BLACK);
            }

            // === Draw entry text ===
            display->drawString(xOffset + 2, yOffset, entryText);
            display->setColor(WHITE);

            // === Draw key icon (after highlight) ===
            if (itemIndex >= numActiveChannels) {
                int nodeIndex = itemIndex - numActiveChannels;
                if (nodeIndex >= 0 && nodeIndex < static_cast<int>(this->filteredNodes.size())) {
                    meshtastic_NodeInfoLite *node = this->filteredNodes[nodeIndex].node;
                    if (node && hasKeyForNode(node)) {
                        int iconX = display->getWidth() - key_symbol_width - 15;
                        int iconY = yOffset + (FONT_HEIGHT_SMALL - key_symbol_height) / 2;

                        if (itemIndex == destIndex) {
                            display->setColor(INVERSE);
                        } else {
                            display->setColor(WHITE);
                        }
                        display->drawXbm(iconX, iconY, key_symbol_width, key_symbol_height, key_symbol);
                    }
                }
            }
        }

        // Scrollbar
        if (totalEntries > visibleRows) {
            int scrollbarHeight = visibleRows * (FONT_HEIGHT_SMALL - 4);
            int totalScrollable = totalEntries;
            int scrollTrackX = display->getWidth() - 6;
            display->drawRect(scrollTrackX, rowYOffset, 4, scrollbarHeight);
            int scrollHeight = (scrollbarHeight * visibleRows) / totalScrollable;
            int scrollPos = rowYOffset + (scrollbarHeight * scrollIndex) / totalScrollable;
            display->fillRect(scrollTrackX, scrollPos, 4, scrollHeight);
        }
        return;
    }

    // === ACK/NACK Screen ===
    if (this->runState == CANNED_MESSAGE_RUN_STATE_ACK_NACK_RECEIVED) {
        requestFocus();
        EINK_ADD_FRAMEFLAG(display, COSMETIC);
        display->setTextAlignment(TEXT_ALIGN_CENTER);

    #ifdef USE_EINK
        display->setFont(FONT_SMALL);
        int yOffset = y + 10;
    #else
        display->setFont(FONT_MEDIUM);
        int yOffset = y + 10;
    #endif

        // --- Delivery Status Message ---
        if (this->ack) {
            if (this->lastSentNode == NODENUM_BROADCAST) {
                snprintf(buffer, sizeof(buffer), "Broadcast Sent to\n%s", channels.getName(this->channel));
            } else if (this->lastAckHopLimit > this->lastAckHopStart) {
                snprintf(buffer, sizeof(buffer), "Delivered (%d hops)\nto %s",
                        this->lastAckHopLimit - this->lastAckHopStart,
                        getNodeName(this->incoming));
            } else {
                snprintf(buffer, sizeof(buffer), "Delivered\nto %s", getNodeName(this->incoming));
            }
        } else {
            snprintf(buffer, sizeof(buffer), "Delivery failed\nto %s", getNodeName(this->incoming));
        }

        // Draw delivery message and compute y-offset after text height
        int lineCount = 1;
        for (const char *ptr = buffer; *ptr; ptr++) {
            if (*ptr == '\n') lineCount++;
        }

        display->drawString(display->getWidth() / 2 + x, yOffset, buffer);
        yOffset += lineCount * FONT_HEIGHT_MEDIUM; // only 1 line gap, no extra padding

    #ifndef USE_EINK
        // --- SNR + RSSI Compact Line ---
        if (this->ack) {
            display->setFont(FONT_SMALL);
            snprintf(buffer, sizeof(buffer), "SNR: %.1f dB   RSSI: %d", this->lastRxSnr, this->lastRxRssi);
            display->drawString(display->getWidth() / 2 + x, yOffset, buffer);
        }
    #endif

        return;
    }

    // === Sending Screen ===
    if (this->runState == CANNED_MESSAGE_RUN_STATE_SENDING_ACTIVE) {
        EINK_ADD_FRAMEFLAG(display, COSMETIC);
        requestFocus();
#ifdef USE_EINK
        display->setFont(FONT_SMALL);
#else
        display->setFont(FONT_MEDIUM);
#endif
        display->setTextAlignment(TEXT_ALIGN_CENTER);
        display->drawString(display->getWidth() / 2 + x, 0 + y + 12, "Sending...");
        return;
    }

    // === Disabled Screen ===
    if (this->runState == CANNED_MESSAGE_RUN_STATE_DISABLED) {
        display->setTextAlignment(TEXT_ALIGN_LEFT);
        display->setFont(FONT_SMALL);
        display->drawString(10 + x, 0 + y + FONT_HEIGHT_SMALL, "Canned Message\nModule disabled.");
        return;
    }

    // === Free Text Input Screen ===
    if (this->runState == CANNED_MESSAGE_RUN_STATE_FREETEXT) {
        requestFocus();
#if defined(USE_EINK) && defined(USE_EINK_DYNAMICDISPLAY)
        EInkDynamicDisplay* einkDisplay = static_cast<EInkDynamicDisplay*>(display);
        einkDisplay->enableUnlimitedFastMode();
#endif
#if defined(USE_VIRTUAL_KEYBOARD)
        drawKeyboard(display, state, 0, 0);
#else
        display->setTextAlignment(TEXT_ALIGN_LEFT);
        display->setFont(FONT_SMALL);

    // --- Draw node/channel header at the top ---
    drawHeader(display, x, y, buffer);

        // --- Char count right-aligned ---
        if (this->destSelect == CANNED_MESSAGE_DESTINATION_TYPE_NONE) {
            uint16_t charsLeft = meshtastic_Constants_DATA_PAYLOAD_LEN - this->freetext.length() - (moduleConfig.canned_message.send_bell ? 1 : 0);
            snprintf(buffer, sizeof(buffer), "%d left", charsLeft);
            display->drawString(x + display->getWidth() - display->getStringWidth(buffer), y + 0, buffer);
        }

    // --- Draw Free Text input, shifted down ---
        display->setColor(WHITE);
        display->drawStringMaxWidth(0 + x, 0 + y + FONT_HEIGHT_SMALL, x + display->getWidth(),
            drawWithCursor(this->freetext, this->cursor));
#endif
        return;
    }

// === Canned Messages List ===
    if (this->messagesCount > 0) {
        display->setTextAlignment(TEXT_ALIGN_LEFT);
        display->setFont(FONT_SMALL);

        const int rowSpacing = FONT_HEIGHT_SMALL - 4;

        // Draw header (To: ...)
        drawHeader(display, x, y, buffer);

        // Shift message list upward by 3 pixels to reduce spacing between header and first message
        const int listYOffset = y + FONT_HEIGHT_SMALL - 3;
        const int visibleRows = (display->getHeight() - listYOffset) / rowSpacing;

        int topMsg = (messagesCount > visibleRows && currentMessageIndex >= visibleRows - 1)
                    ? currentMessageIndex - visibleRows + 2
                    : 0;

        for (int i = 0; i < std::min(messagesCount, visibleRows); i++) {
            int lineY = listYOffset + rowSpacing * i;
            const char* msg = getMessageByIndex(topMsg + i);

            if ((topMsg + i) == currentMessageIndex) {
#ifdef USE_EINK
                display->drawString(x + 0, lineY, ">");
                display->drawString(x + 12, lineY, msg);
#else
                int scrollPadding = 8;
                display->fillRect(x + 0, lineY + 2, display->getWidth() - scrollPadding, FONT_HEIGHT_SMALL - 5);
                display->setColor(BLACK);
                display->drawString(x + 2, lineY, msg);
                display->setColor(WHITE);
#endif
            } else {
                display->drawString(x + 0, lineY, msg);
            }
        }

        // Scrollbar
        if (messagesCount > visibleRows) {
            int scrollHeight = display->getHeight() - listYOffset;
            int scrollTrackX = display->getWidth() - 6;
            display->drawRect(scrollTrackX, listYOffset, 4, scrollHeight);
            int barHeight = (scrollHeight * visibleRows) / messagesCount;
            int scrollPos = listYOffset + (scrollHeight * topMsg) / messagesCount;
            display->fillRect(scrollTrackX, scrollPos, 4, barHeight);
        }
    }
}
<<<<<<< HEAD
=======
#endif
>>>>>>> ea9c71ec

ProcessMessage CannedMessageModule::handleReceived(const meshtastic_MeshPacket &mp)
{
    if (mp.decoded.portnum == meshtastic_PortNum_ROUTING_APP && waitingForAck) {
        if (mp.decoded.request_id != 0) {
            // Trigger screen refresh for ACK/NACK feedback
            UIFrameEvent e;
            e.action = UIFrameEvent::Action::REGENERATE_FRAMESET;
            requestFocus();
            this->runState = CANNED_MESSAGE_RUN_STATE_ACK_NACK_RECEIVED;

            // Decode the routing response
            meshtastic_Routing decoded = meshtastic_Routing_init_default;
            pb_decode_from_bytes(mp.decoded.payload.bytes, mp.decoded.payload.size, meshtastic_Routing_fields, &decoded);

            // Track hop metadata
            this->lastAckWasRelayed = (mp.hop_limit != mp.hop_start);
            this->lastAckHopStart = mp.hop_start;
            this->lastAckHopLimit = mp.hop_limit;

            // Determine ACK status
            bool isAck = (decoded.error_reason == meshtastic_Routing_Error_NONE);
            bool isFromDest = (mp.from == this->lastSentNode);
            bool isBroadcast = (this->lastSentNode == NODENUM_BROADCAST);

            // Identify the responding node
            if (isBroadcast && mp.from != nodeDB->getNodeNum()) {
                this->incoming = mp.from; // Relayed by another node
            } else {
                this->incoming = this->lastSentNode; // Direct reply
            }

            // Final ACK confirmation logic
            this->ack = isAck && (isBroadcast || isFromDest);

            waitingForAck = false;
            this->notifyObservers(&e);
            setIntervalFromNow(3000); // Time to show ACK/NACK screen
        }
    }

    return ProcessMessage::CONTINUE;
}

void CannedMessageModule::loadProtoForModule()
{
    if (nodeDB->loadProto(cannedMessagesConfigFile, meshtastic_CannedMessageModuleConfig_size,
                          sizeof(meshtastic_CannedMessageModuleConfig), &meshtastic_CannedMessageModuleConfig_msg,
                          &cannedMessageModuleConfig) != LoadFileResult::LOAD_SUCCESS) {
        installDefaultCannedMessageModuleConfig();
    }
}
/**
 * @brief Save the module config to file.
 *
 * @return true On success.
 * @return false On error.
 */
bool CannedMessageModule::saveProtoForModule()
{
    bool okay = true;

#ifdef FSCom
    spiLock->lock();
    FSCom.mkdir("/prefs");
    spiLock->unlock();
#endif

    okay &= nodeDB->saveProto(cannedMessagesConfigFile, meshtastic_CannedMessageModuleConfig_size,
                              &meshtastic_CannedMessageModuleConfig_msg, &cannedMessageModuleConfig);

    return okay;
}

/**
 * @brief Fill configuration with default values.
 */
void CannedMessageModule::installDefaultCannedMessageModuleConfig()
{
    memset(cannedMessageModuleConfig.messages, 0, sizeof(cannedMessageModuleConfig.messages));
}

/**
 * @brief An admin message arrived to AdminModule. We are asked whether we want to handle that.
 *
 * @param mp The mesh packet arrived.
 * @param request The AdminMessage request extracted from the packet.
 * @param response The prepared response
 * @return AdminMessageHandleResult HANDLED if message was handled
 *   HANDLED_WITH_RESULT if a result is also prepared.
 */
AdminMessageHandleResult CannedMessageModule::handleAdminMessageForModule(const meshtastic_MeshPacket &mp,
                                                                          meshtastic_AdminMessage *request,
                                                                          meshtastic_AdminMessage *response)
{
    AdminMessageHandleResult result;

    switch (request->which_payload_variant) {
    case meshtastic_AdminMessage_get_canned_message_module_messages_request_tag:
        LOG_DEBUG("Client getting radio canned messages");
        this->handleGetCannedMessageModuleMessages(mp, response);
        result = AdminMessageHandleResult::HANDLED_WITH_RESPONSE;
        break;

    case meshtastic_AdminMessage_set_canned_message_module_messages_tag:
        LOG_DEBUG("Client getting radio canned messages");
        this->handleSetCannedMessageModuleMessages(request->set_canned_message_module_messages);
        result = AdminMessageHandleResult::HANDLED;
        break;

    default:
        result = AdminMessageHandleResult::NOT_HANDLED;
    }

    return result;
}

void CannedMessageModule::handleGetCannedMessageModuleMessages(const meshtastic_MeshPacket &req,
                                                               meshtastic_AdminMessage *response)
{
    LOG_DEBUG("*** handleGetCannedMessageModuleMessages");
    if (req.decoded.want_response) {
        response->which_payload_variant = meshtastic_AdminMessage_get_canned_message_module_messages_response_tag;
        strncpy(response->get_canned_message_module_messages_response, cannedMessageModuleConfig.messages,
                sizeof(response->get_canned_message_module_messages_response));
    } // Don't send anything if not instructed to. Better than asserting.
}

void CannedMessageModule::handleSetCannedMessageModuleMessages(const char *from_msg)
{
    int changed = 0;

    if (*from_msg) {
        changed |= strcmp(cannedMessageModuleConfig.messages, from_msg);
        strncpy(cannedMessageModuleConfig.messages, from_msg, sizeof(cannedMessageModuleConfig.messages));
        LOG_DEBUG("*** from_msg.text:%s", from_msg);
    }

    if (changed) {
        this->saveProtoForModule();
    }
}

String CannedMessageModule::drawWithCursor(String text, int cursor)
{
    String result = text.substring(0, cursor) + "_" + text.substring(cursor);
    return result;
}

#endif

bool CannedMessageModule::isInterceptingAndFocused() {
    return this->interceptingKeyboardInput();
}<|MERGE_RESOLUTION|>--- conflicted
+++ resolved
@@ -1375,11 +1375,7 @@
         return true;
     }
 }
-<<<<<<< HEAD
-
-=======
-#if !HAS_TFT
->>>>>>> ea9c71ec
+
 void CannedMessageModule::drawFrame(OLEDDisplay *display, OLEDDisplayUiState *state, int16_t x, int16_t y)
 {
     this->displayHeight = display->getHeight();  // Store display height for later use
@@ -1646,10 +1642,6 @@
         }
     }
 }
-<<<<<<< HEAD
-=======
-#endif
->>>>>>> ea9c71ec
 
 ProcessMessage CannedMessageModule::handleReceived(const meshtastic_MeshPacket &mp)
 {
