--- conflicted
+++ resolved
@@ -702,11 +702,7 @@
 #if defined(USE_VIRTUAL_KEYBOARD)
                     sendText(this->dest, indexChannels[this->channel], this->messages[this->currentMessageIndex], true);
 #else
-<<<<<<< HEAD
                     sendText(this->dest, this->channel, this->messages[this->currentMessageIndex], true);
-=======
-                    sendText(this->dest, indexChannels[this->channel], this->messages[this->currentMessageIndex], true);
->>>>>>> 1b33189f
 #endif
                 }
                 this->runState = CANNED_MESSAGE_RUN_STATE_SENDING_ACTIVE;
