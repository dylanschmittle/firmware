/**
 * @file FSCommon.cpp
 * @brief This file contains functions for common filesystem operations such as copying, renaming, listing and deleting files and
 * directories.
 *
 * The functions in this file are used to perform common filesystem operations such as copying, renaming, listing and deleting
 * files and directories. These functions are used in the Meshtastic-device project to manage files and directories on the
 * device's filesystem.
 *
 */
#include "FSCommon.h"
#include "SPILock.h"
#include "configuration.h"

<<<<<<< HEAD
#ifdef HAS_SDCARD
#include "SPILock.h"
#include <SD.h>
#include <SPI.h>
#if defined(ARCH_ESP32)
#if defined(SDCARD_USE_HSPI)
SPIClass SDHandler = SPIClass(HSPI);
#elif defined(SDCARD_USE_VSPI)
SPIClass SDHandler = SPIClass(VSPI);
=======
// Software SPI is used by MUI so disable SD card here until it's also implemented
#if defined(HAS_SDCARD) && !defined(SDCARD_USE_SOFT_SPI)
#include <SD.h>
#include <SPI.h>

#ifdef SDCARD_USE_SPI1
SPIClass SPI_HSPI(HSPI);
#define SDHandler SPI_HSPI
>>>>>>> 2c9e1694
#else
#define SDHandler SPI
#endif
#elif defined(ARCH_NRF52)
#if defined(SDCARD_USE_SPI1)
#define SDHandler SPI1
#elif defined(SDCARD_USE_SPI)
#define SDHandler SPI
#endif // NRF52 SPI or SPI1
#endif // ESP32/NRF52
#ifndef SD_SPI_FREQUENCY
#define SD_SPI_FREQUENCY 4000000U
#endif
#endif // HAS_SDCARD

/**
 * @brief Copies a file from one location to another.
 *
 * @param from The path of the source file.
 * @param to The path of the destination file.
 * @return true if the file was successfully copied, false otherwise.
 */
bool copyFile(const char *from, const char *to)
{
#ifdef FSCom
    // take SPI Lock
    concurrency::LockGuard g(spiLock);
    unsigned char cbuffer[16];

    File f1 = FSCom.open(from, FILE_O_READ);
    if (!f1) {
        LOG_ERROR("Failed to open source file %s", from);
        return false;
    }

    File f2 = FSCom.open(to, FILE_O_WRITE);
    if (!f2) {
        LOG_ERROR("Failed to open destination file %s", to);
        return false;
    }

    while (f1.available() > 0) {
        byte i = f1.read(cbuffer, 16);
        f2.write(cbuffer, i);
    }

    f2.flush();
    f2.close();
    f1.close();
    return true;
#endif
}

/**
 * Renames a file from pathFrom to pathTo.
 *
 * @param pathFrom The original path of the file.
 * @param pathTo The new path of the file.
 *
 * @return True if the file was successfully renamed, false otherwise.
 */
bool renameFile(const char *pathFrom, const char *pathTo)
{
#ifdef FSCom

#ifdef ARCH_ESP32
    // take SPI Lock
    spiLock->lock();
    // rename was fixed for ESP32 IDF LittleFS in April
    bool result = FSCom.rename(pathFrom, pathTo);
    spiLock->unlock();
    return result;
#else
    // copyFile does its own locking.
    if (copyFile(pathFrom, pathTo) && FSCom.remove(pathFrom)) {
        return true;
    } else {
        return false;
    }
#endif

#endif
}

#include <vector>

/**
 * @brief Get the list of files in a directory.
 *
 * This function returns a list of files in a directory. The list includes the full path of each file.
 * We can't use SPILOCK here because of recursion. Callers of this function should use SPILOCK.
 *
 * @param dirname The name of the directory.
 * @param levels The number of levels of subdirectories to list.
 * @return A vector of strings containing the full path of each file in the directory.
 */
std::vector<meshtastic_FileInfo> getFiles(const char *dirname, uint8_t levels)
{
    std::vector<meshtastic_FileInfo> filenames = {};
#ifdef FSCom
    File root = FSCom.open(dirname, FILE_O_READ);
    if (!root)
        return filenames;
    if (!root.isDirectory())
        return filenames;

    File file = root.openNextFile();
    while (file) {
        if (file.isDirectory() && !String(file.name()).endsWith(".")) {
            if (levels) {
#ifdef ARCH_ESP32
                std::vector<meshtastic_FileInfo> subDirFilenames = getFiles(file.path(), levels - 1);
#else
                std::vector<meshtastic_FileInfo> subDirFilenames = getFiles(file.name(), levels - 1);
#endif
                filenames.insert(filenames.end(), subDirFilenames.begin(), subDirFilenames.end());
                file.close();
            }
        } else {
            meshtastic_FileInfo fileInfo = {"", static_cast<uint32_t>(file.size())};
#ifdef ARCH_ESP32
            strcpy(fileInfo.file_name, file.path());
#else
            strcpy(fileInfo.file_name, file.name());
#endif
            if (!String(fileInfo.file_name).endsWith(".")) {
                filenames.push_back(fileInfo);
            }
            file.close();
        }
        file = root.openNextFile();
    }
    root.close();
#endif
    return filenames;
}

/**
 * Lists the contents of a directory.
 * We can't use SPILOCK here because of recursion. Callers of this function should use SPILOCK.
 *
 * @param dirname The name of the directory to list.
 * @param levels The number of levels of subdirectories to list.
 * @param del Whether or not to delete the contents of the directory after listing.
 */
void listDir(const char *dirname, uint8_t levels, bool del)
{
#ifdef FSCom
#if (defined(ARCH_ESP32) || defined(ARCH_RP2040) || defined(ARCH_PORTDUINO))
    char buffer[255];
#endif
    File root = FSCom.open(dirname, FILE_O_READ);
    if (!root) {
        return;
    }
    if (!root.isDirectory()) {
        return;
    }

    File file = root.openNextFile();
    while (
        file &&
        file.name()[0]) { // This file.name() check is a workaround for a bug in the Adafruit LittleFS nrf52 glue (see issue 4395)
        if (file.isDirectory() && !String(file.name()).endsWith(".")) {
            if (levels) {
#ifdef ARCH_ESP32
                listDir(file.path(), levels - 1, del);
                if (del) {
                    LOG_DEBUG("Remove %s", file.path());
                    strncpy(buffer, file.path(), sizeof(buffer));
                    file.close();
                    FSCom.rmdir(buffer);
                } else {
                    file.close();
                }
#elif (defined(ARCH_RP2040) || defined(ARCH_PORTDUINO))
                listDir(file.name(), levels - 1, del);
                if (del) {
                    LOG_DEBUG("Remove %s", file.name());
                    strncpy(buffer, file.name(), sizeof(buffer));
                    file.close();
                    FSCom.rmdir(buffer);
                } else {
                    file.close();
                }
#else
                LOG_DEBUG(" %s (directory)", file.name());
                listDir(file.name(), levels - 1, del);
                file.close();
#endif
            }
        } else {
#ifdef ARCH_ESP32
            if (del) {
                LOG_DEBUG("Delete %s", file.path());
                strncpy(buffer, file.path(), sizeof(buffer));
                file.close();
                FSCom.remove(buffer);
            } else {
                LOG_DEBUG(" %s (%i Bytes)", file.path(), file.size());
                file.close();
            }
#elif (defined(ARCH_RP2040) || defined(ARCH_PORTDUINO))
            if (del) {
                LOG_DEBUG("Delete %s", file.name());
                strncpy(buffer, file.name(), sizeof(buffer));
                file.close();
                FSCom.remove(buffer);
            } else {
                LOG_DEBUG(" %s (%i Bytes)", file.name(), file.size());
                file.close();
            }
#else
            LOG_DEBUG("   %s (%i Bytes)", file.name(), file.size());
            file.close();
#endif
        }
        file = root.openNextFile();
    }
#ifdef ARCH_ESP32
    if (del) {
        LOG_DEBUG("Remove %s", root.path());
        strncpy(buffer, root.path(), sizeof(buffer));
        root.close();
        FSCom.rmdir(buffer);
    } else {
        root.close();
    }
#elif (defined(ARCH_RP2040) || defined(ARCH_PORTDUINO))
    if (del) {
        LOG_DEBUG("Remove %s", root.name());
        strncpy(buffer, root.name(), sizeof(buffer));
        root.close();
        FSCom.rmdir(buffer);
    } else {
        root.close();
    }
#else
    root.close();
#endif
#endif
}

/**
 * @brief Removes a directory and all its contents.
 *
 * This function recursively removes a directory and all its contents, including subdirectories and files.
 *
 * @param dirname The name of the directory to remove.
 */
void rmDir(const char *dirname)
{
#ifdef FSCom

#if (defined(ARCH_ESP32) || defined(ARCH_RP2040) || defined(ARCH_PORTDUINO))
    listDir(dirname, 10, true);
#elif defined(ARCH_NRF52)
    // nRF52 implementation of LittleFS has a recursive delete function
    FSCom.rmdir_r(dirname);
#endif

#endif
}

/**
 * Some platforms (nrf52) might need to do an extra step before FSBegin().
 */
__attribute__((weak, noinline)) void preFSBegin() {}

void fsInit()
{
#ifdef FSCom
    concurrency::LockGuard g(spiLock);
    preFSBegin();
    if (!FSBegin()) {
        LOG_ERROR("Filesystem mount failed");
        // assert(0); This auto-formats the partition, so no need to fail here.
    }
#if defined(ARCH_ESP32)
    LOG_DEBUG("Filesystem files (%d/%d Bytes):", FSCom.usedBytes(), FSCom.totalBytes());
#else
    LOG_DEBUG("Filesystem files:");
#endif
    listDir("/", 10);
#endif
}

/**
 * Initializes the SD card and mounts the file system.
 */
void setupSDCard()
{
#if defined(HAS_SDCARD) && !defined(SDCARD_USE_SOFT_SPI)
    concurrency::LockGuard g(spiLock);
#if (defined(ARCH_ESP32) || defined(ARCH_NRF52))
#if (defined(ARCH_ESP32))
    SDHandler.begin(SPI_SCK, SPI_MISO, SPI_MOSI);
#elif (defined(ARCH_NRF52))
    SDHandler.begin();
#endif

    if (!SD.begin(SDCARD_CS, SDHandler, SD_SPI_FREQUENCY)) {
        LOG_DEBUG("No SD_MMC card detected");
        return;
    }
    uint8_t cardType = SD.cardType();
    if (cardType == CARD_NONE) {
        LOG_DEBUG("No SD_MMC card attached");
        return;
    }
    if (cardType == CARD_MMC) {
        LOG_DEBUG("SD_MMC Card Type: MMC");
    } else if (cardType == CARD_SD) {
        LOG_DEBUG("SD_MMC Card Type: SDSC");
    } else if (cardType == CARD_SDHC) {
        LOG_DEBUG("SD_MMC Card Type: SDHC");
    } else {
        LOG_DEBUG("SD_MMC Card Type: UNKNOWN");
    }

    uint64_t cardSize = SD.cardSize() / (1024 * 1024);
    LOG_DEBUG("SD Card Size: %lu MB", (uint32_t)cardSize);
    LOG_DEBUG("Total space: %lu MB", (uint32_t)(SD.totalBytes() / (1024 * 1024)));
    LOG_INFO("Now scanning free clusters on SD card, this may take some time...");
    delay(100);                                                                  // let serial print the above statement properly
    LOG_DEBUG("Used space: %lu MB", (uint32_t)(SD.usedBytes() / (1024 * 1024))); // This might take some time during boot

#endif
#endif
}<|MERGE_RESOLUTION|>--- conflicted
+++ resolved
@@ -12,17 +12,6 @@
 #include "SPILock.h"
 #include "configuration.h"
 
-<<<<<<< HEAD
-#ifdef HAS_SDCARD
-#include "SPILock.h"
-#include <SD.h>
-#include <SPI.h>
-#if defined(ARCH_ESP32)
-#if defined(SDCARD_USE_HSPI)
-SPIClass SDHandler = SPIClass(HSPI);
-#elif defined(SDCARD_USE_VSPI)
-SPIClass SDHandler = SPIClass(VSPI);
-=======
 // Software SPI is used by MUI so disable SD card here until it's also implemented
 #if defined(HAS_SDCARD) && !defined(SDCARD_USE_SOFT_SPI)
 #include <SD.h>
@@ -31,7 +20,6 @@
 #ifdef SDCARD_USE_SPI1
 SPIClass SPI_HSPI(HSPI);
 #define SDHandler SPI_HSPI
->>>>>>> 2c9e1694
 #else
 #define SDHandler SPI
 #endif
