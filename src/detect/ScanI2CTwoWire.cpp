--- conflicted
+++ resolved
@@ -463,13 +463,10 @@
                 SCAN_SIMPLE_CASE(DFROBOT_RAIN_ADDR, DFROBOT_RAIN, "DFRobot Rain Gauge", (uint8_t)addr.address);
                 SCAN_SIMPLE_CASE(LTR390UV_ADDR, LTR390UV, "LTR390UV", (uint8_t)addr.address);
                 SCAN_SIMPLE_CASE(PCT2075_ADDR, PCT2075, "PCT2075", (uint8_t)addr.address);
-<<<<<<< HEAD
                 SCAN_SIMPLE_CASE(CST328_ADDR, CST328, "CST328", (uint8_t)addr.address);
                 SCAN_SIMPLE_CASE(LTR553ALS_ADDR, LTR553ALS, "LTR553ALS", (uint8_t)addr.address);
                 SCAN_SIMPLE_CASE(BHI260AP_ADDR, BHI260AP, "BHI260AP", (uint8_t)addr.address);
-=======
                 SCAN_SIMPLE_CASE(BMM150_ADDR, BMM150, "BMM150", (uint8_t)addr.address);
->>>>>>> ce1480df
 #ifdef HAS_TPS65233
                 SCAN_SIMPLE_CASE(TPS65233_ADDR, TPS65233, "TPS65233", (uint8_t)addr.address);
 #endif
