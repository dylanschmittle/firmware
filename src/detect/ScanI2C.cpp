#include "ScanI2C.h"

const ScanI2C::DeviceAddress ScanI2C::ADDRESS_NONE = ScanI2C::DeviceAddress();
const ScanI2C::FoundDevice ScanI2C::DEVICE_NONE = ScanI2C::FoundDevice(ScanI2C::DeviceType::NONE, ADDRESS_NONE);

ScanI2C::ScanI2C() = default;

void ScanI2C::scanPort(ScanI2C::I2CPort port) {}
void ScanI2C::scanPort(ScanI2C::I2CPort port, uint8_t *address, uint8_t asize) {}

void ScanI2C::setSuppressScreen()
{
    shouldSuppressScreen = true;
}

ScanI2C::FoundDevice ScanI2C::firstScreen() const
{
    // Allow to override the scanner results for screen
    if (shouldSuppressScreen)
        return DEVICE_NONE;

    ScanI2C::DeviceType types[] = {SCREEN_SSD1306, SCREEN_SH1106, SCREEN_ST7567, SCREEN_UNKNOWN};
    return firstOfOrNONE(4, types);
}

ScanI2C::FoundDevice ScanI2C::firstRTC() const
{
    ScanI2C::DeviceType types[] = {RTC_RV3028, RTC_PCF8563};
    return firstOfOrNONE(2, types);
}

ScanI2C::FoundDevice ScanI2C::firstKeyboard() const
{
<<<<<<< HEAD
    ScanI2C::DeviceType types[] = {CARDKB, TDECKKB, BBQ10KB, RAK14004, PCF8574A};
=======
    ScanI2C::DeviceType types[] = {CARDKB, TDECKKB, BBQ10KB, RAK14004, MPR121KB};
>>>>>>> 57667f10
    return firstOfOrNONE(5, types);
}

ScanI2C::FoundDevice ScanI2C::firstAccelerometer() const
{
    ScanI2C::DeviceType types[] = {MPU6050, LIS3DH, BMA423, LSM6DS3, BMX160, STK8BAXX, ICM20948};
    return firstOfOrNONE(7, types);
}

ScanI2C::FoundDevice ScanI2C::find(ScanI2C::DeviceType) const
{
    return DEVICE_NONE;
}

bool ScanI2C::exists(ScanI2C::DeviceType) const
{
    return false;
}

ScanI2C::FoundDevice ScanI2C::firstOfOrNONE(size_t count, ScanI2C::DeviceType *types) const
{
    return DEVICE_NONE;
}

size_t ScanI2C::countDevices() const
{
    return 0;
}

ScanI2C::DeviceAddress::DeviceAddress(ScanI2C::I2CPort port, uint8_t address) : port(port), address(address) {}

ScanI2C::DeviceAddress::DeviceAddress() : DeviceAddress(I2CPort::NO_I2C, 0) {}

bool ScanI2C::DeviceAddress::operator<(const ScanI2C::DeviceAddress &other) const
{
    return
        // If this one has no port and other has a port
        (port == NO_I2C && other.port != NO_I2C)
        // if both have a port and this one's address is lower
        || (port != NO_I2C && other.port != NO_I2C && (address < other.address));
}

ScanI2C::FoundDevice::FoundDevice(ScanI2C::DeviceType type, ScanI2C::DeviceAddress address) : type(type), address(address) {}<|MERGE_RESOLUTION|>--- conflicted
+++ resolved
@@ -31,12 +31,8 @@
 
 ScanI2C::FoundDevice ScanI2C::firstKeyboard() const
 {
-<<<<<<< HEAD
-    ScanI2C::DeviceType types[] = {CARDKB, TDECKKB, BBQ10KB, RAK14004, PCF8574A};
-=======
-    ScanI2C::DeviceType types[] = {CARDKB, TDECKKB, BBQ10KB, RAK14004, MPR121KB};
->>>>>>> 57667f10
-    return firstOfOrNONE(5, types);
+    ScanI2C::DeviceType types[] = {CARDKB, TDECKKB, BBQ10KB, RAK14004, PCF8574A, MPR121KB};
+    return firstOfOrNONE(6, types);
 }
 
 ScanI2C::FoundDevice ScanI2C::firstAccelerometer() const
