#include "ICM20948Sensor.h"

#if !defined(ARCH_STM32WL) && !MESHTASTIC_EXCLUDE_I2C && __has_include(<ICM_20948.h>)
#if !defined(MESHTASTIC_EXCLUDE_SCREEN)

// screen is defined in main.cpp
extern graphics::Screen *screen;
#endif

// Flag when an interrupt has been detected
volatile static bool ICM20948_IRQ = false;

// Interrupt service routine
void ICM20948SetInterrupt()
{
    ICM20948_IRQ = true;
}

ICM20948Sensor::ICM20948Sensor(ScanI2C::FoundDevice foundDevice) : MotionSensor::MotionSensor(foundDevice) {}

bool ICM20948Sensor::init()
{
    // Initialise the sensor
    sensor = ICM20948Singleton::GetInstance();
    if (!sensor->init(device))
        return false;

    // Enable simple Wake on Motion
    return sensor->setWakeOnMotion();
}

#ifdef ICM_20948_INT_PIN

int32_t ICM20948Sensor::runOnce()
{
    // Wake on motion using hardware interrupts - this is the most efficient way to check for motion
    if (ICM20948_IRQ) {
        ICM20948_IRQ = false;
        sensor->clearInterrupts();
        wakeScreen();
    }
    return MOTION_SENSOR_CHECK_INTERVAL_MS;
}

#else

int32_t ICM20948Sensor::runOnce()
{
#if !defined(MESHTASTIC_EXCLUDE_SCREEN) && HAS_SCREEN
    float magX = 0, magY = 0, magZ = 0;
    if (sensor->dataReady()) {
        sensor->getAGMT();
        magX = sensor->agmt.mag.axes.x;
        magY = sensor->agmt.mag.axes.y;
        magZ = sensor->agmt.mag.axes.z;
    }

    if (doCalibration) {

        if (!showingScreen) {
            powerFSM.trigger(EVENT_PRESS); // keep screen alive during calibration
            showingScreen = true;
            screen->startAlert((FrameCallback)drawFrameCalibration);
        }

        if (magX > highestX)
            highestX = magX;
        if (magX < lowestX)
            lowestX = magX;
        if (magY > highestY)
            highestY = magY;
        if (magY < lowestY)
            lowestY = magY;
        if (magZ > highestZ)
            highestZ = magZ;
        if (magZ < lowestZ)
            lowestZ = magZ;

        uint32_t now = millis();
        if (now > endCalibrationAt) {
            doCalibration = false;
            endCalibrationAt = 0;
            showingScreen = false;
            screen->endAlert();
        }

        // LOG_DEBUG("ICM20948 min_x: %.4f, max_X: %.4f, min_Y: %.4f, max_Y: %.4f, min_Z: %.4f, max_Z: %.4f", lowestX, highestX,
        //           lowestY, highestY, lowestZ, highestZ);
    }

    magX -= (highestX + lowestX) / 2;
    magY -= (highestY + lowestY) / 2;
    magZ -= (highestZ + lowestZ) / 2;
    FusionVector ga, ma;
    ga.axis.x = (sensor->agmt.acc.axes.x);
    ga.axis.y = -(sensor->agmt.acc.axes.y);
    ga.axis.z = -(sensor->agmt.acc.axes.z);
    ma.axis.x = magX;
    ma.axis.y = magY;
    ma.axis.z = magZ;

    // If we're set to one of the inverted positions
    if (config.display.compass_orientation > meshtastic_Config_DisplayConfig_CompassOrientation_DEGREES_270) {
        ma = FusionAxesSwap(ma, FusionAxesAlignmentNXNYPZ);
        ga = FusionAxesSwap(ga, FusionAxesAlignmentNXNYPZ);
    }

    float heading = FusionCompassCalculateHeading(FusionConventionNed, ga, ma);

    switch (config.display.compass_orientation) {
    case meshtastic_Config_DisplayConfig_CompassOrientation_DEGREES_0_INVERTED:
    case meshtastic_Config_DisplayConfig_CompassOrientation_DEGREES_0:
        break;
    case meshtastic_Config_DisplayConfig_CompassOrientation_DEGREES_90:
    case meshtastic_Config_DisplayConfig_CompassOrientation_DEGREES_90_INVERTED:
        heading += 90;
        break;
    case meshtastic_Config_DisplayConfig_CompassOrientation_DEGREES_180:
    case meshtastic_Config_DisplayConfig_CompassOrientation_DEGREES_180_INVERTED:
        heading += 180;
        break;
    case meshtastic_Config_DisplayConfig_CompassOrientation_DEGREES_270:
    case meshtastic_Config_DisplayConfig_CompassOrientation_DEGREES_270_INVERTED:
        heading += 270;
        break;
    }

    screen->setHeading(heading);
#endif

    // Wake on motion using polling  - this is not as efficient as using hardware interrupt pin (see above)
    auto status = sensor->setBank(0);
    if (sensor->status != ICM_20948_Stat_Ok) {
        LOG_DEBUG("ICM20948 isWakeOnMotion failed to set bank - %s", sensor->statusString());
        return MOTION_SENSOR_CHECK_INTERVAL_MS;
    }

    ICM_20948_INT_STATUS_t int_stat;
    status = sensor->read(AGB0_REG_INT_STATUS, (uint8_t *)&int_stat, sizeof(ICM_20948_INT_STATUS_t));
    if (status != ICM_20948_Stat_Ok) {
        LOG_DEBUG("ICM20948 isWakeOnMotion failed to read interrupts - %s", sensor->statusString());
        return MOTION_SENSOR_CHECK_INTERVAL_MS;
    }

    if (int_stat.WOM_INT != 0) {
        // Wake up!
        wakeScreen();
    }
    return MOTION_SENSOR_CHECK_INTERVAL_MS;
}

#endif

void ICM20948Sensor::calibrate(uint16_t forSeconds)
{
#if !defined(MESHTASTIC_EXCLUDE_SCREEN) && HAS_SCREEN
    LOG_DEBUG("BMX160 calibration started for %is", forSeconds);

    doCalibration = true;
    uint16_t calibrateFor = forSeconds * 1000; // calibrate for seconds provided
    endCalibrationAt = millis() + calibrateFor;
    screen->setEndCalibration(endCalibrationAt);
#endif
}
// ----------------------------------------------------------------------
// ICM20948Singleton
// ----------------------------------------------------------------------

// Get a singleton wrapper for an Sparkfun ICM_20948_I2C
ICM20948Singleton *ICM20948Singleton::GetInstance()
{
    if (pinstance == nullptr) {
        pinstance = new ICM20948Singleton();
    }
    return pinstance;
}

ICM20948Singleton::ICM20948Singleton() {}

ICM20948Singleton::~ICM20948Singleton() {}

ICM20948Singleton *ICM20948Singleton::pinstance{nullptr};

// Initialise the ICM20948 Sensor
bool ICM20948Singleton::init(ScanI2C::FoundDevice device)
{
#ifdef ICM_20948_DEBUG
    // Set ICM_20948_DEBUG to enable helpful debug messages on Serial
    enableDebugging();
#endif

<<<<<<< HEAD
// startup
    #if defined(WIRE_INTERFACES_COUNT) && (WIRE_INTERFACES_COUNT > 1)
        TwoWire &bus = (device.address.port == ScanI2C::I2CPort::WIRE1 ? Wire1 : Wire);
    #else
        TwoWire &bus = Wire; // fallback if only one I2C interface
    #endif
=======
    // startup
#if defined(WIRE_INTERFACES_COUNT) && (WIRE_INTERFACES_COUNT > 1)
    TwoWire &bus = (device.address.port == ScanI2C::I2CPort::WIRE1 ? Wire1 : Wire);
#else
    TwoWire &bus = Wire; // fallback if only one I2C interface
#endif
>>>>>>> c70fa0ef

    bool bAddr = (device.address.address == 0x69);
    delay(100);

    LOG_DEBUG("ICM20948 begin on addr 0x%02X (port=%d, bAddr=%d)", device.address.address, device.address.port, bAddr);

    ICM_20948_Status_e status = begin(bus, bAddr);
    if (status != ICM_20948_Stat_Ok) {
        LOG_DEBUG("ICM20948 init begin - %s", statusString());
        return false;
    }

    // SW reset to make sure the device starts in a known state
    if (swReset() != ICM_20948_Stat_Ok) {
        LOG_DEBUG("ICM20948 init reset - %s", statusString());
        return false;
    }
    delay(200);

    // Now wake the sensor up
    if (sleep(false) != ICM_20948_Stat_Ok) {
        LOG_DEBUG("ICM20948 init wake - %s", statusString());
        return false;
    }

    if (lowPower(false) != ICM_20948_Stat_Ok) {
        LOG_DEBUG("ICM20948 init high power - %s", statusString());
        return false;
    }

    if (startupMagnetometer(false) != ICM_20948_Stat_Ok) {
        LOG_DEBUG("ICM20948 init magnetometer - %s", statusString());
        return false;
    }

#ifdef ICM_20948_INT_PIN

    // Active low
    cfgIntActiveLow(true);
    LOG_DEBUG("ICM20948 init set cfgIntActiveLow - %s", statusString());

    // Push-pull
    cfgIntOpenDrain(false);
    LOG_DEBUG("ICM20948 init set cfgIntOpenDrain - %s", statusString());

    // If enabled, *ANY* read will clear the INT_STATUS register.
    cfgIntAnyReadToClear(true);
    LOG_DEBUG("ICM20948 init set cfgIntAnyReadToClear - %s", statusString());

    // Latch the interrupt until cleared
    cfgIntLatch(true);
    LOG_DEBUG("ICM20948 init set cfgIntLatch - %s", statusString());

    // Set up an interrupt pin with an internal pullup for active low
    pinMode(ICM_20948_INT_PIN, INPUT_PULLUP);

    // Set up an interrupt service routine
    attachInterrupt(ICM_20948_INT_PIN, ICM20948SetInterrupt, FALLING);

#endif
    return true;
}

#ifdef ICM_20948_DMP_IS_ENABLED

// Stub
bool ICM20948Sensor::initDMP()
{
    return false;
}

#endif

bool ICM20948Singleton::setWakeOnMotion()
{
    // Set WoM threshold in milli G's
    auto status = WOMThreshold(ICM_20948_WOM_THRESHOLD);
    if (status != ICM_20948_Stat_Ok)
        return false;

    // Enable WoM Logic mode 1 = Compare the current sample with the previous sample
    status = WOMLogic(true, 1);
    LOG_DEBUG("ICM20948 init set WOMLogic - %s", statusString());
    if (status != ICM_20948_Stat_Ok)
        return false;

    // Enable interrupts on WakeOnMotion
    status = intEnableWOM(true);
    LOG_DEBUG("ICM20948 init set intEnableWOM - %s", statusString());
    return status == ICM_20948_Stat_Ok;

    // Clear any current interrupts
    ICM20948_IRQ = false;
    clearInterrupts();
    return true;
}

#endif<|MERGE_RESOLUTION|>--- conflicted
+++ resolved
@@ -189,21 +189,12 @@
     enableDebugging();
 #endif
 
-<<<<<<< HEAD
-// startup
-    #if defined(WIRE_INTERFACES_COUNT) && (WIRE_INTERFACES_COUNT > 1)
-        TwoWire &bus = (device.address.port == ScanI2C::I2CPort::WIRE1 ? Wire1 : Wire);
-    #else
-        TwoWire &bus = Wire; // fallback if only one I2C interface
-    #endif
-=======
     // startup
 #if defined(WIRE_INTERFACES_COUNT) && (WIRE_INTERFACES_COUNT > 1)
     TwoWire &bus = (device.address.port == ScanI2C::I2CPort::WIRE1 ? Wire1 : Wire);
 #else
     TwoWire &bus = Wire; // fallback if only one I2C interface
 #endif
->>>>>>> c70fa0ef
 
     bool bAddr = (device.address.address == 0x69);
     delay(100);
