--- conflicted
+++ resolved
@@ -251,8 +251,4 @@
         break;
     }
 }
-<<<<<<< HEAD
-
-=======
->>>>>>> 06e27bb6
 #endif