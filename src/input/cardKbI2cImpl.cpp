#include "cardKbI2cImpl.h"
#include "InputBroker.h"
#include "detect/ScanI2CTwoWire.h"
#include "main.h"

CardKbI2cImpl *cardKbI2cImpl;

CardKbI2cImpl::CardKbI2cImpl() : KbI2cBase("cardKB") {}

void CardKbI2cImpl::init()
{
<<<<<<< HEAD
    if ((cardkb_found.address == 0x00) || (kb_model == 0x12)) {
=======
#ifndef ARCH_PORTDUINO
    if (cardkb_found.address == 0x00) {
        LOG_DEBUG("Rescanning for I2C keyboard\n");
        uint8_t i2caddr_scan[] = {CARDKB_ADDR, TDECK_KB_ADDR, BBQ10_KB_ADDR};
        uint8_t i2caddr_asize = 3;
        auto i2cScanner = std::unique_ptr<ScanI2CTwoWire>(new ScanI2CTwoWire());

#if defined(I2C_SDA1)
        i2cScanner->scanPort(ScanI2C::I2CPort::WIRE1, i2caddr_scan, i2caddr_asize);
#endif
        i2cScanner->scanPort(ScanI2C::I2CPort::WIRE, i2caddr_scan, i2caddr_asize);
        auto kb_info = i2cScanner->firstKeyboard();

        if (kb_info.type != ScanI2C::DeviceType::NONE) {
            cardkb_found = kb_info.address;
            switch (kb_info.type) {
            case ScanI2C::DeviceType::RAK14004:
                kb_model = 0x02;
                break;
            case ScanI2C::DeviceType::CARDKB:
                kb_model = 0x00;
                break;
            case ScanI2C::DeviceType::TDECKKB:
                // assign an arbitrary value to distinguish from other models
                kb_model = 0x10;
                break;
            case ScanI2C::DeviceType::BBQ10KB:
                // assign an arbitrary value to distinguish from other models
                kb_model = 0x11;
                break;
            default:
                // use this as default since it's also just zero
                LOG_WARN("kb_info.type is unknown(0x%02x), setting kb_model=0x00\n", kb_info.type);
                kb_model = 0x00;
            }
        }
        if (cardkb_found.address == 0x00) {
            disable();
            return;
        }
    }
#else
    if (cardkb_found.address == 0x00) {
>>>>>>> ca560d64
        disable();
        return;
    }
#endif
    inputBroker->registerSource(this);
}<|MERGE_RESOLUTION|>--- conflicted
+++ resolved
@@ -9,9 +9,10 @@
 
 void CardKbI2cImpl::init()
 {
-<<<<<<< HEAD
-    if ((cardkb_found.address == 0x00) || (kb_model == 0x12)) {
-=======
+    if (kb_model == 0x12) {
+        disable();
+        return;
+    }
 #ifndef ARCH_PORTDUINO
     if (cardkb_found.address == 0x00) {
         LOG_DEBUG("Rescanning for I2C keyboard\n");
@@ -55,7 +56,6 @@
     }
 #else
     if (cardkb_found.address == 0x00) {
->>>>>>> ca560d64
         disable();
         return;
     }
