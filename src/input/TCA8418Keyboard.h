#include "TCA8418KeyboardBase.h"

/**
 * @brief 3x4 keypad with 3 columns and 4 rows
 */
class TCA8418Keyboard : public TCA8418KeyboardBase
{
  public:
    TCA8418Keyboard();
    void reset(void) override;
    void setBacklight(bool on) override;

  protected:
    void pressed(uint8_t key) override;
    void released(void) override;

    int8_t last_key;
<<<<<<< HEAD
    int8_t next_key;
=======
    bool should_backspace;
>>>>>>> ce1480df
    uint32_t last_tap;
    uint8_t char_idx;
    int32_t tap_interval;
    bool should_backspace;
};<|MERGE_RESOLUTION|>--- conflicted
+++ resolved
@@ -15,11 +15,6 @@
     void released(void) override;
 
     int8_t last_key;
-<<<<<<< HEAD
-    int8_t next_key;
-=======
-    bool should_backspace;
->>>>>>> ce1480df
     uint32_t last_tap;
     uint8_t char_idx;
     int32_t tap_interval;
