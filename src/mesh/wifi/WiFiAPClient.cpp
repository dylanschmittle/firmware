#include "configuration.h"
#if HAS_WIFI
#include "NodeDB.h"
#include "RTC.h"
#include "concurrency/Periodic.h"
#include "mesh/wifi/WiFiAPClient.h"

#include "main.h"
#include "mesh/api/WiFiServerAPI.h"
#include "target_specific.h"
#include <WiFi.h>
#include <WiFiUdp.h>
#ifdef ARCH_ESP32
#if !MESHTASTIC_EXCLUDE_WEBSERVER
#include "mesh/http/WebServer.h"
#endif
#include <ESPmDNS.h>
#include <esp_wifi.h>
static void WiFiEvent(WiFiEvent_t event);
#elif defined(ARCH_RP2040)
#include <SimpleMDNS.h>
#endif

#ifndef DISABLE_NTP
#include "Throttle.h"
#include <NTPClient.h>
#endif

using namespace concurrency;

// NTP
WiFiUDP ntpUDP;

#ifndef DISABLE_NTP
NTPClient timeClient(ntpUDP, config.network.ntp_server);
#endif

uint8_t wifiDisconnectReason = 0;

// Stores our hostname
char ourHost[16];

bool APStartupComplete = 0;

unsigned long lastrun_ntp = 0;

bool needReconnect = true;   // If we create our reconnector, run it once at the beginning
bool isReconnecting = false; // If we are currently reconnecting

WiFiUDP syslogClient;
Syslog syslog(syslogClient);

Periodic *wifiReconnect;

static void onNetworkConnected()
{
    if (!APStartupComplete) {
        // Start web server
        LOG_INFO("Start WiFi network services");

        // start mdns
        if (!MDNS.begin("Meshtastic")) {
            LOG_ERROR("Error setting up MDNS responder!");
        } else {
            LOG_INFO("mDNS Host: Meshtastic.local");
            MDNS.addService("meshtastic", "tcp", SERVER_API_DEFAULT_PORT);
#ifdef ARCH_ESP32
            MDNS.addService("http", "tcp", 80);
            MDNS.addService("https", "tcp", 443);
            // ESP32 prints obtained IP address in WiFiEvent
#elif defined(ARCH_RP2040)
            // ARCH_RP2040 does not support HTTPS
            LOG_INFO("Obtained IP address: %s", WiFi.localIP().toString().c_str());
#endif
        }

#ifndef DISABLE_NTP
        LOG_INFO("Start NTP time client");
        timeClient.begin();
        timeClient.setUpdateInterval(60 * 60); // Update once an hour
#endif

        if (config.network.rsyslog_server[0]) {
            LOG_INFO("Start Syslog client");
            // Defaults
            int serverPort = 514;
            const char *serverAddr = config.network.rsyslog_server;
            String server = String(serverAddr);
            int delimIndex = server.indexOf(':');
            if (delimIndex > 0) {
                String port = server.substring(delimIndex + 1, server.length());
                server[delimIndex] = 0;
                serverPort = port.toInt();
                serverAddr = server.c_str();
            }
            syslog.server(serverAddr, serverPort);
            syslog.deviceHostname(getDeviceName());
            syslog.appName("Meshtastic");
            syslog.defaultPriority(LOGLEVEL_USER);
            syslog.enable();
        }

#if defined(ARCH_ESP32) && !MESHTASTIC_EXCLUDE_WEBSERVER
        initWebServer();
#endif
#if !MESHTASTIC_EXCLUDE_SOCKETAPI
        initApiServer();
#endif
        APStartupComplete = true;
    }
<<<<<<< HEAD

#if HAS_UDP_MULTICAST
    if (udpThread) {
        udpThread->start();
    }
#endif

    // FIXME this is kinda yucky, instead we should just have an observable for 'wifireconnected'
#ifndef MESHTASTIC_EXCLUDE_MQTT
    if (mqtt)
        mqtt->reconnect();
#endif
=======
>>>>>>> 27fea5fc
}

static int32_t reconnectWiFi()
{
    const char *wifiName = config.network.wifi_ssid;
    const char *wifiPsw = config.network.wifi_psk;

    if (config.network.wifi_enabled && needReconnect) {

        if (!*wifiPsw) // Treat empty password as no password
            wifiPsw = NULL;

        needReconnect = false;
        isReconnecting = true;

        // Make sure we clear old connection credentials
#ifdef ARCH_ESP32
        WiFi.disconnect(false, true);
#elif defined(ARCH_RP2040)
        WiFi.disconnect(false);
#endif
        LOG_INFO("Reconnecting to WiFi access point %s", wifiName);

        delay(5000);

        if (!WiFi.isConnected()) {
#ifdef CONFIG_IDF_TARGET_ESP32C3
            WiFi.mode(WIFI_MODE_NULL);
            WiFi.useStaticBuffers(true);
            WiFi.mode(WIFI_STA);
#endif
            WiFi.begin(wifiName, wifiPsw);
        }
        isReconnecting = false;
    }

#ifndef DISABLE_NTP
    if (WiFi.isConnected() && (!Throttle::isWithinTimespanMs(lastrun_ntp, 43200000) || (lastrun_ntp == 0))) { // every 12 hours
        LOG_DEBUG("Update NTP time from %s", config.network.ntp_server);
        if (timeClient.update()) {
            LOG_DEBUG("NTP Request Success - Setting RTCQualityNTP if needed");

            struct timeval tv;
            tv.tv_sec = timeClient.getEpochTime();
            tv.tv_usec = 0;

            perhapsSetRTC(RTCQualityNTP, &tv);
            lastrun_ntp = millis();
        } else {
            LOG_DEBUG("NTP Update failed");
        }
    }
#endif

    if (config.network.wifi_enabled && !WiFi.isConnected()) {
#ifdef ARCH_RP2040 // (ESP32 handles this in WiFiEvent)
        /* If APStartupComplete, but we're not connected, try again.
           Shouldn't try again before APStartupComplete. */
        needReconnect = APStartupComplete;
#endif
        return 1000; // check once per second
    } else {
#ifdef ARCH_RP2040
        onNetworkConnected(); // will only do anything once
#endif
        return 300000; // every 5 minutes
    }
}

bool isWifiAvailable()
{

    if (config.network.wifi_enabled && (config.network.wifi_ssid[0])) {
        return true;
    } else {
        return false;
    }
}

// Disable WiFi
void deinitWifi()
{
    LOG_INFO("WiFi deinit");

    if (isWifiAvailable()) {
#ifdef ARCH_ESP32
        WiFi.disconnect(true, false);
#elif defined(ARCH_RP2040)
        WiFi.disconnect(true);
#endif
        WiFi.mode(WIFI_OFF);
        LOG_INFO("WiFi Turned Off");
        // WiFi.printDiag(Serial);
    }
}

// Startup WiFi
bool initWifi()
{
    if (config.network.wifi_enabled && config.network.wifi_ssid[0]) {

        const char *wifiName = config.network.wifi_ssid;
        const char *wifiPsw = config.network.wifi_psk;

#ifndef ARCH_RP2040
#if !MESHTASTIC_EXCLUDE_WEBSERVER
        createSSLCert(); // For WebServer
#endif
        WiFi.persistent(false); // Disable flash storage for WiFi credentials
#endif
        if (!*wifiPsw) // Treat empty password as no password
            wifiPsw = NULL;

        if (*wifiName) {
            uint8_t dmac[6];
            getMacAddr(dmac);
            snprintf(ourHost, sizeof(ourHost), "Meshtastic-%02x%02x", dmac[4], dmac[5]);

            WiFi.mode(WIFI_STA);
            WiFi.setHostname(ourHost);

            if (config.network.address_mode == meshtastic_Config_NetworkConfig_AddressMode_STATIC &&
                config.network.ipv4_config.ip != 0) {
#ifdef ARCH_ESP32
                WiFi.config(config.network.ipv4_config.ip, config.network.ipv4_config.gateway, config.network.ipv4_config.subnet,
                            config.network.ipv4_config.dns);
#elif defined(ARCH_RP2040)
                WiFi.config(config.network.ipv4_config.ip, config.network.ipv4_config.dns, config.network.ipv4_config.gateway,
                            config.network.ipv4_config.subnet);
#endif
            }
#ifdef ARCH_ESP32
            WiFi.onEvent(WiFiEvent);
            WiFi.setAutoReconnect(true);
            WiFi.setSleep(false);

            // This is needed to improve performance.
            esp_wifi_set_ps(WIFI_PS_NONE); // Disable radio power saving

            WiFi.onEvent(
                [](WiFiEvent_t event, WiFiEventInfo_t info) {
                    LOG_WARN("WiFi lost connection. Reason: %d", info.wifi_sta_disconnected.reason);

                    /*
                        If we are disconnected from the AP for some reason,
                        save the error code.

                        For a reference to the codes:
                            https://docs.espressif.com/projects/esp-idf/en/latest/esp32/api-guides/wifi.html#wi-fi-reason-code
                    */
                    wifiDisconnectReason = info.wifi_sta_disconnected.reason;
                },
                WiFiEvent_t::ARDUINO_EVENT_WIFI_STA_DISCONNECTED);
#endif
            LOG_DEBUG("JOINING WIFI soon: ssid=%s", wifiName);
            wifiReconnect = new Periodic("WifiConnect", reconnectWiFi);
        }
        return true;
    } else {
        LOG_INFO("Not using WIFI");
        return false;
    }
}

#ifdef ARCH_ESP32
// Called by the Espressif SDK to
static void WiFiEvent(WiFiEvent_t event)
{
    LOG_DEBUG("WiFi-Event %d: ", event);

    switch (event) {
    case ARDUINO_EVENT_WIFI_READY:
        LOG_INFO("WiFi interface ready");
        break;
    case ARDUINO_EVENT_WIFI_SCAN_DONE:
        LOG_INFO("Completed scan for access points");
        break;
    case ARDUINO_EVENT_WIFI_STA_START:
        LOG_INFO("WiFi station started");
        break;
    case ARDUINO_EVENT_WIFI_STA_STOP:
        LOG_INFO("WiFi station stopped");
        syslog.disable();
        break;
    case ARDUINO_EVENT_WIFI_STA_CONNECTED:
        LOG_INFO("Connected to access point");
        break;
    case ARDUINO_EVENT_WIFI_STA_DISCONNECTED:
        LOG_INFO("Disconnected from WiFi access point");
        if (!isReconnecting) {
            WiFi.disconnect(false, true);
            syslog.disable();
            needReconnect = true;
            wifiReconnect->setIntervalFromNow(1000);
        }
        break;
    case ARDUINO_EVENT_WIFI_STA_AUTHMODE_CHANGE:
        LOG_INFO("Authentication mode of access point has changed");
        break;
    case ARDUINO_EVENT_WIFI_STA_GOT_IP:
        LOG_INFO("Obtained IP address: %s", WiFi.localIP().toString().c_str());
        onNetworkConnected();
        break;
    case ARDUINO_EVENT_WIFI_STA_GOT_IP6:
#if ESP_ARDUINO_VERSION >= ESP_ARDUINO_VERSION_VAL(3, 0, 0)
        LOG_INFO("Obtained Local IP6 address: %s", WiFi.linkLocalIPv6().toString().c_str());
        LOG_INFO("Obtained GlobalIP6 address: %s", WiFi.globalIPv6().toString().c_str());
#else
        LOG_INFO("Obtained IP6 address: %s", WiFi.localIPv6().toString().c_str());
#endif
        break;
    case ARDUINO_EVENT_WIFI_STA_LOST_IP:
        LOG_INFO("Lost IP address and IP address is reset to 0");
        if (!isReconnecting) {
            WiFi.disconnect(false, true);
            syslog.disable();
            needReconnect = true;
            wifiReconnect->setIntervalFromNow(1000);
        }
        break;
    case ARDUINO_EVENT_WPS_ER_SUCCESS:
        LOG_INFO("WiFi Protected Setup (WPS): succeeded in enrollee mode");
        break;
    case ARDUINO_EVENT_WPS_ER_FAILED:
        LOG_INFO("WiFi Protected Setup (WPS): failed in enrollee mode");
        break;
    case ARDUINO_EVENT_WPS_ER_TIMEOUT:
        LOG_INFO("WiFi Protected Setup (WPS): timeout in enrollee mode");
        break;
    case ARDUINO_EVENT_WPS_ER_PIN:
        LOG_INFO("WiFi Protected Setup (WPS): pin code in enrollee mode");
        break;
    case ARDUINO_EVENT_WPS_ER_PBC_OVERLAP:
        LOG_INFO("WiFi Protected Setup (WPS): push button overlap in enrollee mode");
        break;
    case ARDUINO_EVENT_WIFI_AP_START:
        LOG_INFO("WiFi access point started");
        break;
    case ARDUINO_EVENT_WIFI_AP_STOP:
        LOG_INFO("WiFi access point stopped");
        break;
    case ARDUINO_EVENT_WIFI_AP_STACONNECTED:
        LOG_INFO("Client connected");
        break;
    case ARDUINO_EVENT_WIFI_AP_STADISCONNECTED:
        LOG_INFO("Client disconnected");
        break;
    case ARDUINO_EVENT_WIFI_AP_STAIPASSIGNED:
        LOG_INFO("Assigned IP address to client");
        break;
    case ARDUINO_EVENT_WIFI_AP_PROBEREQRECVED:
        LOG_INFO("Received probe request");
        break;
    case ARDUINO_EVENT_WIFI_AP_GOT_IP6:
        LOG_INFO("IPv6 is preferred");
        break;
    case ARDUINO_EVENT_WIFI_FTM_REPORT:
        LOG_INFO("Fast Transition Management report");
        break;
    case ARDUINO_EVENT_ETH_START:
        LOG_INFO("Ethernet started");
        break;
    case ARDUINO_EVENT_ETH_STOP:
        LOG_INFO("Ethernet stopped");
        break;
    case ARDUINO_EVENT_ETH_CONNECTED:
        LOG_INFO("Ethernet connected");
        break;
    case ARDUINO_EVENT_ETH_DISCONNECTED:
        LOG_INFO("Ethernet disconnected");
        break;
    case ARDUINO_EVENT_ETH_GOT_IP:
        LOG_INFO("Obtained IP address (ARDUINO_EVENT_ETH_GOT_IP)");
        break;
    case ARDUINO_EVENT_ETH_GOT_IP6:
        LOG_INFO("Obtained IP6 address (ARDUINO_EVENT_ETH_GOT_IP6)");
        break;
    case ARDUINO_EVENT_SC_SCAN_DONE:
        LOG_INFO("SmartConfig: Scan done");
        break;
    case ARDUINO_EVENT_SC_FOUND_CHANNEL:
        LOG_INFO("SmartConfig: Found channel");
        break;
    case ARDUINO_EVENT_SC_GOT_SSID_PSWD:
        LOG_INFO("SmartConfig: Got SSID and password");
        break;
    case ARDUINO_EVENT_SC_SEND_ACK_DONE:
        LOG_INFO("SmartConfig: Send ACK done");
        break;
    case ARDUINO_EVENT_PROV_INIT:
        LOG_INFO("Provision Init");
        break;
    case ARDUINO_EVENT_PROV_DEINIT:
        LOG_INFO("Provision Stopped");
        break;
    case ARDUINO_EVENT_PROV_START:
        LOG_INFO("Provision Started");
        break;
    case ARDUINO_EVENT_PROV_END:
        LOG_INFO("Provision End");
        break;
    case ARDUINO_EVENT_PROV_CRED_RECV:
        LOG_INFO("Provision Credentials received");
        break;
    case ARDUINO_EVENT_PROV_CRED_FAIL:
        LOG_INFO("Provision Credentials failed");
        break;
    case ARDUINO_EVENT_PROV_CRED_SUCCESS:
        LOG_INFO("Provision Credentials success");
        break;
    default:
        break;
    }
}
#endif

uint8_t getWifiDisconnectReason()
{
    return wifiDisconnectReason;
}
#endif<|MERGE_RESOLUTION|>--- conflicted
+++ resolved
@@ -108,21 +108,12 @@
 #endif
         APStartupComplete = true;
     }
-<<<<<<< HEAD
 
 #if HAS_UDP_MULTICAST
     if (udpThread) {
         udpThread->start();
     }
 #endif
-
-    // FIXME this is kinda yucky, instead we should just have an observable for 'wifireconnected'
-#ifndef MESHTASTIC_EXCLUDE_MQTT
-    if (mqtt)
-        mqtt->reconnect();
-#endif
-=======
->>>>>>> 27fea5fc
 }
 
 static int32_t reconnectWiFi()
