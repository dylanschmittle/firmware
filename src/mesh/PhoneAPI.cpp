--- conflicted
+++ resolved
@@ -41,11 +41,8 @@
     // Must be before setting state (because state is how we know !connected)
     if (!isConnected()) {
         onConnectionChanged(true);
-<<<<<<< HEAD
-        observe(&service.fromNumChanged);
-=======
         observe(&service->fromNumChanged);
->>>>>>> 06e27bb6
+#ifdef FSCom
 #ifdef FSCom
         observe(&xModem.packetReady);
 #endif
@@ -67,11 +64,8 @@
     if (state != STATE_SEND_NOTHING) {
         state = STATE_SEND_NOTHING;
 
-<<<<<<< HEAD
-        unobserve(&service.fromNumChanged);
-=======
         unobserve(&service->fromNumChanged);
->>>>>>> 06e27bb6
+#ifdef FSCom
 #ifdef FSCom
         unobserve(&xModem.packetReady);
 #endif
@@ -525,8 +519,6 @@
             return true;
         }
 #endif
-<<<<<<< HEAD
-=======
 
 #ifdef ARCH_ESP32
 #if !MESHTASTIC_EXCLUDE_STOREFORWARD
@@ -535,7 +527,6 @@
             packetForPhone = storeForwardModule->getForPhone();
 #endif
 #endif
->>>>>>> 06e27bb6
 
         if (!packetForPhone)
             packetForPhone = service->getForPhone();
