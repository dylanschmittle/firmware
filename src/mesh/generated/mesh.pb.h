/* Automatically generated nanopb header */
/* Generated by nanopb-0.4.4 */

#ifndef PB_MESH_PB_H_INCLUDED
#define PB_MESH_PB_H_INCLUDED
#include <pb.h>
#include "portnums.pb.h"

#if PB_PROTO_HEADER_VERSION != 40
#error Regenerate this file with the current version of nanopb generator.
#endif

/* Enum definitions */
typedef enum _HardwareModel {
    HardwareModel_UNSET = 0,
    HardwareModel_TLORA_V2 = 1,
    HardwareModel_TLORA_V1 = 2,
    HardwareModel_TLORA_V2_1_1p6 = 3,
    HardwareModel_TBEAM = 4,
    HardwareModel_HELTEC = 5,
    HardwareModel_TBEAM0p7 = 6,
    HardwareModel_T_ECHO = 7,
    HardwareModel_TLORA_V1_1p3 = 8,
    HardwareModel_LORA_RELAY_V1 = 32,
    HardwareModel_NRF52840DK = 33,
    HardwareModel_PPR = 34,
    HardwareModel_GENIEBLOCKS = 35,
    HardwareModel_NRF52_UNKNOWN = 36,
    HardwareModel_PORTDUINO = 37,
    HardwareModel_ANDROID_SIM = 38
} HardwareModel;

typedef enum _Constants {
    Constants_Unused = 0,
    Constants_DATA_PAYLOAD_LEN = 240
} Constants;

typedef enum _CriticalErrorCode {
    CriticalErrorCode_None = 0,
    CriticalErrorCode_TxWatchdog = 1,
    CriticalErrorCode_SleepEnterWait = 2,
    CriticalErrorCode_NoRadio = 3,
    CriticalErrorCode_Unspecified = 4,
    CriticalErrorCode_UBloxInitFailed = 5,
    CriticalErrorCode_NoAXP192 = 6,
    CriticalErrorCode_InvalidRadioSetting = 7,
    CriticalErrorCode_TransmitFailed = 8,
    CriticalErrorCode_Brownout = 9
} CriticalErrorCode;

typedef enum _Routing_Error {
    Routing_Error_NONE = 0,
    Routing_Error_NO_ROUTE = 1,
    Routing_Error_GOT_NAK = 2,
    Routing_Error_TIMEOUT = 3,
    Routing_Error_NO_INTERFACE = 4,
    Routing_Error_MAX_RETRANSMIT = 5,
    Routing_Error_NO_CHANNEL = 6,
    Routing_Error_TOO_LARGE = 7,
    Routing_Error_NO_RESPONSE = 8,
    Routing_Error_BAD_REQUEST = 32,
    Routing_Error_NOT_AUTHORIZED = 33
} Routing_Error;

typedef enum _MeshPacket_Priority {
    MeshPacket_Priority_UNSET = 0,
    MeshPacket_Priority_MIN = 1,
    MeshPacket_Priority_BACKGROUND = 10,
    MeshPacket_Priority_DEFAULT = 64,
    MeshPacket_Priority_RELIABLE = 70,
    MeshPacket_Priority_ACK = 120,
    MeshPacket_Priority_MAX = 127
} MeshPacket_Priority;

typedef enum _LogRecord_Level {
    LogRecord_Level_UNSET = 0,
    LogRecord_Level_CRITICAL = 50,
    LogRecord_Level_ERROR = 40,
    LogRecord_Level_WARNING = 30,
    LogRecord_Level_INFO = 20,
    LogRecord_Level_DEBUG = 10,
    LogRecord_Level_TRACE = 5
} LogRecord_Level;

/* Struct definitions */
typedef PB_BYTES_ARRAY_T(237) Data_payload_t;
typedef struct _Data {
    PortNum portnum;
    Data_payload_t payload;
    bool want_response;
    uint32_t dest;
    uint32_t source;
    uint32_t request_id;
} Data;

typedef struct _LogRecord {
    char message[64];
    uint32_t time;
    char source[8];
    LogRecord_Level level;
} LogRecord;

typedef struct _MyNodeInfo {
    uint32_t my_node_num;
    bool has_gps;
    uint32_t num_bands;
    char region[12];
    char hw_model_deprecated[16];
    char firmware_version[12];
    CriticalErrorCode error_code;
    uint32_t error_address;
    uint32_t error_count;
    uint32_t reboot_count;
    uint32_t message_timeout_msec;
    uint32_t min_app_version;
    uint32_t max_channels;
} MyNodeInfo;

typedef struct _Position {
    int32_t latitude_i;
    int32_t longitude_i;
    int32_t altitude;
    int32_t battery_level;
    uint32_t time;
} Position;

typedef struct _RouteDiscovery {
    pb_size_t route_count;
    uint32_t route[8];
} RouteDiscovery;

typedef struct _User {
    char id[16];
    char long_name[40];
    char short_name[5];
    pb_byte_t macaddr[6];
    HardwareModel hw_model;
} User;

typedef PB_BYTES_ARRAY_T(256) MeshPacket_encrypted_t;
typedef struct _MeshPacket {
    uint32_t from;
    uint32_t to;
    uint8_t channel;
    pb_size_t which_payloadVariant;
    union {
        Data decoded;
        MeshPacket_encrypted_t encrypted;
    };
    uint32_t id;
    uint32_t rx_time;
    float rx_snr;
    uint8_t hop_limit;
    bool want_ack;
    MeshPacket_Priority priority;
    int32_t rx_rssi;
} MeshPacket;

typedef struct _NodeInfo {
    uint32_t num;
    bool has_user;
    User user;
    bool has_position;
    Position position;
    uint32_t last_heard;
    float snr;
} NodeInfo;

typedef struct _Routing {
    pb_size_t which_variant;
    union {
        RouteDiscovery route_request;
        RouteDiscovery route_reply;
        Routing_Error error_reason;
    };
} Routing;

typedef struct _FromRadio {
    uint32_t num;
    pb_size_t which_payloadVariant;
    union {
        MyNodeInfo my_info;
        NodeInfo node_info;
        LogRecord log_record;
        uint32_t config_complete_id;
        bool rebooted;
        MeshPacket packet;
    };
} FromRadio;

typedef struct _ToRadio {
    pb_size_t which_payloadVariant;
    union {
        MeshPacket packet;
        uint32_t want_config_id;
        bool disconnect;
    };
} ToRadio;


/* Helper constants for enums */
#define _HardwareModel_MIN HardwareModel_UNSET
#define _HardwareModel_MAX HardwareModel_ANDROID_SIM
#define _HardwareModel_ARRAYSIZE ((HardwareModel)(HardwareModel_ANDROID_SIM+1))

#define _Constants_MIN Constants_Unused
#define _Constants_MAX Constants_DATA_PAYLOAD_LEN
#define _Constants_ARRAYSIZE ((Constants)(Constants_DATA_PAYLOAD_LEN+1))

#define _CriticalErrorCode_MIN CriticalErrorCode_None
#define _CriticalErrorCode_MAX CriticalErrorCode_Brownout
#define _CriticalErrorCode_ARRAYSIZE ((CriticalErrorCode)(CriticalErrorCode_Brownout+1))

#define _Routing_Error_MIN Routing_Error_NONE
#define _Routing_Error_MAX Routing_Error_NOT_AUTHORIZED
#define _Routing_Error_ARRAYSIZE ((Routing_Error)(Routing_Error_NOT_AUTHORIZED+1))

#define _MeshPacket_Priority_MIN MeshPacket_Priority_UNSET
#define _MeshPacket_Priority_MAX MeshPacket_Priority_MAX
#define _MeshPacket_Priority_ARRAYSIZE ((MeshPacket_Priority)(MeshPacket_Priority_MAX+1))

#define _LogRecord_Level_MIN LogRecord_Level_UNSET
#define _LogRecord_Level_MAX LogRecord_Level_CRITICAL
#define _LogRecord_Level_ARRAYSIZE ((LogRecord_Level)(LogRecord_Level_CRITICAL+1))


#ifdef __cplusplus
extern "C" {
#endif

/* Initializer values for message structs */
#define Position_init_default                    {0, 0, 0, 0, 0}
#define User_init_default                        {"", "", "", {0}, _HardwareModel_MIN}
#define RouteDiscovery_init_default              {0, {0, 0, 0, 0, 0, 0, 0, 0}}
#define Routing_init_default                     {0, {RouteDiscovery_init_default}}
#define Data_init_default                        {_PortNum_MIN, {0, {0}}, 0, 0, 0, 0}
#define MeshPacket_init_default                  {0, 0, 0, 0, {Data_init_default}, 0, 0, 0, 0, 0, _MeshPacket_Priority_MIN, 0}
<<<<<<< HEAD
#define NodeInfo_init_default                    {0, false, User_init_default, false, Position_init_default, 0, 0}
#define MyNodeInfo_init_default                  {0, 0, 0, "", "", "", _CriticalErrorCode_MIN, 0, 0, 0, 0, 0}
=======
#define NodeInfo_init_default                    {0, false, User_init_default, false, Position_init_default, 0}
#define MyNodeInfo_init_default                  {0, 0, 0, "", "", "", _CriticalErrorCode_MIN, 0, 0, 0, 0, 0, 0}
>>>>>>> 9fb6b171
#define LogRecord_init_default                   {"", 0, "", _LogRecord_Level_MIN}
#define FromRadio_init_default                   {0, 0, {MyNodeInfo_init_default}}
#define ToRadio_init_default                     {0, {MeshPacket_init_default}}
#define Position_init_zero                       {0, 0, 0, 0, 0}
#define User_init_zero                           {"", "", "", {0}, _HardwareModel_MIN}
#define RouteDiscovery_init_zero                 {0, {0, 0, 0, 0, 0, 0, 0, 0}}
#define Routing_init_zero                        {0, {RouteDiscovery_init_zero}}
#define Data_init_zero                           {_PortNum_MIN, {0, {0}}, 0, 0, 0, 0}
#define MeshPacket_init_zero                     {0, 0, 0, 0, {Data_init_zero}, 0, 0, 0, 0, 0, _MeshPacket_Priority_MIN, 0}
<<<<<<< HEAD
#define NodeInfo_init_zero                       {0, false, User_init_zero, false, Position_init_zero, 0, 0}
#define MyNodeInfo_init_zero                     {0, 0, 0, "", "", "", _CriticalErrorCode_MIN, 0, 0, 0, 0, 0}
=======
#define NodeInfo_init_zero                       {0, false, User_init_zero, false, Position_init_zero, 0}
#define MyNodeInfo_init_zero                     {0, 0, 0, "", "", "", _CriticalErrorCode_MIN, 0, 0, 0, 0, 0, 0}
>>>>>>> 9fb6b171
#define LogRecord_init_zero                      {"", 0, "", _LogRecord_Level_MIN}
#define FromRadio_init_zero                      {0, 0, {MyNodeInfo_init_zero}}
#define ToRadio_init_zero                        {0, {MeshPacket_init_zero}}

/* Field tags (for use in manual encoding/decoding) */
#define Data_portnum_tag                         1
#define Data_payload_tag                         2
#define Data_want_response_tag                   3
#define Data_dest_tag                            4
#define Data_source_tag                          5
#define Data_request_id_tag                      6
#define LogRecord_message_tag                    1
#define LogRecord_time_tag                       2
#define LogRecord_source_tag                     3
#define LogRecord_level_tag                      4
#define MyNodeInfo_my_node_num_tag               1
#define MyNodeInfo_has_gps_tag                   2
#define MyNodeInfo_num_bands_tag                 3
#define MyNodeInfo_region_tag                    4
#define MyNodeInfo_hw_model_deprecated_tag       5
#define MyNodeInfo_firmware_version_tag          6
#define MyNodeInfo_error_code_tag                7
#define MyNodeInfo_error_address_tag             8
#define MyNodeInfo_error_count_tag               9
#define MyNodeInfo_reboot_count_tag              10
#define MyNodeInfo_message_timeout_msec_tag      13
#define MyNodeInfo_min_app_version_tag           14
#define MyNodeInfo_max_channels_tag              15
#define Position_latitude_i_tag                  1
#define Position_longitude_i_tag                 2
#define Position_altitude_tag                    3
#define Position_battery_level_tag               4
#define Position_time_tag                        9
#define RouteDiscovery_route_tag                 2
#define User_id_tag                              1
#define User_long_name_tag                       2
#define User_short_name_tag                      3
#define User_macaddr_tag                         4
#define User_hw_model_tag                        6
#define MeshPacket_from_tag                      1
#define MeshPacket_to_tag                        2
#define MeshPacket_channel_tag                   3
#define MeshPacket_decoded_tag                   4
#define MeshPacket_encrypted_tag                 5
#define MeshPacket_id_tag                        6
#define MeshPacket_rx_time_tag                   7
#define MeshPacket_rx_snr_tag                    8
#define MeshPacket_hop_limit_tag                 10
#define MeshPacket_want_ack_tag                  11
#define MeshPacket_priority_tag                  12
#define MeshPacket_rx_rssi_tag                   13
#define NodeInfo_num_tag                         1
#define NodeInfo_user_tag                        2
#define NodeInfo_position_tag                    3
#define NodeInfo_last_heard_tag                  4
#define NodeInfo_snr_tag                         7
#define Routing_route_request_tag                1
#define Routing_route_reply_tag                  2
#define Routing_error_reason_tag                 3
#define FromRadio_num_tag                        1
#define FromRadio_my_info_tag                    3
#define FromRadio_node_info_tag                  4
#define FromRadio_log_record_tag                 7
#define FromRadio_config_complete_id_tag         8
#define FromRadio_rebooted_tag                   9
#define FromRadio_packet_tag                     11
#define ToRadio_packet_tag                       2
#define ToRadio_want_config_id_tag               100
#define ToRadio_disconnect_tag                   104

/* Struct field encoding specification for nanopb */
#define Position_FIELDLIST(X, a) \
X(a, STATIC,   SINGULAR, SFIXED32, latitude_i,        1) \
X(a, STATIC,   SINGULAR, SFIXED32, longitude_i,       2) \
X(a, STATIC,   SINGULAR, INT32,    altitude,          3) \
X(a, STATIC,   SINGULAR, INT32,    battery_level,     4) \
X(a, STATIC,   SINGULAR, FIXED32,  time,              9)
#define Position_CALLBACK NULL
#define Position_DEFAULT NULL

#define User_FIELDLIST(X, a) \
X(a, STATIC,   SINGULAR, STRING,   id,                1) \
X(a, STATIC,   SINGULAR, STRING,   long_name,         2) \
X(a, STATIC,   SINGULAR, STRING,   short_name,        3) \
X(a, STATIC,   SINGULAR, FIXED_LENGTH_BYTES, macaddr,           4) \
X(a, STATIC,   SINGULAR, UENUM,    hw_model,          6)
#define User_CALLBACK NULL
#define User_DEFAULT NULL

#define RouteDiscovery_FIELDLIST(X, a) \
X(a, STATIC,   REPEATED, FIXED32,  route,             2)
#define RouteDiscovery_CALLBACK NULL
#define RouteDiscovery_DEFAULT NULL

#define Routing_FIELDLIST(X, a) \
X(a, STATIC,   ONEOF,    MESSAGE,  (variant,route_request,route_request),   1) \
X(a, STATIC,   ONEOF,    MESSAGE,  (variant,route_reply,route_reply),   2) \
X(a, STATIC,   ONEOF,    UENUM,    (variant,error_reason,error_reason),   3)
#define Routing_CALLBACK NULL
#define Routing_DEFAULT NULL
#define Routing_variant_route_request_MSGTYPE RouteDiscovery
#define Routing_variant_route_reply_MSGTYPE RouteDiscovery

#define Data_FIELDLIST(X, a) \
X(a, STATIC,   SINGULAR, UENUM,    portnum,           1) \
X(a, STATIC,   SINGULAR, BYTES,    payload,           2) \
X(a, STATIC,   SINGULAR, BOOL,     want_response,     3) \
X(a, STATIC,   SINGULAR, FIXED32,  dest,              4) \
X(a, STATIC,   SINGULAR, FIXED32,  source,            5) \
X(a, STATIC,   SINGULAR, FIXED32,  request_id,        6)
#define Data_CALLBACK NULL
#define Data_DEFAULT NULL

#define MeshPacket_FIELDLIST(X, a) \
X(a, STATIC,   SINGULAR, FIXED32,  from,              1) \
X(a, STATIC,   SINGULAR, FIXED32,  to,                2) \
X(a, STATIC,   SINGULAR, UINT32,   channel,           3) \
X(a, STATIC,   ONEOF,    MESSAGE,  (payloadVariant,decoded,decoded),   4) \
X(a, STATIC,   ONEOF,    BYTES,    (payloadVariant,encrypted,encrypted),   5) \
X(a, STATIC,   SINGULAR, FIXED32,  id,                6) \
X(a, STATIC,   SINGULAR, FIXED32,  rx_time,           7) \
X(a, STATIC,   SINGULAR, FLOAT,    rx_snr,            8) \
X(a, STATIC,   SINGULAR, UINT32,   hop_limit,        10) \
X(a, STATIC,   SINGULAR, BOOL,     want_ack,         11) \
X(a, STATIC,   SINGULAR, UENUM,    priority,         12) \
X(a, STATIC,   SINGULAR, INT32,    rx_rssi,          13)
#define MeshPacket_CALLBACK NULL
#define MeshPacket_DEFAULT NULL
#define MeshPacket_payloadVariant_decoded_MSGTYPE Data

#define NodeInfo_FIELDLIST(X, a) \
X(a, STATIC,   SINGULAR, UINT32,   num,               1) \
X(a, STATIC,   OPTIONAL, MESSAGE,  user,              2) \
X(a, STATIC,   OPTIONAL, MESSAGE,  position,          3) \
X(a, STATIC,   SINGULAR, FIXED32,  last_heard,        4) \
X(a, STATIC,   SINGULAR, FLOAT,    snr,               7)
#define NodeInfo_CALLBACK NULL
#define NodeInfo_DEFAULT NULL
#define NodeInfo_user_MSGTYPE User
#define NodeInfo_position_MSGTYPE Position

#define MyNodeInfo_FIELDLIST(X, a) \
X(a, STATIC,   SINGULAR, UINT32,   my_node_num,       1) \
X(a, STATIC,   SINGULAR, BOOL,     has_gps,           2) \
X(a, STATIC,   SINGULAR, UINT32,   num_bands,         3) \
X(a, STATIC,   SINGULAR, STRING,   region,            4) \
X(a, STATIC,   SINGULAR, STRING,   hw_model_deprecated,   5) \
X(a, STATIC,   SINGULAR, STRING,   firmware_version,   6) \
X(a, STATIC,   SINGULAR, UENUM,    error_code,        7) \
X(a, STATIC,   SINGULAR, UINT32,   error_address,     8) \
X(a, STATIC,   SINGULAR, UINT32,   error_count,       9) \
X(a, STATIC,   SINGULAR, UINT32,   reboot_count,     10) \
X(a, STATIC,   SINGULAR, UINT32,   message_timeout_msec,  13) \
X(a, STATIC,   SINGULAR, UINT32,   min_app_version,  14) \
X(a, STATIC,   SINGULAR, UINT32,   max_channels,     15)
#define MyNodeInfo_CALLBACK NULL
#define MyNodeInfo_DEFAULT NULL

#define LogRecord_FIELDLIST(X, a) \
X(a, STATIC,   SINGULAR, STRING,   message,           1) \
X(a, STATIC,   SINGULAR, FIXED32,  time,              2) \
X(a, STATIC,   SINGULAR, STRING,   source,            3) \
X(a, STATIC,   SINGULAR, UENUM,    level,             4)
#define LogRecord_CALLBACK NULL
#define LogRecord_DEFAULT NULL

#define FromRadio_FIELDLIST(X, a) \
X(a, STATIC,   SINGULAR, UINT32,   num,               1) \
X(a, STATIC,   ONEOF,    MESSAGE,  (payloadVariant,my_info,my_info),   3) \
X(a, STATIC,   ONEOF,    MESSAGE,  (payloadVariant,node_info,node_info),   4) \
X(a, STATIC,   ONEOF,    MESSAGE,  (payloadVariant,log_record,log_record),   7) \
X(a, STATIC,   ONEOF,    UINT32,   (payloadVariant,config_complete_id,config_complete_id),   8) \
X(a, STATIC,   ONEOF,    BOOL,     (payloadVariant,rebooted,rebooted),   9) \
X(a, STATIC,   ONEOF,    MESSAGE,  (payloadVariant,packet,packet),  11)
#define FromRadio_CALLBACK NULL
#define FromRadio_DEFAULT NULL
#define FromRadio_payloadVariant_my_info_MSGTYPE MyNodeInfo
#define FromRadio_payloadVariant_node_info_MSGTYPE NodeInfo
#define FromRadio_payloadVariant_log_record_MSGTYPE LogRecord
#define FromRadio_payloadVariant_packet_MSGTYPE MeshPacket

#define ToRadio_FIELDLIST(X, a) \
X(a, STATIC,   ONEOF,    MESSAGE,  (payloadVariant,packet,packet),   2) \
X(a, STATIC,   ONEOF,    UINT32,   (payloadVariant,want_config_id,want_config_id), 100) \
X(a, STATIC,   ONEOF,    BOOL,     (payloadVariant,disconnect,disconnect), 104)
#define ToRadio_CALLBACK NULL
#define ToRadio_DEFAULT NULL
#define ToRadio_payloadVariant_packet_MSGTYPE MeshPacket

extern const pb_msgdesc_t Position_msg;
extern const pb_msgdesc_t User_msg;
extern const pb_msgdesc_t RouteDiscovery_msg;
extern const pb_msgdesc_t Routing_msg;
extern const pb_msgdesc_t Data_msg;
extern const pb_msgdesc_t MeshPacket_msg;
extern const pb_msgdesc_t NodeInfo_msg;
extern const pb_msgdesc_t MyNodeInfo_msg;
extern const pb_msgdesc_t LogRecord_msg;
extern const pb_msgdesc_t FromRadio_msg;
extern const pb_msgdesc_t ToRadio_msg;

/* Defines for backwards compatibility with code written before nanopb-0.4.0 */
#define Position_fields &Position_msg
#define User_fields &User_msg
#define RouteDiscovery_fields &RouteDiscovery_msg
#define Routing_fields &Routing_msg
#define Data_fields &Data_msg
#define MeshPacket_fields &MeshPacket_msg
#define NodeInfo_fields &NodeInfo_msg
#define MyNodeInfo_fields &MyNodeInfo_msg
#define LogRecord_fields &LogRecord_msg
#define FromRadio_fields &FromRadio_msg
#define ToRadio_fields &ToRadio_msg

/* Maximum encoded size of messages (where known) */
#define Position_size                            37
#define User_size                                74
#define RouteDiscovery_size                      40
#define Routing_size                             42
#define Data_size                                260
#define MeshPacket_size                          309
<<<<<<< HEAD
#define NodeInfo_size                            131
#define MyNodeInfo_size                          89
=======
#define NodeInfo_size                            126
#define MyNodeInfo_size                          95
>>>>>>> 9fb6b171
#define LogRecord_size                           81
#define FromRadio_size                           318
#define ToRadio_size                             312

#ifdef __cplusplus
} /* extern "C" */
#endif

#endif<|MERGE_RESOLUTION|>--- conflicted
+++ resolved
@@ -235,13 +235,8 @@
 #define Routing_init_default                     {0, {RouteDiscovery_init_default}}
 #define Data_init_default                        {_PortNum_MIN, {0, {0}}, 0, 0, 0, 0}
 #define MeshPacket_init_default                  {0, 0, 0, 0, {Data_init_default}, 0, 0, 0, 0, 0, _MeshPacket_Priority_MIN, 0}
-<<<<<<< HEAD
 #define NodeInfo_init_default                    {0, false, User_init_default, false, Position_init_default, 0, 0}
-#define MyNodeInfo_init_default                  {0, 0, 0, "", "", "", _CriticalErrorCode_MIN, 0, 0, 0, 0, 0}
-=======
-#define NodeInfo_init_default                    {0, false, User_init_default, false, Position_init_default, 0}
 #define MyNodeInfo_init_default                  {0, 0, 0, "", "", "", _CriticalErrorCode_MIN, 0, 0, 0, 0, 0, 0}
->>>>>>> 9fb6b171
 #define LogRecord_init_default                   {"", 0, "", _LogRecord_Level_MIN}
 #define FromRadio_init_default                   {0, 0, {MyNodeInfo_init_default}}
 #define ToRadio_init_default                     {0, {MeshPacket_init_default}}
@@ -251,13 +246,8 @@
 #define Routing_init_zero                        {0, {RouteDiscovery_init_zero}}
 #define Data_init_zero                           {_PortNum_MIN, {0, {0}}, 0, 0, 0, 0}
 #define MeshPacket_init_zero                     {0, 0, 0, 0, {Data_init_zero}, 0, 0, 0, 0, 0, _MeshPacket_Priority_MIN, 0}
-<<<<<<< HEAD
 #define NodeInfo_init_zero                       {0, false, User_init_zero, false, Position_init_zero, 0, 0}
-#define MyNodeInfo_init_zero                     {0, 0, 0, "", "", "", _CriticalErrorCode_MIN, 0, 0, 0, 0, 0}
-=======
-#define NodeInfo_init_zero                       {0, false, User_init_zero, false, Position_init_zero, 0}
 #define MyNodeInfo_init_zero                     {0, 0, 0, "", "", "", _CriticalErrorCode_MIN, 0, 0, 0, 0, 0, 0}
->>>>>>> 9fb6b171
 #define LogRecord_init_zero                      {"", 0, "", _LogRecord_Level_MIN}
 #define FromRadio_init_zero                      {0, 0, {MyNodeInfo_init_zero}}
 #define ToRadio_init_zero                        {0, {MeshPacket_init_zero}}
@@ -479,13 +469,8 @@
 #define Routing_size                             42
 #define Data_size                                260
 #define MeshPacket_size                          309
-<<<<<<< HEAD
 #define NodeInfo_size                            131
-#define MyNodeInfo_size                          89
-=======
-#define NodeInfo_size                            126
 #define MyNodeInfo_size                          95
->>>>>>> 9fb6b171
 #define LogRecord_size                           81
 #define FromRadio_size                           318
 #define ToRadio_size                             312
