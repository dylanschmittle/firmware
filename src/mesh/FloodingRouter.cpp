#include "FloodingRouter.h"

#include "configuration.h"
#include "mesh-pb-constants.h"

FloodingRouter::FloodingRouter() {}

/**
 * Send a packet on a suitable interface.  This routine will
 * later free() the packet to pool.  This routine is not allowed to stall.
 * If the txmit queue is full it might return an error
 */
ErrorCode FloodingRouter::send(meshtastic_MeshPacket *p)
{
    // Add any messages _we_ send to the seen message list (so we will ignore all retransmissions we see)
    p->relay_node = nodeDB->getLastByteOfNodeNum(getNodeNum()); // First set the relayer to us
    wasSeenRecently(p);                                         // FIXME, move this to a sniffSent method

    return Router::send(p);
}

bool FloodingRouter::shouldFilterReceived(const meshtastic_MeshPacket *p)
{
    if (wasSeenRecently(p)) { // Note: this will also add a recent packet record
        printPacket("Ignore dupe incoming msg", p);
        rxDupe++;
<<<<<<< HEAD
=======
        if (config.device.role != meshtastic_Config_DeviceConfig_Role_ROUTER &&
            config.device.role != meshtastic_Config_DeviceConfig_Role_REPEATER &&
            config.device.role != meshtastic_Config_DeviceConfig_Role_ROUTER_LATE) {
            // cancel rebroadcast of this message *if* there was already one, unless we're a router/repeater!
            if (Router::cancelSending(p->from, p->id))
                txRelayCanceled++;
        }
        if (config.device.role == meshtastic_Config_DeviceConfig_Role_ROUTER_LATE && iface) {
            iface->clampToLateRebroadcastWindow(getFrom(p), p->id);
        }

>>>>>>> 3c7053c6
        /* If the original transmitter is doing retransmissions (hopStart equals hopLimit) for a reliable transmission, e.g., when
        the ACK got lost, we will handle the packet again to make sure it gets an implicit ACK. */
        bool isRepeated = p->hop_start > 0 && p->hop_start == p->hop_limit;
        if (isRepeated) {
            LOG_DEBUG("Repeated reliable tx");
            // Check if it's still in the Tx queue, if not, we have to relay it again
            if (!findInTxQueue(p->from, p->id))
                perhapsRebroadcast(p);
        } else {
            perhapsCancelDupe(p);
        }

        return true;
    }

    return Router::shouldFilterReceived(p);
}

void FloodingRouter::perhapsCancelDupe(const meshtastic_MeshPacket *p)
{
    if (config.device.role != meshtastic_Config_DeviceConfig_Role_ROUTER &&
        config.device.role != meshtastic_Config_DeviceConfig_Role_REPEATER) {
        // cancel rebroadcast of this message *if* there was already one, unless we're a router/repeater!
        if (Router::cancelSending(p->from, p->id))
            txRelayCanceled++;
    }
}

bool FloodingRouter::isRebroadcaster()
{
    return config.device.role != meshtastic_Config_DeviceConfig_Role_CLIENT_MUTE &&
           config.device.rebroadcast_mode != meshtastic_Config_DeviceConfig_RebroadcastMode_NONE;
}

void FloodingRouter::perhapsRebroadcast(const meshtastic_MeshPacket *p)
{
    if (!isToUs(p) && (p->hop_limit > 0) && !isFromUs(p)) {
        if (p->id != 0) {
            if (isRebroadcaster()) {
                meshtastic_MeshPacket *tosend = packetPool.allocCopy(*p); // keep a copy because we will be sending it

                tosend->hop_limit--; // bump down the hop count
#if USERPREFS_EVENT_MODE
                if (tosend->hop_limit > 2) {
                    // if we are "correcting" the hop_limit, "correct" the hop_start by the same amount to preserve hops away.
                    tosend->hop_start -= (tosend->hop_limit - 2);
                    tosend->hop_limit = 2;
                }
#endif
                tosend->next_hop = NO_NEXT_HOP_PREFERENCE; // this should already be the case, but just in case

                LOG_INFO("Rebroadcast received floodmsg");
                // Note: we are careful to resend using the original senders node id
                // We are careful not to call our hooked version of send() - because we don't want to check this again
                Router::send(tosend);
            } else {
                LOG_DEBUG("No rebroadcast: Role = CLIENT_MUTE or Rebroadcast Mode = NONE");
            }
        } else {
            LOG_DEBUG("Ignore 0 id broadcast");
        }
    }
}

void FloodingRouter::sniffReceived(const meshtastic_MeshPacket *p, const meshtastic_Routing *c)
{
    bool isAckorReply = (p->which_payload_variant == meshtastic_MeshPacket_decoded_tag) && (p->decoded.request_id != 0);
    if (isAckorReply && !isToUs(p) && !isBroadcast(p->to)) {
        // do not flood direct message that is ACKed or replied to
        LOG_DEBUG("Rxd an ACK/reply not for me, cancel rebroadcast");
        Router::cancelSending(p->to, p->decoded.request_id); // cancel rebroadcast for this DM
    }

    perhapsRebroadcast(p);

    // handle the packet as normal
    Router::sniffReceived(p, c);
}<|MERGE_RESOLUTION|>--- conflicted
+++ resolved
@@ -24,20 +24,7 @@
     if (wasSeenRecently(p)) { // Note: this will also add a recent packet record
         printPacket("Ignore dupe incoming msg", p);
         rxDupe++;
-<<<<<<< HEAD
-=======
-        if (config.device.role != meshtastic_Config_DeviceConfig_Role_ROUTER &&
-            config.device.role != meshtastic_Config_DeviceConfig_Role_REPEATER &&
-            config.device.role != meshtastic_Config_DeviceConfig_Role_ROUTER_LATE) {
-            // cancel rebroadcast of this message *if* there was already one, unless we're a router/repeater!
-            if (Router::cancelSending(p->from, p->id))
-                txRelayCanceled++;
-        }
-        if (config.device.role == meshtastic_Config_DeviceConfig_Role_ROUTER_LATE && iface) {
-            iface->clampToLateRebroadcastWindow(getFrom(p), p->id);
-        }
 
->>>>>>> 3c7053c6
         /* If the original transmitter is doing retransmissions (hopStart equals hopLimit) for a reliable transmission, e.g., when
         the ACK got lost, we will handle the packet again to make sure it gets an implicit ACK. */
         bool isRepeated = p->hop_start > 0 && p->hop_start == p->hop_limit;
@@ -59,10 +46,14 @@
 void FloodingRouter::perhapsCancelDupe(const meshtastic_MeshPacket *p)
 {
     if (config.device.role != meshtastic_Config_DeviceConfig_Role_ROUTER &&
-        config.device.role != meshtastic_Config_DeviceConfig_Role_REPEATER) {
+        config.device.role != meshtastic_Config_DeviceConfig_Role_REPEATER &&
+        config.device.role != meshtastic_Config_DeviceConfig_Role_ROUTER_LATE) {
         // cancel rebroadcast of this message *if* there was already one, unless we're a router/repeater!
         if (Router::cancelSending(p->from, p->id))
             txRelayCanceled++;
+    }
+    if (config.device.role == meshtastic_Config_DeviceConfig_Role_ROUTER_LATE && iface) {
+        iface->clampToLateRebroadcastWindow(getFrom(p), p->id);
     }
 }
 
