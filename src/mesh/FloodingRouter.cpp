--- conflicted
+++ resolved
@@ -29,18 +29,11 @@
         bool isRepeated = p->hop_start > 0 && p->hop_start == p->hop_limit;
         if (isRepeated) {
             LOG_DEBUG("Repeated reliable tx");
-<<<<<<< HEAD
             // Check if it's still in the Tx queue, if not, we have to relay it again
             if (!findInTxQueue(p->from, p->id))
                 perhapsRebroadcast(p);
         } else {
             perhapsCancelDupe(p);
-=======
-            if (!perhapsRebroadcast(p) && isToUs(p) && p->want_ack) {
-                // FIXME - channel index should be used, but the packet is still encrypted here
-                sendAckNak(meshtastic_Routing_Error_NONE, getFrom(p), p->id, 0, 0);
-            }
->>>>>>> 761a99d2
         }
 
         return true;
