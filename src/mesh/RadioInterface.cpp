--- conflicted
+++ resolved
@@ -607,35 +607,19 @@
 
     lastTxStart = millis();
 
-<<<<<<< HEAD
-    PacketHeader *h = (PacketHeader *)radiobuf;
-
-    h->from = p->from;
-    h->to = p->to;
-    h->id = p->id;
-    h->channel = p->channel;
-=======
     radioBuffer.header.from = p->from;
     radioBuffer.header.to = p->to;
     radioBuffer.header.id = p->id;
     radioBuffer.header.channel = p->channel;
-    radioBuffer.header.next_hop = 0;   // *** For future use ***
-    radioBuffer.header.relay_node = 0; // *** For future use ***
->>>>>>> 545ebf9b
+    radioBuffer.header.next_hop = p->next_hop;
+    radioBuffer.header.relay_node = p->relay_node;
     if (p->hop_limit > HOP_MAX) {
         LOG_WARN("hop limit %d is too high, setting to %d", p->hop_limit, HOP_RELIABLE);
         p->hop_limit = HOP_RELIABLE;
     }
-<<<<<<< HEAD
-    h->flags = p->hop_limit | (p->want_ack ? PACKET_FLAGS_WANT_ACK_MASK : 0) | (p->via_mqtt ? PACKET_FLAGS_VIA_MQTT_MASK : 0);
-    h->flags |= (p->hop_start << PACKET_FLAGS_HOP_START_SHIFT) & PACKET_FLAGS_HOP_START_MASK;
-    h->next_hop = p->next_hop;
-    h->relay_node = p->relay_node;
-=======
     radioBuffer.header.flags =
         p->hop_limit | (p->want_ack ? PACKET_FLAGS_WANT_ACK_MASK : 0) | (p->via_mqtt ? PACKET_FLAGS_VIA_MQTT_MASK : 0);
     radioBuffer.header.flags |= (p->hop_start << PACKET_FLAGS_HOP_START_SHIFT) & PACKET_FLAGS_HOP_START_MASK;
->>>>>>> 545ebf9b
 
     // if the sender nodenum is zero, that means uninitialized
     assert(radioBuffer.header.from);
