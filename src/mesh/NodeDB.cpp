--- conflicted
+++ resolved
@@ -995,13 +995,8 @@
     meshNodes->resize(MAX_NUM_NODES);
 
     // static DeviceState scratch; We no longer read into a tempbuf because this structure is 15KB of valuable RAM
-<<<<<<< HEAD
     state = loadProto(deviceStateFileName, meshtastic_DeviceState_size, sizeof(meshtastic_DeviceState),
                       &meshtastic_DeviceState_msg, &devicestate);
-=======
-    auto state = loadProto(prefFileName, sizeof(meshtastic_DeviceState) + MAX_NUM_NODES_FS * meshtastic_NodeInfoLite_size,
-                           sizeof(meshtastic_DeviceState), &meshtastic_DeviceState_msg, &devicestate);
->>>>>>> cb0519dd
 
     // See https://github.com/meshtastic/firmware/issues/4184#issuecomment-2269390786
     // It is very important to try and use the saved prefs even if we fail to read meshtastic_DeviceState.  Because most of our
@@ -1182,7 +1177,6 @@
 #endif
     // Note: if MAX_NUM_NODES=100 and meshtastic_NodeInfoLite_size=166, so will be approximately 17KB
     // Because so huge we _must_ not use fullAtomic, because the filesystem is probably too small to hold two copies of this
-<<<<<<< HEAD
     return saveProto(deviceStateFileName, meshtastic_DeviceState_size, &meshtastic_DeviceState_msg, &devicestate, true);
 }
 
@@ -1196,11 +1190,6 @@
     size_t nodeDatabaseSize;
     pb_get_encoded_size(&nodeDatabaseSize, meshtastic_NodeDatabase_fields, &nodeDatabase);
     return saveProto(nodeDatabaseFileName, nodeDatabaseSize, &meshtastic_NodeDatabase_msg, &nodeDatabase, false);
-=======
-    size_t deviceStateSize;
-    pb_get_encoded_size(&deviceStateSize, meshtastic_DeviceState_fields, &devicestate);
-    return saveProto(prefFileName, deviceStateSize, &meshtastic_DeviceState_msg, &devicestate, false);
->>>>>>> cb0519dd
 }
 
 bool NodeDB::saveToDiskNoRetry(int saveWhat)
