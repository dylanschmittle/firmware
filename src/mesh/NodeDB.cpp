#include "configuration.h"
#if !MESHTASTIC_EXCLUDE_GPS
#include "GPS.h"
#endif
#include "../detect/ScanI2C.h"
#include "Channels.h"
#include "CryptoEngine.h"
#include "Default.h"
#include "FSCommon.h"
#include "MeshRadio.h"
#include "MeshService.h"
#include "NodeDB.h"
#include "PacketHistory.h"
#include "PowerFSM.h"
#include "RTC.h"
#include "Router.h"
#include "SPILock.h"
#include "SafeFile.h"
#include "TypeConversions.h"
#include "error.h"
#include "main.h"
#include "mesh-pb-constants.h"
#include "meshUtils.h"
#include "modules/NeighborInfoModule.h"
#include <ErriezCRC32.h>
#include <algorithm>
#include <pb_decode.h>
#include <pb_encode.h>
#include <vector>

#ifdef ARCH_ESP32
#if HAS_WIFI
#include "mesh/wifi/WiFiAPClient.h"
#endif
#include "SPILock.h"
#include "modules/StoreForwardModule.h"
#include <Preferences.h>
#include <esp_efuse.h>
#include <esp_efuse_table.h>
#include <nvs_flash.h>
#include <soc/efuse_reg.h>
#include <soc/soc.h>
#endif

#ifdef ARCH_PORTDUINO
#include "modules/StoreForwardModule.h"
#include "platform/portduino/PortduinoGlue.h"
#endif

#ifdef ARCH_NRF52
#include <bluefruit.h>
#include <utility/bonding.h>
#endif

#if defined(ARCH_ESP32) && !MESHTASTIC_EXCLUDE_WIFI
#include <WiFiOTA.h>
#endif

NodeDB *nodeDB = nullptr;

// we have plenty of ram so statically alloc this tempbuf (for now)
EXT_RAM_BSS_ATTR meshtastic_DeviceState devicestate;
meshtastic_MyNodeInfo &myNodeInfo = devicestate.my_node;
meshtastic_NodeDatabase nodeDatabase;
meshtastic_LocalConfig config;
meshtastic_DeviceUIConfig uiconfig{.screen_brightness = 153, .screen_timeout = 30};
meshtastic_LocalModuleConfig moduleConfig;
meshtastic_ChannelFile channelFile;

#ifdef USERPREFS_USE_ADMIN_KEY_0
static unsigned char userprefs_admin_key_0[] = USERPREFS_USE_ADMIN_KEY_0;
#endif
#ifdef USERPREFS_USE_ADMIN_KEY_1
static unsigned char userprefs_admin_key_1[] = USERPREFS_USE_ADMIN_KEY_1;
#endif
#ifdef USERPREFS_USE_ADMIN_KEY_2
static unsigned char userprefs_admin_key_2[] = USERPREFS_USE_ADMIN_KEY_2;
#endif

#ifdef HELTEC_MESH_NODE_T114

uint32_t read8(uint8_t bits, uint8_t dummy, uint8_t cs, uint8_t sck, uint8_t mosi, uint8_t dc, uint8_t rst)
{
    uint32_t ret = 0;
    uint8_t SDAPIN = mosi;
    pinMode(SDAPIN, INPUT_PULLUP);
    digitalWrite(dc, HIGH);
    for (int i = 0; i < dummy; i++) { // any dummy clocks
        digitalWrite(sck, HIGH);
        delay(1);
        digitalWrite(sck, LOW);
        delay(1);
    }
    for (int i = 0; i < bits; i++) { // read results
        ret <<= 1;
        delay(1);
        if (digitalRead(SDAPIN))
            ret |= 1;
        ;
        digitalWrite(sck, HIGH);
        delay(1);
        digitalWrite(sck, LOW);
    }
    return ret;
}

void write9(uint8_t val, uint8_t dc_val, uint8_t cs, uint8_t sck, uint8_t mosi, uint8_t dc, uint8_t rst)
{
    pinMode(mosi, OUTPUT);
    digitalWrite(dc, dc_val);
    for (int i = 0; i < 8; i++) { // send command
        digitalWrite(mosi, (val & 0x80) != 0);
        delay(1);
        digitalWrite(sck, HIGH);
        delay(1);
        digitalWrite(sck, LOW);
        val <<= 1;
    }
}

uint32_t readwrite8(uint8_t cmd, uint8_t bits, uint8_t dummy, uint8_t cs, uint8_t sck, uint8_t mosi, uint8_t dc, uint8_t rst)
{
    digitalWrite(cs, LOW);
    write9(cmd, 0, cs, sck, mosi, dc, rst);
    uint32_t ret = read8(bits, dummy, cs, sck, mosi, dc, rst);
    digitalWrite(cs, HIGH);
    return ret;
}

uint32_t get_st7789_id(uint8_t cs, uint8_t sck, uint8_t mosi, uint8_t dc, uint8_t rst)
{
    pinMode(cs, OUTPUT);
    digitalWrite(cs, HIGH);
    pinMode(cs, OUTPUT);
    pinMode(sck, OUTPUT);
    pinMode(mosi, OUTPUT);
    pinMode(dc, OUTPUT);
    pinMode(rst, OUTPUT);
    digitalWrite(rst, LOW); // Hardware Reset
    delay(10);
    digitalWrite(rst, HIGH);
    delay(10);

    uint32_t ID = 0;
    ID = readwrite8(0x04, 24, 1, cs, sck, mosi, dc, rst);
    ID = readwrite8(0x04, 24, 1, cs, sck, mosi, dc, rst); // ST7789 needs twice
    return ID;
}

#endif

bool meshtastic_NodeDatabase_callback(pb_istream_t *istream, pb_ostream_t *ostream, const pb_field_iter_t *field)
{
    if (ostream) {
        std::vector<meshtastic_NodeInfoLite> const *vec = (std::vector<meshtastic_NodeInfoLite> *)field->pData;
        for (auto item : *vec) {
            if (!pb_encode_tag_for_field(ostream, field))
                return false;
            pb_encode_submessage(ostream, meshtastic_NodeInfoLite_fields, &item);
        }
    }
    if (istream) {
        meshtastic_NodeInfoLite node; // this gets good data
        std::vector<meshtastic_NodeInfoLite> *vec = (std::vector<meshtastic_NodeInfoLite> *)field->pData;

        if (istream->bytes_left && pb_decode(istream, meshtastic_NodeInfoLite_fields, &node))
            vec->push_back(node);
    }
    return true;
}

/** The current change # for radio settings.  Starts at 0 on boot and any time the radio settings
 * might have changed is incremented.  Allows others to detect they might now be on a new channel.
 */
uint32_t radioGeneration;

// FIXME - move this somewhere else
extern void getMacAddr(uint8_t *dmac);

/**
 *
 * Normally userids are unique and start with +country code to look like Signal phone numbers.
 * But there are some special ids used when we haven't yet been configured by a user.  In that case
 * we use !macaddr (no colons).
 */
meshtastic_User &owner = devicestate.owner;
meshtastic_Position localPosition = meshtastic_Position_init_default;
meshtastic_CriticalErrorCode error_code =
    meshtastic_CriticalErrorCode_NONE; // For the error code, only show values from this boot (discard value from flash)
uint32_t error_address = 0;

static uint8_t ourMacAddr[6];

NodeDB::NodeDB()
{
    LOG_INFO("Init NodeDB");
    loadFromDisk();
    cleanupMeshDB();

    uint32_t devicestateCRC = crc32Buffer(&devicestate, sizeof(devicestate));
    uint32_t nodeDatabaseCRC = crc32Buffer(&nodeDatabase, sizeof(nodeDatabase));
    uint32_t configCRC = crc32Buffer(&config, sizeof(config));
    uint32_t channelFileCRC = crc32Buffer(&channelFile, sizeof(channelFile));

    int saveWhat = 0;
    // Get device unique id
#if defined(CONFIG_IDF_TARGET_ESP32C3) || defined(CONFIG_IDF_TARGET_ESP32S3)
    uint32_t unique_id[4];
    // ESP32 factory burns a unique id in efuse for S2+ series and evidently C3+ series
    // This is used for HMACs in the esp-rainmaker AIOT platform and seems to be a good choice for us
    esp_err_t err = esp_efuse_read_field_blob(ESP_EFUSE_OPTIONAL_UNIQUE_ID, unique_id, sizeof(unique_id) * 8);
    if (err == ESP_OK) {
        memcpy(myNodeInfo.device_id.bytes, unique_id, sizeof(unique_id));
        myNodeInfo.device_id.size = 16;
    } else {
        LOG_WARN("Failed to read unique id from efuse");
    }
#elif defined(ARCH_NRF52)
    // Nordic applies a FIPS compliant Random ID to each chip at the factory
    // We concatenate the device address to the Random ID to create a unique ID for now
    // This will likely utilize a crypto module in the future
    uint64_t device_id_start = ((uint64_t)NRF_FICR->DEVICEID[1] << 32) | NRF_FICR->DEVICEID[0];
    uint64_t device_id_end = ((uint64_t)NRF_FICR->DEVICEADDR[1] << 32) | NRF_FICR->DEVICEADDR[0];
    memcpy(myNodeInfo.device_id.bytes, &device_id_start, sizeof(device_id_start));
    memcpy(myNodeInfo.device_id.bytes + sizeof(device_id_start), &device_id_end, sizeof(device_id_end));
    myNodeInfo.device_id.size = 16;
    // Uncomment below to print the device id

#else
    // FIXME - implement for other platforms
#endif

    // if (myNodeInfo.device_id.size == 16) {
    //     std::string deviceIdHex;
    //     for (size_t i = 0; i < myNodeInfo.device_id.size; ++i) {
    //         char buf[3];
    //         snprintf(buf, sizeof(buf), "%02X", myNodeInfo.device_id.bytes[i]);
    //         deviceIdHex += buf;
    //     }
    //     LOG_DEBUG("Device ID (HEX): %s", deviceIdHex.c_str());
    // }

    // likewise - we always want the app requirements to come from the running appload
    myNodeInfo.min_app_version = 30200; // format is Mmmss (where M is 1+the numeric major number. i.e. 30200 means 2.2.00
    // Note! We do this after loading saved settings, so that if somehow an invalid nodenum was stored in preferences we won't
    // keep using that nodenum forever. Crummy guess at our nodenum (but we will check against the nodedb to avoid conflicts)
    pickNewNodeNum();

    // Set our board type so we can share it with others
    owner.hw_model = HW_VENDOR;
    // Ensure user (nodeinfo) role is set to whatever we're configured to
    owner.role = config.device.role;
    // Ensure macaddr is set to our macaddr as it will be copied in our info below
    memcpy(owner.macaddr, ourMacAddr, sizeof(owner.macaddr));

    if (!config.has_security) {
        config.has_security = true;
        config.security = meshtastic_Config_SecurityConfig_init_default;
        config.security.serial_enabled = config.device.serial_enabled;
        config.security.is_managed = config.device.is_managed;
    }

#if !(MESHTASTIC_EXCLUDE_PKI_KEYGEN || MESHTASTIC_EXCLUDE_PKI)

    if (!owner.is_licensed && config.lora.region != meshtastic_Config_LoRaConfig_RegionCode_UNSET) {
        bool keygenSuccess = false;
        if (config.security.private_key.size == 32) {
            if (crypto->regeneratePublicKey(config.security.public_key.bytes, config.security.private_key.bytes)) {
                keygenSuccess = true;
            }
        } else {
            LOG_INFO("Generate new PKI keys");
            crypto->generateKeyPair(config.security.public_key.bytes, config.security.private_key.bytes);
            keygenSuccess = true;
        }
        if (keygenSuccess) {
            config.security.public_key.size = 32;
            config.security.private_key.size = 32;
            owner.public_key.size = 32;
            memcpy(owner.public_key.bytes, config.security.public_key.bytes, 32);
        }
    }
#elif !(MESHTASTIC_EXCLUDE_PKI)
    // Calculate Curve25519 public and private keys
    if (config.security.private_key.size == 32 && config.security.public_key.size == 32) {
        owner.public_key.size = config.security.public_key.size;
        memcpy(owner.public_key.bytes, config.security.public_key.bytes, config.security.public_key.size);
        crypto->setDHPrivateKey(config.security.private_key.bytes);
    }
#endif
    keyIsLowEntropy = checkLowEntropyPublicKey(config.security.public_key);
    if (keyIsLowEntropy) {
        LOG_WARN("Erasing low entropy keys");
        config.security.private_key.size = 0;
        memfll(config.security.private_key.bytes, '\0', sizeof(config.security.private_key.bytes));
        config.security.public_key.size = 0;
        memfll(config.security.public_key.bytes, '\0', sizeof(config.security.public_key.bytes));
        owner.public_key.size = 0;
        memfll(owner.public_key.bytes, '\0', sizeof(owner.public_key.bytes));
    }
    // Include our owner in the node db under our nodenum
    meshtastic_NodeInfoLite *info = getOrCreateMeshNode(getNodeNum());
    info->user = TypeConversions::ConvertToUserLite(owner);
    info->has_user = true;

    // If node database has not been saved for the first time, save it now
#ifdef FSCom
    if (!FSCom.exists(nodeDatabaseFileName)) {
        saveNodeDatabaseToDisk();
    }
#endif

#ifdef ARCH_ESP32
    Preferences preferences;
    preferences.begin("meshtastic", false);
    myNodeInfo.reboot_count = preferences.getUInt("rebootCounter", 0);
    preferences.end();
    LOG_DEBUG("Number of Device Reboots: %d", myNodeInfo.reboot_count);
#endif

    resetRadioConfig(); // If bogus settings got saved, then fix them
    // nodeDB->LOG_DEBUG("region=%d, NODENUM=0x%x, dbsize=%d", config.lora.region, myNodeInfo.my_node_num, numMeshNodes);

    // Uncomment below to always enable UDP broadcasts
    // config.network.enabled_protocols = meshtastic_Config_NetworkConfig_ProtocolFlags_UDP_BROADCAST;

    // If we are setup to broadcast on the default channel, ensure that the telemetry intervals are coerced to the minimum value
    // of 30 minutes or more
    if (channels.isDefaultChannel(channels.getPrimaryIndex())) {
        LOG_DEBUG("Coerce telemetry to min of 30 minutes on defaults");
        moduleConfig.telemetry.device_update_interval = Default::getConfiguredOrMinimumValue(
            moduleConfig.telemetry.device_update_interval, min_default_telemetry_interval_secs);
        moduleConfig.telemetry.environment_update_interval = Default::getConfiguredOrMinimumValue(
            moduleConfig.telemetry.environment_update_interval, min_default_telemetry_interval_secs);
        moduleConfig.telemetry.air_quality_interval = Default::getConfiguredOrMinimumValue(
            moduleConfig.telemetry.air_quality_interval, min_default_telemetry_interval_secs);
        moduleConfig.telemetry.power_update_interval = Default::getConfiguredOrMinimumValue(
            moduleConfig.telemetry.power_update_interval, min_default_telemetry_interval_secs);
        moduleConfig.telemetry.health_update_interval = Default::getConfiguredOrMinimumValue(
            moduleConfig.telemetry.health_update_interval, min_default_telemetry_interval_secs);
    }
    // FIXME: UINT32_MAX intervals overflows Apple clients until they are fully patched
    if (config.device.node_info_broadcast_secs > MAX_INTERVAL)
        config.device.node_info_broadcast_secs = MAX_INTERVAL;
    if (config.position.position_broadcast_secs > MAX_INTERVAL)
        config.position.position_broadcast_secs = MAX_INTERVAL;
    if (moduleConfig.neighbor_info.update_interval > MAX_INTERVAL)
        moduleConfig.neighbor_info.update_interval = MAX_INTERVAL;
    if (moduleConfig.telemetry.device_update_interval > MAX_INTERVAL)
        moduleConfig.telemetry.device_update_interval = MAX_INTERVAL;
    if (moduleConfig.telemetry.environment_update_interval > MAX_INTERVAL)
        moduleConfig.telemetry.environment_update_interval = MAX_INTERVAL;
    if (moduleConfig.telemetry.air_quality_interval > MAX_INTERVAL)
        moduleConfig.telemetry.air_quality_interval = MAX_INTERVAL;
    if (moduleConfig.telemetry.health_update_interval > MAX_INTERVAL)
        moduleConfig.telemetry.health_update_interval = MAX_INTERVAL;

    if (moduleConfig.mqtt.has_map_report_settings &&
        moduleConfig.mqtt.map_report_settings.publish_interval_secs < default_map_publish_interval_secs) {
        moduleConfig.mqtt.map_report_settings.publish_interval_secs = default_map_publish_interval_secs;
    }

    // Ensure that the neighbor info update interval is coerced to the minimum
    moduleConfig.neighbor_info.update_interval =
        Default::getConfiguredOrMinimumValue(moduleConfig.neighbor_info.update_interval, min_neighbor_info_broadcast_secs);

    // Don't let licensed users to rebroadcast encrypted packets
    if (owner.is_licensed) {
        config.device.rebroadcast_mode = meshtastic_Config_DeviceConfig_RebroadcastMode_LOCAL_ONLY;
    }

    if (devicestateCRC != crc32Buffer(&devicestate, sizeof(devicestate)))
        saveWhat |= SEGMENT_DEVICESTATE;
    if (nodeDatabaseCRC != crc32Buffer(&nodeDatabase, sizeof(nodeDatabase)))
        saveWhat |= SEGMENT_NODEDATABASE;
    if (configCRC != crc32Buffer(&config, sizeof(config)))
        saveWhat |= SEGMENT_CONFIG;
    if (channelFileCRC != crc32Buffer(&channelFile, sizeof(channelFile)))
        saveWhat |= SEGMENT_CHANNELS;

    if (config.position.gps_enabled) {
        config.position.gps_mode = meshtastic_Config_PositionConfig_GpsMode_ENABLED;
        config.position.gps_enabled = 0;
    }
#ifdef USERPREFS_FIXED_GPS
    if (myNodeInfo.reboot_count == 1) { // Check if First boot ever or after Factory Reset.
        meshtastic_Position fixedGPS = meshtastic_Position_init_default;
#ifdef USERPREFS_FIXED_GPS_LAT
        fixedGPS.latitude_i = (int32_t)(USERPREFS_FIXED_GPS_LAT * 1e7);
        fixedGPS.has_latitude_i = true;
#endif
#ifdef USERPREFS_FIXED_GPS_LON
        fixedGPS.longitude_i = (int32_t)(USERPREFS_FIXED_GPS_LON * 1e7);
        fixedGPS.has_longitude_i = true;
#endif
#ifdef USERPREFS_FIXED_GPS_ALT
        fixedGPS.altitude = USERPREFS_FIXED_GPS_ALT;
        fixedGPS.has_altitude = true;
#endif
#if defined(USERPREFS_FIXED_GPS_LAT) && defined(USERPREFS_FIXED_GPS_LON)
        fixedGPS.location_source = meshtastic_Position_LocSource_LOC_MANUAL;
        config.has_position = true;
        info->has_position = true;
        info->position = TypeConversions::ConvertToPositionLite(fixedGPS);
        nodeDB->setLocalPosition(fixedGPS);
        config.position.fixed_position = true;
#endif
    }
#endif
    sortMeshDB();
    saveToDisk(saveWhat);
}

/**
 * Most (but not always) of the time we want to treat packets 'from' the local phone (where from == 0), as if they originated on
 * the local node. If from is zero this function returns our node number instead
 */
NodeNum getFrom(const meshtastic_MeshPacket *p)
{
    return (p->from == 0) ? nodeDB->getNodeNum() : p->from;
}

// Returns true if the packet originated from the local node
bool isFromUs(const meshtastic_MeshPacket *p)
{
    return p->from == 0 || p->from == nodeDB->getNodeNum();
}

// Returns true if the packet is destined to us
bool isToUs(const meshtastic_MeshPacket *p)
{
    return p->to == nodeDB->getNodeNum();
}

bool isBroadcast(uint32_t dest)
{
    return dest == NODENUM_BROADCAST || dest == NODENUM_BROADCAST_NO_LORA;
}

void NodeDB::resetRadioConfig(bool is_fresh_install)
{
    if (is_fresh_install) {
        radioGeneration++;
    }

    if (channelFile.channels_count != MAX_NUM_CHANNELS) {
        LOG_INFO("Set default channel and radio preferences!");

        channels.initDefaults();
    }

    channels.onConfigChanged();

    // Update the global myRegion
    initRegion();
}

bool NodeDB::factoryReset(bool eraseBleBonds)
{
    LOG_INFO("Perform factory reset!");
    // first, remove the "/prefs" (this removes most prefs)
    spiLock->lock();
    rmDir("/prefs"); // this uses spilock internally...

#ifdef FSCom
    if (FSCom.exists("/static/rangetest.csv") && !FSCom.remove("/static/rangetest.csv")) {
        LOG_ERROR("Could not remove rangetest.csv file");
    }
#endif
    spiLock->unlock();
    // second, install default state (this will deal with the duplicate mac address issue)
    installDefaultNodeDatabase();
    installDefaultDeviceState();
    installDefaultConfig(!eraseBleBonds); // Also preserve the private key if we're not erasing BLE bonds
    installDefaultModuleConfig();
    installDefaultChannels();
    // third, write everything to disk
    saveToDisk();
    if (eraseBleBonds) {
        LOG_INFO("Erase BLE bonds");
#ifdef ARCH_ESP32
        // This will erase what's in NVS including ssl keys, persistent variables and ble pairing
        nvs_flash_erase();
#endif
#ifdef ARCH_NRF52
        LOG_INFO("Clear bluetooth bonds!");
        bond_print_list(BLE_GAP_ROLE_PERIPH);
        bond_print_list(BLE_GAP_ROLE_CENTRAL);
        Bluefruit.Periph.clearBonds();
        Bluefruit.Central.clearBonds();
#endif
    }
    return true;
}

void NodeDB::installDefaultNodeDatabase()
{
    LOG_DEBUG("Install default NodeDatabase");
    nodeDatabase.version = DEVICESTATE_CUR_VER;
    nodeDatabase.nodes = std::vector<meshtastic_NodeInfoLite>(MAX_NUM_NODES);
    numMeshNodes = 0;
    meshNodes = &nodeDatabase.nodes;
}

void NodeDB::installDefaultConfig(bool preserveKey = false)
{
    uint8_t private_key_temp[32];
    bool shouldPreserveKey = preserveKey && config.has_security && config.security.private_key.size > 0;
    if (shouldPreserveKey) {
        memcpy(private_key_temp, config.security.private_key.bytes, config.security.private_key.size);
    }
    LOG_INFO("Install default LocalConfig");
    memset(&config, 0, sizeof(meshtastic_LocalConfig));
    config.version = DEVICESTATE_CUR_VER;
    config.has_device = true;
    config.has_display = true;
    config.has_lora = true;
    config.has_position = true;
    config.has_power = true;
    config.has_network = true;
    config.has_bluetooth = (HAS_BLUETOOTH ? true : false);
    config.has_security = true;
    config.device.rebroadcast_mode = meshtastic_Config_DeviceConfig_RebroadcastMode_ALL;

    config.lora.sx126x_rx_boosted_gain = true;
    config.lora.tx_enabled =
        true; // FIXME: maybe false in the future, and setting region to enable it. (unset region forces it off)
    config.lora.override_duty_cycle = false;
    config.lora.config_ok_to_mqtt = false;

#if HAS_TFT // For the devices that support MUI, default to that
    config.display.displaymode = meshtastic_Config_DisplayConfig_DisplayMode_COLOR;
#endif

#ifdef USERPREFS_CONFIG_DEVICE_ROLE
    // Restrict ROUTER*, LOST AND FOUND, and REPEATER roles for security reasons
    if (IS_ONE_OF(USERPREFS_CONFIG_DEVICE_ROLE, meshtastic_Config_DeviceConfig_Role_ROUTER,
                  meshtastic_Config_DeviceConfig_Role_ROUTER_LATE, meshtastic_Config_DeviceConfig_Role_REPEATER,
                  meshtastic_Config_DeviceConfig_Role_LOST_AND_FOUND)) {
        LOG_WARN("ROUTER roles are restricted, falling back to CLIENT role");
        config.device.role = meshtastic_Config_DeviceConfig_Role_CLIENT;
    } else {
        config.device.role = USERPREFS_CONFIG_DEVICE_ROLE;
    }
#else
    config.device.role = meshtastic_Config_DeviceConfig_Role_CLIENT; // Default to client.
#endif

#ifdef USERPREFS_CONFIG_LORA_REGION
    config.lora.region = USERPREFS_CONFIG_LORA_REGION;
#else
    config.lora.region = meshtastic_Config_LoRaConfig_RegionCode_UNSET;
#endif
#ifdef USERPREFS_LORACONFIG_MODEM_PRESET
    config.lora.modem_preset = USERPREFS_LORACONFIG_MODEM_PRESET;
#else
    config.lora.modem_preset = meshtastic_Config_LoRaConfig_ModemPreset_LONG_FAST;
#endif
    config.lora.hop_limit = HOP_RELIABLE;
#ifdef USERPREFS_CONFIG_LORA_IGNORE_MQTT
    config.lora.ignore_mqtt = USERPREFS_CONFIG_LORA_IGNORE_MQTT;
#else
    config.lora.ignore_mqtt = false;
#endif
    // Initialize admin_key_count to zero
    byte numAdminKeys = 0;

#ifdef USERPREFS_USE_ADMIN_KEY_0
    // Check if USERPREFS_ADMIN_KEY_0 is non-empty
    if (sizeof(userprefs_admin_key_0) > 0) {
        memcpy(config.security.admin_key[0].bytes, userprefs_admin_key_0, 32);
        config.security.admin_key[0].size = 32;
        numAdminKeys++;
    }
#endif

#ifdef USERPREFS_USE_ADMIN_KEY_1
    // Check if USERPREFS_ADMIN_KEY_1 is non-empty
    if (sizeof(userprefs_admin_key_1) > 0) {
        memcpy(config.security.admin_key[1].bytes, userprefs_admin_key_1, 32);
        config.security.admin_key[1].size = 32;
        numAdminKeys++;
    }
#endif

#ifdef USERPREFS_USE_ADMIN_KEY_2
    // Check if USERPREFS_ADMIN_KEY_2 is non-empty
    if (sizeof(userprefs_admin_key_2) > 0) {
        memcpy(config.security.admin_key[2].bytes, userprefs_admin_key_2, 32);
        config.security.admin_key[2].size = 32;
        numAdminKeys++;
    }
#endif
    config.security.admin_key_count = numAdminKeys;

    if (shouldPreserveKey) {
        config.security.private_key.size = 32;
        memcpy(config.security.private_key.bytes, private_key_temp, config.security.private_key.size);
        printBytes("Restored key", config.security.private_key.bytes, config.security.private_key.size);
    } else {
        config.security.private_key.size = 0;
    }
    config.security.public_key.size = 0;
#ifdef PIN_GPS_EN
    config.position.gps_en_gpio = PIN_GPS_EN;
#endif
#ifdef GPS_POWER_TOGGLE
    config.device.disable_triple_click = false;
#else
    config.device.disable_triple_click = true;
#endif
#if defined(USERPREFS_CONFIG_GPS_MODE)
    config.position.gps_mode = USERPREFS_CONFIG_GPS_MODE;
#elif !HAS_GPS || GPS_DEFAULT_NOT_PRESENT
    config.position.gps_mode = meshtastic_Config_PositionConfig_GpsMode_NOT_PRESENT;
#elif !defined(GPS_RX_PIN)
    if (config.position.rx_gpio == 0)
        config.position.gps_mode = meshtastic_Config_PositionConfig_GpsMode_NOT_PRESENT;
    else
        config.position.gps_mode = meshtastic_Config_PositionConfig_GpsMode_DISABLED;
#else
    config.position.gps_mode = meshtastic_Config_PositionConfig_GpsMode_ENABLED;
#endif
#ifdef USERPREFS_CONFIG_SMART_POSITION_ENABLED
    config.position.position_broadcast_smart_enabled = USERPREFS_CONFIG_SMART_POSITION_ENABLED;
#else
    config.position.position_broadcast_smart_enabled = true;
#endif
    config.position.broadcast_smart_minimum_distance = 100;
    config.position.broadcast_smart_minimum_interval_secs = 30;
    if (config.device.role != meshtastic_Config_DeviceConfig_Role_ROUTER)
        config.device.node_info_broadcast_secs = default_node_info_broadcast_secs;
    config.security.serial_enabled = true;
    config.security.admin_channel_enabled = false;
    resetRadioConfig(true); // This also triggers NodeInfo/Position requests since we're fresh
    strncpy(config.network.ntp_server, "meshtastic.pool.ntp.org", 32);

#if (defined(T_DECK) || defined(T_WATCH_S3) || defined(UNPHONE) || defined(PICOMPUTER_S3) || defined(SENSECAP_INDICATOR) ||      \
     defined(ELECROW_PANEL)) &&                                                                                                  \
    HAS_TFT
    // switch BT off by default; use TFT programming mode or hotkey to enable
    config.bluetooth.enabled = false;
#else
    // default to bluetooth capability of platform as default
    config.bluetooth.enabled = true;
#endif
    config.bluetooth.fixed_pin = defaultBLEPin;

#if defined(ST7735_CS) || defined(USE_EINK) || defined(ILI9341_DRIVER) || defined(ILI9342_DRIVER) || defined(ST7789_CS) ||       \
    defined(HX8357_CS) || defined(USE_ST7789) || defined(ILI9488_CS)
    bool hasScreen = true;
#ifdef HELTEC_MESH_NODE_T114
    uint32_t st7789_id = get_st7789_id(ST7789_NSS, ST7789_SCK, ST7789_SDA, ST7789_RS, ST7789_RESET);
    if (st7789_id == 0xFFFFFF) {
        hasScreen = false;
    }
#endif
#elif ARCH_PORTDUINO
    bool hasScreen = false;
    if (settingsMap[displayPanel])
        hasScreen = true;
    else
        hasScreen = screen_found.port != ScanI2C::I2CPort::NO_I2C;
#elif MESHTASTIC_INCLUDE_NICHE_GRAPHICS // See "src/graphics/niche"
    bool hasScreen = true; // Use random pin for Bluetooth pairing
#else
    bool hasScreen = screen_found.port != ScanI2C::I2CPort::NO_I2C;
#endif

#ifdef USERPREFS_FIXED_BLUETOOTH
    config.bluetooth.fixed_pin = USERPREFS_FIXED_BLUETOOTH;
    config.bluetooth.mode = meshtastic_Config_BluetoothConfig_PairingMode_FIXED_PIN;
#else
    config.bluetooth.mode = hasScreen ? meshtastic_Config_BluetoothConfig_PairingMode_RANDOM_PIN
                                      : meshtastic_Config_BluetoothConfig_PairingMode_FIXED_PIN;
#endif
    // for backward compat, default position flags are ALT+MSL
    config.position.position_flags =
        (meshtastic_Config_PositionConfig_PositionFlags_ALTITUDE | meshtastic_Config_PositionConfig_PositionFlags_ALTITUDE_MSL |
         meshtastic_Config_PositionConfig_PositionFlags_SPEED | meshtastic_Config_PositionConfig_PositionFlags_HEADING |
         meshtastic_Config_PositionConfig_PositionFlags_DOP | meshtastic_Config_PositionConfig_PositionFlags_SATINVIEW);

// Set default value for 'Mesh via UDP'
#if HAS_UDP_MULTICAST
#ifdef USERPREFS_NETWORK_ENABLED_PROTOCOLS
    config.network.enabled_protocols = USERPREFS_NETWORK_ENABLED_PROTOCOLS;
#else
    config.network.enabled_protocols = 1;
#endif
#endif

#ifdef USERPREFS_NETWORK_WIFI_ENABLED
    config.network.wifi_enabled = USERPREFS_NETWORK_WIFI_ENABLED;
#endif

#ifdef USERPREFS_NETWORK_WIFI_SSID
    strncpy(config.network.wifi_ssid, USERPREFS_NETWORK_WIFI_SSID, sizeof(config.network.wifi_ssid));
#endif

#ifdef USERPREFS_NETWORK_WIFI_PSK
    strncpy(config.network.wifi_psk, USERPREFS_NETWORK_WIFI_PSK, sizeof(config.network.wifi_psk));
#endif

#ifdef DISPLAY_FLIP_SCREEN
    config.display.flip_screen = true;
#endif
#ifdef RAK4630
    config.display.wake_on_tap_or_motion = true;
#endif
#if defined(T_WATCH_S3) || defined(SENSECAP_INDICATOR)
    config.display.screen_on_secs = 30;
    config.display.wake_on_tap_or_motion = true;
#endif
#if defined(ARCH_ESP32) && !MESHTASTIC_EXCLUDE_WIFI
    if (WiFiOTA::isUpdated()) {
        WiFiOTA::recoverConfig(&config.network);
    }
#endif

#ifdef USERPREFS_CONFIG_DEVICE_ROLE
    // Apply role-specific defaults when role is set via user preferences
    installRoleDefaults(config.device.role);
#endif

    initConfigIntervals();
}

void NodeDB::initConfigIntervals()
{
#ifdef USERPREFS_CONFIG_GPS_UPDATE_INTERVAL
    config.position.gps_update_interval = USERPREFS_CONFIG_GPS_UPDATE_INTERVAL;
#else
    config.position.gps_update_interval = default_gps_update_interval;
#endif
#ifdef USERPREFS_CONFIG_POSITION_BROADCAST_INTERVAL
    config.position.position_broadcast_secs = USERPREFS_CONFIG_POSITION_BROADCAST_INTERVAL;
#else
    config.position.position_broadcast_secs = default_broadcast_interval_secs;
#endif

    config.power.ls_secs = default_ls_secs;
    config.power.min_wake_secs = default_min_wake_secs;
    config.power.sds_secs = default_sds_secs;
    config.power.wait_bluetooth_secs = default_wait_bluetooth_secs;

    config.display.screen_on_secs = default_screen_on_secs;

#if defined(USE_POWERSAVE)
    config.power.is_power_saving = true;
    config.display.screen_on_secs = 30;
    config.power.wait_bluetooth_secs = 30;
#endif
}

void NodeDB::installDefaultModuleConfig()
{
    LOG_INFO("Install default ModuleConfig");
    memset(&moduleConfig, 0, sizeof(meshtastic_ModuleConfig));

    moduleConfig.version = DEVICESTATE_CUR_VER;
    moduleConfig.has_mqtt = true;
    moduleConfig.has_range_test = true;
    moduleConfig.has_serial = true;
    moduleConfig.has_store_forward = true;
    moduleConfig.has_telemetry = true;
    moduleConfig.has_external_notification = true;
#if defined(PIN_BUZZER)
    moduleConfig.external_notification.enabled = true;
    moduleConfig.external_notification.output_buzzer = PIN_BUZZER;
    moduleConfig.external_notification.use_pwm = true;
    moduleConfig.external_notification.alert_message_buzzer = true;
    moduleConfig.external_notification.nag_timeout = 60;
#endif
<<<<<<< HEAD
#if defined(PIN_VIBRATION)
    moduleConfig.external_notification.enabled = true;
    moduleConfig.external_notification.output_vibra = PIN_VIBRATION;
    moduleConfig.external_notification.alert_message_vibra = true;
    moduleConfig.external_notification.output_ms = 500;
    moduleConfig.external_notification.nag_timeout = 2;
#endif
#if defined(RAK4630) || defined(RAK11310)
=======
#if defined(RAK4630) || defined(RAK11310) || defined(RAK3312)
>>>>>>> 81828c62
    // Default to RAK led pin 2 (blue)
    moduleConfig.external_notification.enabled = true;
    moduleConfig.external_notification.output = PIN_LED2;
    moduleConfig.external_notification.active = true;
    moduleConfig.external_notification.alert_message = true;
    moduleConfig.external_notification.output_ms = 1000;
    moduleConfig.external_notification.nag_timeout = 60;
#endif

#ifdef HAS_I2S
    // Don't worry about the other settings for T-Watch, we'll also use the DRV2056 behavior for notifications
    moduleConfig.external_notification.enabled = true;
    moduleConfig.external_notification.use_i2s_as_buzzer = true;
    moduleConfig.external_notification.alert_message_buzzer = true;
#if HAS_TFT
    if (moduleConfig.external_notification.nag_timeout == 60)
        moduleConfig.external_notification.nag_timeout = 0;
#else
    moduleConfig.external_notification.nag_timeout = 60;
#endif
#endif
#ifdef NANO_G2_ULTRA
    moduleConfig.external_notification.enabled = true;
    moduleConfig.external_notification.alert_message = true;
    moduleConfig.external_notification.output_ms = 100;
    moduleConfig.external_notification.active = true;
#endif
#ifdef ELECROW_ThinkNode_M1
    // Default to Elecrow USER_LED (blue)
    moduleConfig.external_notification.enabled = true;
    moduleConfig.external_notification.output = USER_LED;
    moduleConfig.external_notification.active = true;
    moduleConfig.external_notification.alert_message = true;
    moduleConfig.external_notification.output_ms = 1000;
    moduleConfig.external_notification.nag_timeout = 60;
#endif
    moduleConfig.has_canned_message = true;
#if USERPREFS_MQTT_ENABLED && !MESHTASTIC_EXCLUDE_MQTT
    moduleConfig.mqtt.enabled = true;
#endif
#ifdef USERPREFS_MQTT_ADDRESS
    strncpy(moduleConfig.mqtt.address, USERPREFS_MQTT_ADDRESS, sizeof(moduleConfig.mqtt.address));
#else
    strncpy(moduleConfig.mqtt.address, default_mqtt_address, sizeof(moduleConfig.mqtt.address));
#endif
#ifdef USERPREFS_MQTT_USERNAME
    strncpy(moduleConfig.mqtt.username, USERPREFS_MQTT_USERNAME, sizeof(moduleConfig.mqtt.username));
#else
    strncpy(moduleConfig.mqtt.username, default_mqtt_username, sizeof(moduleConfig.mqtt.username));
#endif
#ifdef USERPREFS_MQTT_PASSWORD
    strncpy(moduleConfig.mqtt.password, USERPREFS_MQTT_PASSWORD, sizeof(moduleConfig.mqtt.password));
#else
    strncpy(moduleConfig.mqtt.password, default_mqtt_password, sizeof(moduleConfig.mqtt.password));
#endif
#ifdef USERPREFS_MQTT_ROOT_TOPIC
    strncpy(moduleConfig.mqtt.root, USERPREFS_MQTT_ROOT_TOPIC, sizeof(moduleConfig.mqtt.root));
#else
    strncpy(moduleConfig.mqtt.root, default_mqtt_root, sizeof(moduleConfig.mqtt.root));
#endif
#ifdef USERPREFS_MQTT_ENCRYPTION_ENABLED
    moduleConfig.mqtt.encryption_enabled = USERPREFS_MQTT_ENCRYPTION_ENABLED;
#else
    moduleConfig.mqtt.encryption_enabled = default_mqtt_encryption_enabled;
#endif
#ifdef USERPREFS_MQTT_TLS_ENABLED
    moduleConfig.mqtt.tls_enabled = USERPREFS_MQTT_TLS_ENABLED;
#else
    moduleConfig.mqtt.tls_enabled = default_mqtt_tls_enabled;
#endif

    moduleConfig.has_neighbor_info = true;
    moduleConfig.neighbor_info.enabled = false;

    moduleConfig.has_detection_sensor = true;
    moduleConfig.detection_sensor.enabled = false;
    moduleConfig.detection_sensor.detection_trigger_type = meshtastic_ModuleConfig_DetectionSensorConfig_TriggerType_LOGIC_HIGH;
    moduleConfig.detection_sensor.minimum_broadcast_secs = 45;

    moduleConfig.has_ambient_lighting = true;
    moduleConfig.ambient_lighting.current = 10;
    // Default to a color based on our node number
    moduleConfig.ambient_lighting.red = (myNodeInfo.my_node_num & 0xFF0000) >> 16;
    moduleConfig.ambient_lighting.green = (myNodeInfo.my_node_num & 0x00FF00) >> 8;
    moduleConfig.ambient_lighting.blue = myNodeInfo.my_node_num & 0x0000FF;

    initModuleConfigIntervals();
}

void NodeDB::installRoleDefaults(meshtastic_Config_DeviceConfig_Role role)
{
    if (role == meshtastic_Config_DeviceConfig_Role_ROUTER) {
        initConfigIntervals();
        initModuleConfigIntervals();
        moduleConfig.telemetry.device_update_interval = default_telemetry_broadcast_interval_secs;
        config.device.rebroadcast_mode = meshtastic_Config_DeviceConfig_RebroadcastMode_CORE_PORTNUMS_ONLY;
        owner.has_is_unmessagable = true;
        owner.is_unmessagable = true;
    } else if (role == meshtastic_Config_DeviceConfig_Role_ROUTER_LATE) {
        moduleConfig.telemetry.device_update_interval = ONE_DAY;
        owner.has_is_unmessagable = true;
        owner.is_unmessagable = true;
    } else if (role == meshtastic_Config_DeviceConfig_Role_REPEATER) {
        owner.has_is_unmessagable = true;
        owner.is_unmessagable = true;
        config.display.screen_on_secs = 1;
        config.device.rebroadcast_mode = meshtastic_Config_DeviceConfig_RebroadcastMode_CORE_PORTNUMS_ONLY;
    } else if (role == meshtastic_Config_DeviceConfig_Role_SENSOR) {
        owner.has_is_unmessagable = true;
        owner.is_unmessagable = true;
        moduleConfig.telemetry.device_update_interval = default_telemetry_broadcast_interval_secs;
        moduleConfig.telemetry.environment_measurement_enabled = true;
        moduleConfig.telemetry.environment_update_interval = 300;
    } else if (role == meshtastic_Config_DeviceConfig_Role_LOST_AND_FOUND) {
        config.position.position_broadcast_smart_enabled = false;
        config.position.position_broadcast_secs = 300; // Every 5 minutes
    } else if (role == meshtastic_Config_DeviceConfig_Role_TAK) {
        config.device.node_info_broadcast_secs = ONE_DAY;
        config.position.position_broadcast_smart_enabled = false;
        config.position.position_broadcast_secs = ONE_DAY;
        // Remove Altitude MSL from flags since CoTs use HAE (height above ellipsoid)
        config.position.position_flags =
            (meshtastic_Config_PositionConfig_PositionFlags_ALTITUDE | meshtastic_Config_PositionConfig_PositionFlags_SPEED |
             meshtastic_Config_PositionConfig_PositionFlags_HEADING | meshtastic_Config_PositionConfig_PositionFlags_DOP);
        moduleConfig.telemetry.device_update_interval = ONE_DAY;
    } else if (role == meshtastic_Config_DeviceConfig_Role_TRACKER) {
        owner.has_is_unmessagable = true;
        owner.is_unmessagable = true;
        moduleConfig.telemetry.device_update_interval = default_telemetry_broadcast_interval_secs;
    } else if (role == meshtastic_Config_DeviceConfig_Role_TAK_TRACKER) {
        owner.has_is_unmessagable = true;
        owner.is_unmessagable = true;
        config.device.node_info_broadcast_secs = ONE_DAY;
        config.position.position_broadcast_smart_enabled = true;
        config.position.position_broadcast_secs = 3 * 60; // Every 3 minutes
        config.position.broadcast_smart_minimum_distance = 20;
        config.position.broadcast_smart_minimum_interval_secs = 15;
        // Remove Altitude MSL from flags since CoTs use HAE (height above ellipsoid)
        config.position.position_flags =
            (meshtastic_Config_PositionConfig_PositionFlags_ALTITUDE | meshtastic_Config_PositionConfig_PositionFlags_SPEED |
             meshtastic_Config_PositionConfig_PositionFlags_HEADING | meshtastic_Config_PositionConfig_PositionFlags_DOP);
        moduleConfig.telemetry.device_update_interval = ONE_DAY;
    } else if (role == meshtastic_Config_DeviceConfig_Role_CLIENT_HIDDEN) {
        config.device.rebroadcast_mode = meshtastic_Config_DeviceConfig_RebroadcastMode_LOCAL_ONLY;
        config.device.node_info_broadcast_secs = MAX_INTERVAL;
        config.position.position_broadcast_smart_enabled = false;
        config.position.position_broadcast_secs = MAX_INTERVAL;
        moduleConfig.neighbor_info.update_interval = MAX_INTERVAL;
        moduleConfig.telemetry.device_update_interval = MAX_INTERVAL;
        moduleConfig.telemetry.environment_update_interval = MAX_INTERVAL;
        moduleConfig.telemetry.air_quality_interval = MAX_INTERVAL;
        moduleConfig.telemetry.health_update_interval = MAX_INTERVAL;
    }
}

void NodeDB::initModuleConfigIntervals()
{
    // Zero out telemetry intervals so that they coalesce to defaults in Default.h
#ifdef USERPREFS_CONFIG_DEVICE_TELEM_UPDATE_INTERVAL
    moduleConfig.telemetry.device_update_interval = USERPREFS_CONFIG_DEVICE_TELEM_UPDATE_INTERVAL;
#else
    moduleConfig.telemetry.device_update_interval = MAX_INTERVAL;
#endif
    moduleConfig.telemetry.environment_update_interval = 0;
    moduleConfig.telemetry.air_quality_interval = 0;
    moduleConfig.telemetry.power_update_interval = 0;
    moduleConfig.telemetry.health_update_interval = 0;
    moduleConfig.neighbor_info.update_interval = 0;
    moduleConfig.paxcounter.paxcounter_update_interval = 0;
}

void NodeDB::installDefaultChannels()
{
    LOG_INFO("Install default ChannelFile");
    memset(&channelFile, 0, sizeof(meshtastic_ChannelFile));
    channelFile.version = DEVICESTATE_CUR_VER;
}

void NodeDB::resetNodes()
{
    if (!config.position.fixed_position)
        clearLocalPosition();
    numMeshNodes = 1;
    std::fill(nodeDatabase.nodes.begin() + 1, nodeDatabase.nodes.end(), meshtastic_NodeInfoLite());
    devicestate.has_rx_text_message = false;
    devicestate.has_rx_waypoint = false;
    saveNodeDatabaseToDisk();
    saveDeviceStateToDisk();
    if (neighborInfoModule && moduleConfig.neighbor_info.enabled)
        neighborInfoModule->resetNeighbors();
}

void NodeDB::removeNodeByNum(NodeNum nodeNum)
{
    int newPos = 0, removed = 0;
    for (int i = 0; i < numMeshNodes; i++) {
        if (meshNodes->at(i).num != nodeNum)
            meshNodes->at(newPos++) = meshNodes->at(i);
        else
            removed++;
    }
    numMeshNodes -= removed;
    std::fill(nodeDatabase.nodes.begin() + numMeshNodes, nodeDatabase.nodes.begin() + numMeshNodes + 1,
              meshtastic_NodeInfoLite());
    LOG_DEBUG("NodeDB::removeNodeByNum purged %d entries. Save changes", removed);
    saveNodeDatabaseToDisk();
}

void NodeDB::clearLocalPosition()
{
    meshtastic_NodeInfoLite *node = getMeshNode(nodeDB->getNodeNum());
    node->position.latitude_i = 0;
    node->position.longitude_i = 0;
    node->position.altitude = 0;
    node->position.time = 0;
    setLocalPosition(meshtastic_Position_init_default);
}

void NodeDB::cleanupMeshDB()
{
    int newPos = 0, removed = 0;
    for (int i = 0; i < numMeshNodes; i++) {
        if (meshNodes->at(i).has_user) {
            if (meshNodes->at(i).user.public_key.size > 0) {
                if (memfll(meshNodes->at(i).user.public_key.bytes, 0, meshNodes->at(i).user.public_key.size)) {
                    meshNodes->at(i).user.public_key.size = 0;
                }
            }
            if (newPos != i)
                meshNodes->at(newPos++) = meshNodes->at(i);
            else
                newPos++;
        } else {
            removed++;
        }
    }
    numMeshNodes -= removed;
    std::fill(nodeDatabase.nodes.begin() + numMeshNodes, nodeDatabase.nodes.begin() + numMeshNodes + removed,
              meshtastic_NodeInfoLite());
    LOG_DEBUG("cleanupMeshDB purged %d entries", removed);
}

void NodeDB::installDefaultDeviceState()
{
    LOG_INFO("Install default DeviceState");
    // memset(&devicestate, 0, sizeof(meshtastic_DeviceState));

    // init our devicestate with valid flags so protobuf writing/reading will work
    devicestate.has_my_node = true;
    devicestate.has_owner = true;
    devicestate.version = DEVICESTATE_CUR_VER;
    devicestate.receive_queue_count = 0; // Not yet implemented FIXME
    devicestate.has_rx_waypoint = false;
    devicestate.has_rx_text_message = false;

    generatePacketId(); // FIXME - ugly way to init current_packet_id;

    // Set default owner name
    pickNewNodeNum(); // based on macaddr now
#ifdef USERPREFS_CONFIG_OWNER_LONG_NAME
    snprintf(owner.long_name, sizeof(owner.long_name), (const char *)USERPREFS_CONFIG_OWNER_LONG_NAME);
#else
    snprintf(owner.long_name, sizeof(owner.long_name), "Meshtastic %04x", getNodeNum() & 0x0ffff);
#endif
#ifdef USERPREFS_CONFIG_OWNER_SHORT_NAME
    snprintf(owner.short_name, sizeof(owner.short_name), (const char *)USERPREFS_CONFIG_OWNER_SHORT_NAME);
#else
    snprintf(owner.short_name, sizeof(owner.short_name), "%04x", getNodeNum() & 0x0ffff);
#endif
    snprintf(owner.id, sizeof(owner.id), "!%08x", getNodeNum()); // Default node ID now based on nodenum
    memcpy(owner.macaddr, ourMacAddr, sizeof(owner.macaddr));
    owner.has_is_unmessagable = true;
    owner.is_unmessagable = false;
}

// We reserve a few nodenums for future use
#define NUM_RESERVED 4

/**
 * get our starting (provisional) nodenum from flash.
 */
void NodeDB::pickNewNodeNum()
{
    NodeNum nodeNum = myNodeInfo.my_node_num;
    getMacAddr(ourMacAddr); // Make sure ourMacAddr is set
    if (nodeNum == 0) {
        // Pick an initial nodenum based on the macaddr
        nodeNum = (ourMacAddr[2] << 24) | (ourMacAddr[3] << 16) | (ourMacAddr[4] << 8) | ourMacAddr[5];
    }

    meshtastic_NodeInfoLite *found;
    while (((found = getMeshNode(nodeNum)) && memcmp(found->user.macaddr, ourMacAddr, sizeof(ourMacAddr)) != 0) ||
           (nodeNum == NODENUM_BROADCAST || nodeNum < NUM_RESERVED)) {
        NodeNum candidate = random(NUM_RESERVED, LONG_MAX); // try a new random choice
        if (found)
            LOG_WARN("NOTE! Our desired nodenum 0x%x is invalid or in use, by MAC ending in 0x%02x%02x vs our 0x%02x%02x, so "
                     "trying for 0x%x",
                     nodeNum, found->user.macaddr[4], found->user.macaddr[5], ourMacAddr[4], ourMacAddr[5], candidate);
        nodeNum = candidate;
    }
    LOG_DEBUG("Use nodenum 0x%x ", nodeNum);

    myNodeInfo.my_node_num = nodeNum;
}

/** Load a protobuf from a file, return LoadFileResult */
LoadFileResult NodeDB::loadProto(const char *filename, size_t protoSize, size_t objSize, const pb_msgdesc_t *fields,
                                 void *dest_struct)
{
    LoadFileResult state = LoadFileResult::OTHER_FAILURE;
#ifdef FSCom
    concurrency::LockGuard g(spiLock);

    auto f = FSCom.open(filename, FILE_O_READ);

    if (f) {
        LOG_INFO("Load %s", filename);
        pb_istream_t stream = {&readcb, &f, protoSize};
        if (fields != &meshtastic_NodeDatabase_msg) // contains a vector object
            memset(dest_struct, 0, objSize);
        if (!pb_decode(&stream, fields, dest_struct)) {
            LOG_ERROR("Error: can't decode protobuf %s", PB_GET_ERROR(&stream));
            state = LoadFileResult::DECODE_FAILED;
        } else {
            LOG_INFO("Loaded %s successfully", filename);
            state = LoadFileResult::LOAD_SUCCESS;
        }
        f.close();
    } else {
        LOG_ERROR("Could not open / read %s", filename);
    }
#else
    LOG_ERROR("ERROR: Filesystem not implemented");
    state = LoadFileResult::NO_FILESYSTEM;
#endif
    return state;
}

void NodeDB::loadFromDisk()
{
    // Mark the current device state as completely unusable, so that if we fail reading the entire file from
    // disk we will still factoryReset to restore things.
    devicestate.version = 0;

    meshtastic_Config_SecurityConfig backupSecurity = meshtastic_Config_SecurityConfig_init_zero;

#ifdef ARCH_ESP32
    spiLock->lock();
    // If the legacy deviceState exists, start over with a factory reset
    if (FSCom.exists("/static/static"))
        rmDir("/static/static"); // Remove bad static web files bundle from initial 2.5.13 release
    spiLock->unlock();
#endif
#ifdef FSCom
    spiLock->lock();
    if (FSCom.exists(legacyPrefFileName)) {
        spiLock->unlock();
        LOG_WARN("Legacy prefs version found, factory resetting");
        if (loadProto(configFileName, meshtastic_LocalConfig_size, sizeof(meshtastic_LocalConfig), &meshtastic_LocalConfig_msg,
                      &config) == LoadFileResult::LOAD_SUCCESS &&
            config.has_security && config.security.private_key.size > 0) {
            LOG_DEBUG("Saving backup of security config and keys");
            backupSecurity = config.security;
        }
        spiLock->lock();
        rmDir("/prefs");
        spiLock->unlock();
    } else {
        spiLock->unlock();
    }

#endif
    auto state = loadProto(nodeDatabaseFileName, getMaxNodesAllocatedSize(), sizeof(meshtastic_NodeDatabase),
                           &meshtastic_NodeDatabase_msg, &nodeDatabase);
    if (nodeDatabase.version < DEVICESTATE_MIN_VER) {
        LOG_WARN("NodeDatabase %d is old, discard", nodeDatabase.version);
        installDefaultNodeDatabase();
    } else {
        meshNodes = &nodeDatabase.nodes;
        numMeshNodes = nodeDatabase.nodes.size();
        LOG_INFO("Loaded saved nodedatabase version %d, with nodes count: %d", nodeDatabase.version, nodeDatabase.nodes.size());
    }

    if (numMeshNodes > MAX_NUM_NODES) {
        LOG_WARN("Node count %d exceeds MAX_NUM_NODES %d, truncating", numMeshNodes, MAX_NUM_NODES);
        numMeshNodes = MAX_NUM_NODES;
    }
    meshNodes->resize(MAX_NUM_NODES);

    // static DeviceState scratch; We no longer read into a tempbuf because this structure is 15KB of valuable RAM
    state = loadProto(deviceStateFileName, meshtastic_DeviceState_size, sizeof(meshtastic_DeviceState),
                      &meshtastic_DeviceState_msg, &devicestate);

    // See https://github.com/meshtastic/firmware/issues/4184#issuecomment-2269390786
    // It is very important to try and use the saved prefs even if we fail to read meshtastic_DeviceState.  Because most of our
    // critical config may still be valid (in the other files - loaded next).
    // Also, if we did fail on reading we probably failed on the enormous (and non critical) nodeDB.  So DO NOT install default
    // device state.
    // if (state != LoadFileResult::LOAD_SUCCESS) {
    //    installDefaultDeviceState(); // Our in RAM copy might now be corrupt
    //} else {
    if ((state != LoadFileResult::LOAD_SUCCESS) || (devicestate.version < DEVICESTATE_MIN_VER)) {
        LOG_WARN("Devicestate %d is old or invalid, discard", devicestate.version);
        installDefaultDeviceState();
    } else {
        LOG_INFO("Loaded saved devicestate version %d", devicestate.version);
    }

    state = loadProto(configFileName, meshtastic_LocalConfig_size, sizeof(meshtastic_LocalConfig), &meshtastic_LocalConfig_msg,
                      &config);
    if (state != LoadFileResult::LOAD_SUCCESS) {
        installDefaultConfig(); // Our in RAM copy might now be corrupt
    } else {
        if (config.version < DEVICESTATE_MIN_VER) {
            LOG_WARN("config %d is old, discard", config.version);
            installDefaultConfig(true);
        } else {
            LOG_INFO("Loaded saved config version %d", config.version);
        }
    }
    if (backupSecurity.private_key.size > 0) {
        LOG_DEBUG("Restoring backup of security config");
        config.security = backupSecurity;
        saveToDisk(SEGMENT_CONFIG);
    }

    // Make sure we load hard coded admin keys even when the configuration file has none.
    // Initialize admin_key_count to zero
    byte numAdminKeys = 0;
#if defined(USERPREFS_USE_ADMIN_KEY_0) || defined(USERPREFS_USE_ADMIN_KEY_1) || defined(USERPREFS_USE_ADMIN_KEY_2)
    uint16_t sum = 0;
#endif
#ifdef USERPREFS_USE_ADMIN_KEY_0

    for (uint8_t b = 0; b < 32; b++) {
        sum += config.security.admin_key[0].bytes[b];
    }
    if (sum == 0) {
        numAdminKeys += 1;
        LOG_INFO("Admin 0 key zero. Loading hard coded key from user preferences.");
        memcpy(config.security.admin_key[0].bytes, userprefs_admin_key_0, 32);
        config.security.admin_key[0].size = 32;
    }
#endif

#ifdef USERPREFS_USE_ADMIN_KEY_1
    sum = 0;
    for (uint8_t b = 0; b < 32; b++) {
        sum += config.security.admin_key[1].bytes[b];
    }
    if (sum == 0) {
        numAdminKeys += 1;
        LOG_INFO("Admin 1 key zero. Loading hard coded key from user preferences.");
        memcpy(config.security.admin_key[1].bytes, userprefs_admin_key_1, 32);
        config.security.admin_key[1].size = 32;
    }
#endif

#ifdef USERPREFS_USE_ADMIN_KEY_2
    sum = 0;
    for (uint8_t b = 0; b < 32; b++) {
        sum += config.security.admin_key[2].bytes[b];
    }
    if (sum == 0) {
        numAdminKeys += 1;
        LOG_INFO("Admin 2 key zero. Loading hard coded key from user preferences.");
        memcpy(config.security.admin_key[2].bytes, userprefs_admin_key_2, 32);
        config.security.admin_key[2].size = 32;
    }
#endif

    if (numAdminKeys > 0) {
        LOG_INFO("Saving %d hard coded admin keys.", numAdminKeys);
        config.security.admin_key_count = numAdminKeys;
        saveToDisk(SEGMENT_CONFIG);
    }

    state = loadProto(moduleConfigFileName, meshtastic_LocalModuleConfig_size, sizeof(meshtastic_LocalModuleConfig),
                      &meshtastic_LocalModuleConfig_msg, &moduleConfig);
    if (state != LoadFileResult::LOAD_SUCCESS) {
        installDefaultModuleConfig(); // Our in RAM copy might now be corrupt
    } else {
        if (moduleConfig.version < DEVICESTATE_MIN_VER) {
            LOG_WARN("moduleConfig %d is old, discard", moduleConfig.version);
            installDefaultModuleConfig();
        } else {
            LOG_INFO("Loaded saved moduleConfig version %d", moduleConfig.version);
        }
    }

    state = loadProto(channelFileName, meshtastic_ChannelFile_size, sizeof(meshtastic_ChannelFile), &meshtastic_ChannelFile_msg,
                      &channelFile);
    if (state != LoadFileResult::LOAD_SUCCESS) {
        installDefaultChannels(); // Our in RAM copy might now be corrupt
    } else {
        if (channelFile.version < DEVICESTATE_MIN_VER) {
            LOG_WARN("channelFile %d is old, discard", channelFile.version);
            installDefaultChannels();
        } else {
            LOG_INFO("Loaded saved channelFile version %d", channelFile.version);
        }
    }

    state = loadProto(uiconfigFileName, meshtastic_DeviceUIConfig_size, sizeof(meshtastic_DeviceUIConfig),
                      &meshtastic_DeviceUIConfig_msg, &uiconfig);
    if (state == LoadFileResult::LOAD_SUCCESS) {
        LOG_INFO("Loaded UIConfig");
    }

    // 2.4.X - configuration migration to update new default intervals
    if (moduleConfig.version < 23) {
        LOG_DEBUG("ModuleConfig version %d is stale, upgrading to new default intervals", moduleConfig.version);
        moduleConfig.version = DEVICESTATE_CUR_VER;
        if (moduleConfig.telemetry.device_update_interval == 900)
            moduleConfig.telemetry.device_update_interval = 0;
        if (moduleConfig.telemetry.environment_update_interval == 900)
            moduleConfig.telemetry.environment_update_interval = 0;
        if (moduleConfig.telemetry.air_quality_interval == 900)
            moduleConfig.telemetry.air_quality_interval = 0;
        if (moduleConfig.telemetry.power_update_interval == 900)
            moduleConfig.telemetry.power_update_interval = 0;
        if (moduleConfig.neighbor_info.update_interval == 900)
            moduleConfig.neighbor_info.update_interval = 0;
        if (moduleConfig.paxcounter.paxcounter_update_interval == 900)
            moduleConfig.paxcounter.paxcounter_update_interval = 0;

        saveToDisk(SEGMENT_MODULECONFIG);
    }
}

/** Save a protobuf from a file, return true for success */
bool NodeDB::saveProto(const char *filename, size_t protoSize, const pb_msgdesc_t *fields, const void *dest_struct,
                       bool fullAtomic)
{
    bool okay = false;
#ifdef FSCom
    auto f = SafeFile(filename, fullAtomic);

    LOG_INFO("Save %s", filename);
    pb_ostream_t stream = {&writecb, static_cast<Print *>(&f), protoSize};

    if (!pb_encode(&stream, fields, dest_struct)) {
        LOG_ERROR("Error: can't encode protobuf %s", PB_GET_ERROR(&stream));
    } else {
        okay = true;
    }

    bool writeSucceeded = f.close();

    if (!okay || !writeSucceeded) {
        LOG_ERROR("Can't write prefs!");
    }
#else
    LOG_ERROR("ERROR: Filesystem not implemented");
#endif
    return okay;
}

bool NodeDB::saveChannelsToDisk()
{
#ifdef FSCom
    spiLock->lock();
    FSCom.mkdir("/prefs");
    spiLock->unlock();
#endif
    return saveProto(channelFileName, meshtastic_ChannelFile_size, &meshtastic_ChannelFile_msg, &channelFile);
}

bool NodeDB::saveDeviceStateToDisk()
{
#ifdef FSCom
    spiLock->lock();
    FSCom.mkdir("/prefs");
    spiLock->unlock();
#endif
    // Note: if MAX_NUM_NODES=100 and meshtastic_NodeInfoLite_size=166, so will be approximately 17KB
    // Because so huge we _must_ not use fullAtomic, because the filesystem is probably too small to hold two copies of this
    return saveProto(deviceStateFileName, meshtastic_DeviceState_size, &meshtastic_DeviceState_msg, &devicestate, true);
}

bool NodeDB::saveNodeDatabaseToDisk()
{
#ifdef FSCom
    spiLock->lock();
    FSCom.mkdir("/prefs");
    spiLock->unlock();
#endif
    size_t nodeDatabaseSize;
    pb_get_encoded_size(&nodeDatabaseSize, meshtastic_NodeDatabase_fields, &nodeDatabase);
    return saveProto(nodeDatabaseFileName, nodeDatabaseSize, &meshtastic_NodeDatabase_msg, &nodeDatabase, false);
}

bool NodeDB::saveToDiskNoRetry(int saveWhat)
{
    bool success = true;
#ifdef FSCom
    spiLock->lock();
    FSCom.mkdir("/prefs");
    spiLock->unlock();
#endif
    if (saveWhat & SEGMENT_CONFIG) {
        config.has_device = true;
        config.has_display = true;
        config.has_lora = true;
        config.has_position = true;
        config.has_power = true;
        config.has_network = true;
        config.has_bluetooth = true;
        config.has_security = true;

        success &= saveProto(configFileName, meshtastic_LocalConfig_size, &meshtastic_LocalConfig_msg, &config);
    }

    if (saveWhat & SEGMENT_MODULECONFIG) {
        moduleConfig.has_canned_message = true;
        moduleConfig.has_external_notification = true;
        moduleConfig.has_mqtt = true;
        moduleConfig.has_range_test = true;
        moduleConfig.has_serial = true;
        moduleConfig.has_store_forward = true;
        moduleConfig.has_telemetry = true;
        moduleConfig.has_neighbor_info = true;
        moduleConfig.has_detection_sensor = true;
        moduleConfig.has_ambient_lighting = true;
        moduleConfig.has_audio = true;
        moduleConfig.has_paxcounter = true;

        success &=
            saveProto(moduleConfigFileName, meshtastic_LocalModuleConfig_size, &meshtastic_LocalModuleConfig_msg, &moduleConfig);
    }

    if (saveWhat & SEGMENT_CHANNELS) {
        success &= saveChannelsToDisk();
    }

    if (saveWhat & SEGMENT_DEVICESTATE) {
        success &= saveDeviceStateToDisk();
    }

    if (saveWhat & SEGMENT_NODEDATABASE) {
        success &= saveNodeDatabaseToDisk();
    }

    return success;
}

bool NodeDB::saveToDisk(int saveWhat)
{
    LOG_DEBUG("Save to disk %d", saveWhat);
    bool success = saveToDiskNoRetry(saveWhat);

    if (!success) {
        LOG_ERROR("Failed to save to disk, retrying");
#ifdef ARCH_NRF52 // @geeksville is not ready yet to say we should do this on other platforms.  See bug #4184 discussion
        spiLock->lock();
        FSCom.format();
        spiLock->unlock();

#endif
        success = saveToDiskNoRetry(saveWhat);

        RECORD_CRITICALERROR(success ? meshtastic_CriticalErrorCode_FLASH_CORRUPTION_RECOVERABLE
                                     : meshtastic_CriticalErrorCode_FLASH_CORRUPTION_UNRECOVERABLE);
    }

    return success;
}

const meshtastic_NodeInfoLite *NodeDB::readNextMeshNode(uint32_t &readIndex)
{
    if (readIndex < numMeshNodes)
        return &meshNodes->at(readIndex++);
    else
        return NULL;
}

/// Given a node, return how many seconds in the past (vs now) that we last heard from it
uint32_t sinceLastSeen(const meshtastic_NodeInfoLite *n)
{
    uint32_t now = getTime();

    int delta = (int)(now - n->last_heard);
    if (delta < 0) // our clock must be slightly off still - not set from GPS yet
        delta = 0;

    return delta;
}

uint32_t sinceReceived(const meshtastic_MeshPacket *p)
{
    uint32_t now = getTime();

    int delta = (int)(now - p->rx_time);
    if (delta < 0) // our clock must be slightly off still - not set from GPS yet
        delta = 0;

    return delta;
}

#define NUM_ONLINE_SECS (60 * 60 * 2) // 2 hrs to consider someone offline

size_t NodeDB::getNumOnlineMeshNodes(bool localOnly)
{
    size_t numseen = 0;

    // FIXME this implementation is kinda expensive
    for (int i = 0; i < numMeshNodes; i++) {
        if (localOnly && meshNodes->at(i).via_mqtt)
            continue;
        if (sinceLastSeen(&meshNodes->at(i)) < NUM_ONLINE_SECS)
            numseen++;
    }

    return numseen;
}

#include "MeshModule.h"
#include "Throttle.h"

/** Update position info for this node based on received position data
 */
void NodeDB::updatePosition(uint32_t nodeId, const meshtastic_Position &p, RxSource src)
{
    meshtastic_NodeInfoLite *info = getOrCreateMeshNode(nodeId);
    if (!info) {
        return;
    }

    if (src == RX_SRC_LOCAL) {
        // Local packet, fully authoritative
        LOG_INFO("updatePosition LOCAL pos@%x time=%u lat=%d lon=%d alt=%d", p.timestamp, p.time, p.latitude_i, p.longitude_i,
                 p.altitude);

        setLocalPosition(p);
        info->position = TypeConversions::ConvertToPositionLite(p);
    } else if ((p.time > 0) && !p.latitude_i && !p.longitude_i && !p.timestamp && !p.location_source) {
        // FIXME SPECIAL TIME SETTING PACKET FROM EUD TO RADIO
        // (stop-gap fix for issue #900)
        LOG_DEBUG("updatePosition SPECIAL time setting time=%u", p.time);
        info->position.time = p.time;
    } else {
        // Be careful to only update fields that have been set by the REMOTE sender
        // A lot of position reports don't have time populated.  In that case, be careful to not blow away the time we
        // recorded based on the packet rxTime
        //
        // FIXME perhaps handle RX_SRC_USER separately?
        LOG_INFO("updatePosition REMOTE node=0x%x time=%u lat=%d lon=%d", nodeId, p.time, p.latitude_i, p.longitude_i);

        // First, back up fields that we want to protect from overwrite
        uint32_t tmp_time = info->position.time;

        // Next, update atomically
        info->position = TypeConversions::ConvertToPositionLite(p);

        // Last, restore any fields that may have been overwritten
        if (!info->position.time)
            info->position.time = tmp_time;
    }
    info->has_position = true;
    updateGUIforNode = info;
    notifyObservers(true); // Force an update whether or not our node counts have changed
}

/** Update telemetry info for this node based on received metrics
 *  We only care about device telemetry here
 */
void NodeDB::updateTelemetry(uint32_t nodeId, const meshtastic_Telemetry &t, RxSource src)
{
    meshtastic_NodeInfoLite *info = getOrCreateMeshNode(nodeId);
    // Environment metrics should never go to NodeDb but we'll safegaurd anyway
    if (!info || t.which_variant != meshtastic_Telemetry_device_metrics_tag) {
        return;
    }

    if (src == RX_SRC_LOCAL) {
        // Local packet, fully authoritative
        LOG_DEBUG("updateTelemetry LOCAL");
    } else {
        LOG_DEBUG("updateTelemetry REMOTE node=0x%x ", nodeId);
    }
    info->device_metrics = t.variant.device_metrics;
    info->has_device_metrics = true;
    updateGUIforNode = info;
    notifyObservers(true); // Force an update whether or not our node counts have changed
}

/**
 * Update the node database with a new contact
 */
void NodeDB::addFromContact(meshtastic_SharedContact contact)
{
    meshtastic_NodeInfoLite *info = getOrCreateMeshNode(contact.node_num);
    if (!info) {
        return;
    }
    info->num = contact.node_num;
    info->has_user = true;
    info->user = TypeConversions::ConvertToUserLite(contact.user);
    if (contact.should_ignore) {
        // If should_ignore is set,
        // we need to clear the public key and other cruft, in addition to setting the node as ignored
        info->is_ignored = true;
        info->has_device_metrics = false;
        info->has_position = false;
        info->user.public_key.size = 0;
        info->user.public_key.bytes[0] = 0;
    } else {
        info->last_heard = getValidTime(RTCQualityNTP);
        info->is_favorite = true;
        info->bitfield |= NODEINFO_BITFIELD_IS_KEY_MANUALLY_VERIFIED_MASK;
        // Mark the node's key as manually verified to indicate trustworthiness.
        updateGUIforNode = info;
        // powerFSM.trigger(EVENT_NODEDB_UPDATED); This event has been retired
        sortMeshDB();
        notifyObservers(true); // Force an update whether or not our node counts have changed
    }
    saveNodeDatabaseToDisk();
}

/** Update user info and channel for this node based on received user data
 */
bool NodeDB::updateUser(uint32_t nodeId, meshtastic_User &p, uint8_t channelIndex)
{
    meshtastic_NodeInfoLite *info = getOrCreateMeshNode(nodeId);
    if (!info) {
        return false;
    }

#if !(MESHTASTIC_EXCLUDE_PKI)
    if (p.public_key.size == 32 && nodeId != nodeDB->getNodeNum()) {
        printBytes("Incoming Pubkey: ", p.public_key.bytes, 32);

        // Alert the user if a remote node is advertising public key that matches our own
        if (owner.public_key.size == 32 && memcmp(p.public_key.bytes, owner.public_key.bytes, 32) == 0 && !duplicateWarned) {
            duplicateWarned = true;
            char warning[] = "Remote device %s has advertised your public key. This may indicate a compromised key. You may need "
                             "to regenerate your public keys.";
            LOG_WARN(warning, p.long_name);
            meshtastic_ClientNotification *cn = clientNotificationPool.allocZeroed();
            cn->which_payload_variant = meshtastic_ClientNotification_duplicated_public_key_tag;
            cn->level = meshtastic_LogRecord_Level_WARNING;
            cn->time = getValidTime(RTCQualityFromNet);
            sprintf(cn->message, warning, p.long_name);
            service->sendClientNotification(cn);
        }
    }
    if (info->user.public_key.size > 0) { // if we have a key for this user already, don't overwrite with a new one
        LOG_INFO("Public Key set for node, not updating!");
        // we copy the key into the incoming packet, to prevent overwrite
        p.public_key.size = 32;
        memcpy(p.public_key.bytes, info->user.public_key.bytes, 32);
    } else if (p.public_key.size > 0) {
        LOG_INFO("Update Node Pubkey!");
    }
#endif

    // Both of info->user and p start as filled with zero so I think this is okay
    auto lite = TypeConversions::ConvertToUserLite(p);
    bool changed = memcmp(&info->user, &lite, sizeof(info->user)) || (info->channel != channelIndex);

    info->user = lite;
    if (info->user.public_key.size == 32) {
        printBytes("Saved Pubkey: ", info->user.public_key.bytes, 32);
    }
    if (nodeId != getNodeNum())
        info->channel = channelIndex; // Set channel we need to use to reach this node (but don't set our own channel)
    LOG_DEBUG("Update changed=%d user %s/%s, id=0x%08x, channel=%d", changed, info->user.long_name, info->user.short_name, nodeId,
              info->channel);
    info->has_user = true;

    if (changed) {
        updateGUIforNode = info;
        notifyObservers(true); // Force an update whether or not our node counts have changed

        // We just changed something about a User,
        // store our DB unless we just did so less than a minute ago

        if (!Throttle::isWithinTimespanMs(lastNodeDbSave, ONE_MINUTE_MS)) {
            saveToDisk(SEGMENT_NODEDATABASE);
            lastNodeDbSave = millis();
        } else {
            LOG_DEBUG("Defer NodeDB saveToDisk for now");
        }
    }

    return changed;
}

/// given a subpacket sniffed from the network, update our DB state
/// we updateGUI and updateGUIforNode if we think our this change is big enough for a redraw
void NodeDB::updateFrom(const meshtastic_MeshPacket &mp)
{
    // if (mp.from == getNodeNum()) {
    //     LOG_DEBUG("Ignore update from self");
    //     return;
    // }
    if (mp.which_payload_variant == meshtastic_MeshPacket_decoded_tag && mp.from) {
        LOG_DEBUG("Update DB node 0x%x, rx_time=%u", mp.from, mp.rx_time);

        meshtastic_NodeInfoLite *info = getOrCreateMeshNode(getFrom(&mp));
        if (!info) {
            return;
        }

        if (mp.rx_time) // if the packet has a valid timestamp use it to update our last_heard
            info->last_heard = mp.rx_time;

        if (mp.rx_snr)
            info->snr = mp.rx_snr; // keep the most recent SNR we received for this node.

        info->via_mqtt = mp.via_mqtt; // Store if we received this packet via MQTT

        // If hopStart was set and there wasn't someone messing with the limit in the middle, add hopsAway
        if (mp.hop_start != 0 && mp.hop_limit <= mp.hop_start) {
            info->has_hops_away = true;
            info->hops_away = mp.hop_start - mp.hop_limit;
        }
        sortMeshDB();
    }
}

void NodeDB::set_favorite(bool is_favorite, uint32_t nodeId)
{
    meshtastic_NodeInfoLite *lite = getMeshNode(nodeId);
    if (lite && lite->is_favorite != is_favorite) {
        lite->is_favorite = is_favorite;
        sortMeshDB();
        saveNodeDatabaseToDisk();
    }
}

void NodeDB::pause_sort(bool paused)
{
    sortingIsPaused = paused;
}

void NodeDB::sortMeshDB()
{
    if (!sortingIsPaused && (lastSort == 0 || !Throttle::isWithinTimespanMs(lastSort, 1000 * 5))) {
        lastSort = millis();
        bool changed = true;
        while (changed) { // dumb reverse bubble sort, but probably not bad for what we're doing
            changed = false;
            for (int i = numMeshNodes - 1; i > 0; i--) { // lowest case this should examine is i == 1
                if (meshNodes->at(i - 1).num == getNodeNum()) {
                    // noop
                } else if (meshNodes->at(i).num ==
                           getNodeNum()) { // in the oddball case our own node num is not at location 0, put it there
                    // TODO: Look for at(i-1) also matching own node num, and throw the DB in the trash
                    std::swap(meshNodes->at(i), meshNodes->at(i - 1));
                    changed = true;
                } else if (meshNodes->at(i).is_favorite && !meshNodes->at(i - 1).is_favorite) {
                    std::swap(meshNodes->at(i), meshNodes->at(i - 1));
                    changed = true;
                } else if (!meshNodes->at(i).is_favorite && meshNodes->at(i - 1).is_favorite) {
                    // noop
                } else if (meshNodes->at(i).last_heard > meshNodes->at(i - 1).last_heard) {
                    std::swap(meshNodes->at(i), meshNodes->at(i - 1));
                    changed = true;
                }
            }
        }
        LOG_INFO("Sort took %u milliseconds", millis() - lastSort);
    }
}

uint8_t NodeDB::getMeshNodeChannel(NodeNum n)
{
    const meshtastic_NodeInfoLite *info = getMeshNode(n);
    if (!info) {
        return 0; // defaults to PRIMARY
    }
    return info->channel;
}

/// Find a node in our DB, return null for missing
/// NOTE: This function might be called from an ISR
meshtastic_NodeInfoLite *NodeDB::getMeshNode(NodeNum n)
{
    for (int i = 0; i < numMeshNodes; i++)
        if (meshNodes->at(i).num == n)
            return &meshNodes->at(i);

    return NULL;
}

// returns true if the maximum number of nodes is reached or we are running low on memory
bool NodeDB::isFull()
{
    return (numMeshNodes >= MAX_NUM_NODES) || (memGet.getFreeHeap() < MINIMUM_SAFE_FREE_HEAP);
}

/// Find a node in our DB, create an empty NodeInfo if missing
meshtastic_NodeInfoLite *NodeDB::getOrCreateMeshNode(NodeNum n)
{
    meshtastic_NodeInfoLite *lite = getMeshNode(n);

    if (!lite) {
        if (isFull()) {
            LOG_INFO("Node database full with %i nodes and %u bytes free. Erasing oldest entry", numMeshNodes,
                     memGet.getFreeHeap());
            // look for oldest node and erase it
            uint32_t oldest = UINT32_MAX;
            uint32_t oldestBoring = UINT32_MAX;
            int oldestIndex = -1;
            int oldestBoringIndex = -1;
            for (int i = 1; i < numMeshNodes; i++) {
                // Simply the oldest non-favorite, non-ignored, non-verified node
                if (!meshNodes->at(i).is_favorite && !meshNodes->at(i).is_ignored &&
                    !(meshNodes->at(i).bitfield & NODEINFO_BITFIELD_IS_KEY_MANUALLY_VERIFIED_MASK) &&
                    meshNodes->at(i).last_heard < oldest) {
                    oldest = meshNodes->at(i).last_heard;
                    oldestIndex = i;
                }
                // The oldest "boring" node
                if (!meshNodes->at(i).is_favorite && !meshNodes->at(i).is_ignored && meshNodes->at(i).user.public_key.size == 0 &&
                    meshNodes->at(i).last_heard < oldestBoring) {
                    oldestBoring = meshNodes->at(i).last_heard;
                    oldestBoringIndex = i;
                }
            }
            // if we found a "boring" node, evict it
            if (oldestBoringIndex != -1) {
                oldestIndex = oldestBoringIndex;
            }

            if (oldestIndex != -1) {
                // Shove the remaining nodes down the chain
                for (int i = oldestIndex; i < numMeshNodes - 1; i++) {
                    meshNodes->at(i) = meshNodes->at(i + 1);
                }
                (numMeshNodes)--;
            }
        }
        // add the node at the end
        lite = &meshNodes->at((numMeshNodes)++);

        // everything is missing except the nodenum
        memset(lite, 0, sizeof(*lite));
        lite->num = n;
        LOG_INFO("Adding node to database with %i nodes and %u bytes free!", numMeshNodes, memGet.getFreeHeap());
    }

    return lite;
}

/// Sometimes we will have Position objects that only have a time, so check for
/// valid lat/lon
bool NodeDB::hasValidPosition(const meshtastic_NodeInfoLite *n)
{
    return n->has_position && (n->position.latitude_i != 0 || n->position.longitude_i != 0);
}

/// If we have a node / user and they report is_licensed = true
/// we consider them licensed
UserLicenseStatus NodeDB::getLicenseStatus(uint32_t nodeNum)
{
    meshtastic_NodeInfoLite *info = getMeshNode(nodeNum);
    if (!info || !info->has_user) {
        return UserLicenseStatus::NotKnown;
    }
    return info->user.is_licensed ? UserLicenseStatus::Licensed : UserLicenseStatus::NotLicensed;
}

bool NodeDB::checkLowEntropyPublicKey(const meshtastic_Config_SecurityConfig_public_key_t keyToTest)
{
    if (keyToTest.size == 32) {
        uint8_t keyHash[32] = {0};
        memcpy(keyHash, keyToTest.bytes, keyToTest.size);
        crypto->hash(keyHash, 32);
        if (memcmp(keyHash, LOW_ENTROPY_HASH1, sizeof(LOW_ENTROPY_HASH1)) ==
                0 || // should become an array that gets looped through rather than this abomination
            memcmp(keyHash, LOW_ENTROPY_HASH2, sizeof(LOW_ENTROPY_HASH2)) == 0 ||
            memcmp(keyHash, LOW_ENTROPY_HASH3, sizeof(LOW_ENTROPY_HASH3)) == 0 ||
            memcmp(keyHash, LOW_ENTROPY_HASH4, sizeof(LOW_ENTROPY_HASH4)) == 0 ||
            memcmp(keyHash, LOW_ENTROPY_HASH5, sizeof(LOW_ENTROPY_HASH5)) == 0 ||
            memcmp(keyHash, LOW_ENTROPY_HASH6, sizeof(LOW_ENTROPY_HASH6)) == 0 ||
            memcmp(keyHash, LOW_ENTROPY_HASH7, sizeof(LOW_ENTROPY_HASH7)) == 0 ||
            memcmp(keyHash, LOW_ENTROPY_HASH8, sizeof(LOW_ENTROPY_HASH8)) == 0 ||
            memcmp(keyHash, LOW_ENTROPY_HASH9, sizeof(LOW_ENTROPY_HASH9)) == 0 ||
            memcmp(keyHash, LOW_ENTROPY_HASH10, sizeof(LOW_ENTROPY_HASH10)) == 0 ||
            memcmp(keyHash, LOW_ENTROPY_HASH11, sizeof(LOW_ENTROPY_HASH11)) == 0 ||
            memcmp(keyHash, LOW_ENTROPY_HASH12, sizeof(LOW_ENTROPY_HASH12)) == 0 ||
            memcmp(keyHash, LOW_ENTROPY_HASH13, sizeof(LOW_ENTROPY_HASH13)) == 0 ||
            memcmp(keyHash, LOW_ENTROPY_HASH14, sizeof(LOW_ENTROPY_HASH14)) == 0 ||
            memcmp(keyHash, LOW_ENTROPY_HASH15, sizeof(LOW_ENTROPY_HASH15)) == 0 ||
            memcmp(keyHash, LOW_ENTROPY_HASH16, sizeof(LOW_ENTROPY_HASH16)) == 0 ||
            memcmp(keyHash, LOW_ENTROPY_HASH17, sizeof(LOW_ENTROPY_HASH17)) == 0 ||
            memcmp(keyHash, LOW_ENTROPY_HASH18, sizeof(LOW_ENTROPY_HASH18)) == 0 ||
            memcmp(keyHash, LOW_ENTROPY_HASH19, sizeof(LOW_ENTROPY_HASH19)) == 0 ||
            memcmp(keyHash, LOW_ENTROPY_HASH20, sizeof(LOW_ENTROPY_HASH20)) == 0) {
            return true;
        }
    }
    return false;
}

bool NodeDB::backupPreferences(meshtastic_AdminMessage_BackupLocation location)
{
    bool success = false;
    lastBackupAttempt = millis();
#ifdef FSCom
    if (location == meshtastic_AdminMessage_BackupLocation_FLASH) {
        meshtastic_BackupPreferences backup = meshtastic_BackupPreferences_init_zero;
        backup.version = DEVICESTATE_CUR_VER;
        backup.timestamp = getValidTime(RTCQuality::RTCQualityDevice, false);
        backup.has_config = true;
        backup.config = config;
        backup.has_module_config = true;
        backup.module_config = moduleConfig;
        backup.has_channels = true;
        backup.channels = channelFile;
        backup.has_owner = true;
        backup.owner = owner;

        size_t backupSize;
        pb_get_encoded_size(&backupSize, meshtastic_BackupPreferences_fields, &backup);

        spiLock->lock();
        FSCom.mkdir("/backups");
        spiLock->unlock();
        success = saveProto(backupFileName, backupSize, &meshtastic_BackupPreferences_msg, &backup);

        if (success) {
            LOG_INFO("Saved backup preferences");
        } else {
            LOG_ERROR("Failed to save backup preferences to file");
        }
    } else if (location == meshtastic_AdminMessage_BackupLocation_SD) {
        // TODO: After more mainline SD card support
    }
#endif
    return success;
}

bool NodeDB::restorePreferences(meshtastic_AdminMessage_BackupLocation location, int restoreWhat)
{
    bool success = false;
#ifdef FSCom
    if (location == meshtastic_AdminMessage_BackupLocation_FLASH) {
        spiLock->lock();
        if (!FSCom.exists(backupFileName)) {
            spiLock->unlock();
            LOG_WARN("Could not restore. No backup file found");
            return false;
        } else {
            spiLock->unlock();
        }
        meshtastic_BackupPreferences backup = meshtastic_BackupPreferences_init_zero;
        success = loadProto(backupFileName, meshtastic_BackupPreferences_size, sizeof(meshtastic_BackupPreferences),
                            &meshtastic_BackupPreferences_msg, &backup);
        if (success) {
            if (restoreWhat & SEGMENT_CONFIG) {
                config = backup.config;
                LOG_DEBUG("Restored config");
            }
            if (restoreWhat & SEGMENT_MODULECONFIG) {
                moduleConfig = backup.module_config;
                LOG_DEBUG("Restored module config");
            }
            if (restoreWhat & SEGMENT_DEVICESTATE) {
                devicestate.owner = backup.owner;
                LOG_DEBUG("Restored device state");
            }
            if (restoreWhat & SEGMENT_CHANNELS) {
                channelFile = backup.channels;
                LOG_DEBUG("Restored channels");
            }

            success = saveToDisk(restoreWhat);
            if (success) {
                LOG_INFO("Restored preferences from backup");
            } else {
                LOG_ERROR("Failed to save restored preferences to flash");
            }
        } else {
            LOG_ERROR("Failed to restore preferences from backup file");
        }
    } else if (location == meshtastic_AdminMessage_BackupLocation_SD) {
        // TODO: After more mainline SD card support
    }
    return success;
#endif
}

/// Record an error that should be reported via analytics
void recordCriticalError(meshtastic_CriticalErrorCode code, uint32_t address, const char *filename)
{
    if (filename) {
        LOG_ERROR("NOTE! Record critical error %d at %s:%lu", code, filename, address);
    } else {
        LOG_ERROR("NOTE! Record critical error %d, address=0x%lx", code, address);
    }

    // Record error to DB
    error_code = code;
    error_address = address;

    // Currently portuino is mostly used for simulation.  Make sure the user notices something really bad happened
#ifdef ARCH_PORTDUINO
    LOG_ERROR("A critical failure occurred, portduino is exiting");
    exit(2);
#endif
}<|MERGE_RESOLUTION|>--- conflicted
+++ resolved
@@ -771,7 +771,6 @@
     moduleConfig.external_notification.alert_message_buzzer = true;
     moduleConfig.external_notification.nag_timeout = 60;
 #endif
-<<<<<<< HEAD
 #if defined(PIN_VIBRATION)
     moduleConfig.external_notification.enabled = true;
     moduleConfig.external_notification.output_vibra = PIN_VIBRATION;
@@ -779,10 +778,7 @@
     moduleConfig.external_notification.output_ms = 500;
     moduleConfig.external_notification.nag_timeout = 2;
 #endif
-#if defined(RAK4630) || defined(RAK11310)
-=======
 #if defined(RAK4630) || defined(RAK11310) || defined(RAK3312)
->>>>>>> 81828c62
     // Default to RAK led pin 2 (blue)
     moduleConfig.external_notification.enabled = true;
     moduleConfig.external_notification.output = PIN_LED2;
