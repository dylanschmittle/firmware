#include "configuration.h"

#if !MESHTASTIC_EXCLUDE_GPS
#include "GPS.h"
#endif

#include "../concurrency/Periodic.h"
#include "BluetoothCommon.h" // needed for updateBatteryLevel, FIXME, eventually when we pull mesh out into a lib we shouldn't be whacking bluetooth from here
#include "MeshService.h"
#include "NodeDB.h"
#include "PowerFSM.h"
#include "RTC.h"
#include "TypeConversions.h"
#include "main.h"
#include "mesh-pb-constants.h"
#include "modules/NodeInfoModule.h"
#include "modules/PositionModule.h"
#include "power.h"
#include <assert.h>
#include <string>

#if ARCH_PORTDUINO
#include "PortduinoGlue.h"
#endif

/*
receivedPacketQueue - this is a queue of messages we've received from the mesh, which we are keeping to deliver to the phone.
It is implemented with a FreeRTos queue (wrapped with a little RTQueue class) of pointers to MeshPacket protobufs (which were
alloced with new). After a packet ptr is removed from the queue and processed it should be deleted.  (eventually we should move
sent packets into a 'sentToPhone' queue of packets we can delete just as soon as we are sure the phone has acked those packets -
when the phone writes to FromNum)

mesh - an instance of Mesh class.  Which manages the interface to the mesh radio library, reception of packets from other nodes,
arbitrating to select a node number and keeping the current nodedb.

*/

/* Broadcast when a newly powered mesh node wants to find a node num it can use

The algorithm is as follows:
* when a node starts up, it broadcasts their user and the normal flow is for all other nodes to reply with their User as well (so
the new node can build its node db)
*/

MeshService *service;

static MemoryDynamic<meshtastic_MqttClientProxyMessage> staticMqttClientProxyMessagePool;

static MemoryDynamic<meshtastic_QueueStatus> staticQueueStatusPool;

static MemoryDynamic<meshtastic_ClientNotification> staticClientNotificationPool;

Allocator<meshtastic_MqttClientProxyMessage> &mqttClientProxyMessagePool = staticMqttClientProxyMessagePool;

Allocator<meshtastic_ClientNotification> &clientNotificationPool = staticClientNotificationPool;

Allocator<meshtastic_QueueStatus> &queueStatusPool = staticQueueStatusPool;

#include "Router.h"

MeshService::MeshService()
    : toPhoneQueue(MAX_RX_TOPHONE), toPhoneQueueStatusQueue(MAX_RX_TOPHONE), toPhoneMqttProxyQueue(MAX_RX_TOPHONE),
      toPhoneClientNotificationQueue(MAX_RX_TOPHONE / 2)
{
    lastQueueStatus = {0, 0, 16, 0};
}

void MeshService::init()
{
#if HAS_GPS
    if (gps)
        gpsObserver.observe(&gps->newStatus);
#endif
}

int MeshService::handleFromRadio(const meshtastic_MeshPacket *mp)
{
    powerFSM.trigger(EVENT_PACKET_FOR_PHONE); // Possibly keep the node from sleeping

    nodeDB->updateFrom(*mp); // update our DB state based off sniffing every RX packet from the radio
    if (mp->which_payload_variant == meshtastic_MeshPacket_decoded_tag &&
        mp->decoded.portnum == meshtastic_PortNum_TELEMETRY_APP && mp->decoded.request_id > 0) {
        LOG_DEBUG("Received telemetry response. Skip sending our NodeInfo."); //  because this potentially a Repeater which will
                                                                              //  ignore our request for its NodeInfo
    } else if (mp->which_payload_variant == meshtastic_MeshPacket_decoded_tag && !nodeDB->getMeshNode(mp->from)->has_user &&
               nodeInfoModule) {
<<<<<<< HEAD
        // LOG_INFO("Heard a node on channel %d we don't know, sending NodeInfo and asking for a response.\n", mp->channel);
        // nodeInfoModule->sendOurNodeInfo(mp->from, true, mp->channel);
=======
        LOG_INFO("Heard new node on channel %d, sending NodeInfo and asking for a response.", mp->channel);
        if (airTime->isTxAllowedChannelUtil(true)) {
            nodeInfoModule->sendOurNodeInfo(mp->from, true, mp->channel);
        } else {
            LOG_DEBUG("Skip sending NodeInfo due to > 25 percent channel util.");
        }
>>>>>>> 545ebf9b
    }

    printPacket("Forwarding to phone", mp);
    sendToPhone(packetPool.allocCopy(*mp));

    return 0;
}

/// Do idle processing (mostly processing messages which have been queued from the radio)
void MeshService::loop()
{
    if (lastQueueStatus.free == 0) { // check if there is now free space in TX queue
        meshtastic_QueueStatus qs = router->getQueueStatus();
        if (qs.free != lastQueueStatus.free)
            (void)sendQueueStatusToPhone(qs, 0, 0);
    }
    if (oldFromNum != fromNum) { // We don't want to generate extra notifies for multiple new packets
        int result = fromNumChanged.notifyObservers(fromNum);
        if (result == 0) // If any observer returns non-zero, we will try again
            oldFromNum = fromNum;
    }
}

/// The radioConfig object just changed, call this to force the hw to change to the new settings
bool MeshService::reloadConfig(int saveWhat)
{
    // If we can successfully set this radio to these settings, save them to disk

    // This will also update the region as needed
    bool didReset = nodeDB->resetRadioConfig(); // Don't let the phone send us fatally bad settings

    configChanged.notifyObservers(NULL); // This will cause radio hardware to change freqs etc
    nodeDB->saveToDisk(saveWhat);

    return didReset;
}

/// The owner User record just got updated, update our node DB and broadcast the info into the mesh
void MeshService::reloadOwner(bool shouldSave)
{
    // LOG_DEBUG("reloadOwner()");
    // update our local data directly
    nodeDB->updateUser(nodeDB->getNodeNum(), owner);
    assert(nodeInfoModule);
    // update everyone else and save to disk
    if (nodeInfoModule && shouldSave) {
        nodeInfoModule->sendOurNodeInfo();
    }
}

// search the queue for a request id and return the matching nodenum
NodeNum MeshService::getNodenumFromRequestId(uint32_t request_id)
{
    NodeNum nodenum = 0;
    for (int i = 0; i < toPhoneQueue.numUsed(); i++) {
        meshtastic_MeshPacket *p = toPhoneQueue.dequeuePtr(0);
        if (p->id == request_id) {
            nodenum = p->to;
            // make sure to continue this to make one full loop
        }
        // put it right back on the queue
        toPhoneQueue.enqueue(p, 0);
    }
    return nodenum;
}

/**
 *  Given a ToRadio buffer parse it and properly handle it (setup radio, owner or send packet into the mesh)
 * Called by PhoneAPI.handleToRadio.  Note: p is a scratch buffer, this function is allowed to write to it but it can not keep a
 * reference
 */
void MeshService::handleToRadio(meshtastic_MeshPacket &p)
{
#if defined(ARCH_PORTDUINO) && !HAS_RADIO
    // Simulates device is receiving a packet via the LoRa chip
    if (p.decoded.portnum == meshtastic_PortNum_SIMULATOR_APP) {
        // Simulator packet (=Compressed packet) is encapsulated in a MeshPacket, so need to unwrap first
        meshtastic_Compressed scratch;
        meshtastic_Compressed *decoded = NULL;
        if (p.which_payload_variant == meshtastic_MeshPacket_decoded_tag) {
            memset(&scratch, 0, sizeof(scratch));
            p.decoded.payload.size =
                pb_decode_from_bytes(p.decoded.payload.bytes, p.decoded.payload.size, &meshtastic_Compressed_msg, &scratch);
            if (p.decoded.payload.size) {
                decoded = &scratch;
                // Extract the original payload and replace
                memcpy(&p.decoded.payload, &decoded->data, sizeof(decoded->data));
                // Switch the port from PortNum_SIMULATOR_APP back to the original PortNum
                p.decoded.portnum = decoded->portnum;
            } else
                LOG_ERROR("Error decoding protobuf for simulator message!");
        }
        // Let SimRadio receive as if it did via its LoRa chip
        SimRadio::instance->startReceive(&p);
        return;
    }
#endif
    p.from = 0; // We don't let phones assign nodenums to their sent messages

    if (p.id == 0)
        p.id = generatePacketId(); // If the phone didn't supply one, then pick one

    p.rx_time = getValidTime(RTCQualityFromNet); // Record the time the packet arrived from the phone
                                                 // (so we update our nodedb for the local node)

    // Send the packet into the mesh

    sendToMesh(packetPool.allocCopy(p), RX_SRC_USER);

    bool loopback = false; // if true send any packet the phone sends back itself (for testing)
    if (loopback) {
        // no need to copy anymore because handle from radio assumes it should _not_ delete
        // packetPool.allocCopy(r.variant.packet);
        handleFromRadio(&p);
        // handleFromRadio will tell the phone a new packet arrived
    }
}

/** Attempt to cancel a previously sent packet from this _local_ node.  Returns true if a packet was found we could cancel */
bool MeshService::cancelSending(PacketId id)
{
    return router->cancelSending(nodeDB->getNodeNum(), id);
}

ErrorCode MeshService::sendQueueStatusToPhone(const meshtastic_QueueStatus &qs, ErrorCode res, uint32_t mesh_packet_id)
{
    meshtastic_QueueStatus *copied = queueStatusPool.allocCopy(qs);

    copied->res = res;
    copied->mesh_packet_id = mesh_packet_id;

    if (toPhoneQueueStatusQueue.numFree() == 0) {
        LOG_INFO("tophone queue status queue is full, discarding oldest");
        meshtastic_QueueStatus *d = toPhoneQueueStatusQueue.dequeuePtr(0);
        if (d)
            releaseQueueStatusToPool(d);
    }

    lastQueueStatus = *copied;

    res = toPhoneQueueStatusQueue.enqueue(copied, 0);
    fromNum++;

    return res ? ERRNO_OK : ERRNO_UNKNOWN;
}

void MeshService::sendToMesh(meshtastic_MeshPacket *p, RxSource src, bool ccToPhone)
{
    uint32_t mesh_packet_id = p->id;
    nodeDB->updateFrom(*p); // update our local DB for this packet (because phone might have sent position packets etc...)

    // Note: We might return !OK if our fifo was full, at that point the only option we have is to drop it
    ErrorCode res = router->sendLocal(p, src);

    /* NOTE(pboldin): Prepare and send QueueStatus message to the phone as a
     * high-priority message. */
    meshtastic_QueueStatus qs = router->getQueueStatus();
    ErrorCode r = sendQueueStatusToPhone(qs, res, mesh_packet_id);
    if (r != ERRNO_OK) {
        LOG_DEBUG("Can't send status to phone");
    }

    if (res == ERRNO_OK && ccToPhone) { // Check if p is not released in case it couldn't be sent
        sendToPhone(packetPool.allocCopy(*p));
    }
}

bool MeshService::trySendPosition(NodeNum dest, bool wantReplies)
{
    meshtastic_NodeInfoLite *node = nodeDB->getMeshNode(nodeDB->getNodeNum());

    assert(node);

    if (hasValidPosition(node)) {
#if HAS_GPS && !MESHTASTIC_EXCLUDE_GPS
        if (positionModule) {
            LOG_INFO("Sending position ping to 0x%x, wantReplies=%d, channel=%d", dest, wantReplies, node->channel);
            positionModule->sendOurPosition(dest, wantReplies, node->channel);
            return true;
        }
    } else {
#endif
        if (nodeInfoModule) {
            LOG_INFO("Sending nodeinfo ping to 0x%x, wantReplies=%d, channel=%d", dest, wantReplies, node->channel);
            nodeInfoModule->sendOurNodeInfo(dest, wantReplies, node->channel);
        }
    }
    return false;
}

void MeshService::sendToPhone(meshtastic_MeshPacket *p)
{
    perhapsDecode(p);

#ifdef ARCH_ESP32
#if !MESHTASTIC_EXCLUDE_STOREFORWARD
    if (moduleConfig.store_forward.enabled && storeForwardModule->isServer() &&
        p->decoded.portnum == meshtastic_PortNum_TEXT_MESSAGE_APP) {
        releaseToPool(p); // Copy is already stored in StoreForward history
        fromNum++;        // Notify observers for packet from radio
        return;
    }
#endif
#endif

    if (toPhoneQueue.numFree() == 0) {
        if (p->decoded.portnum == meshtastic_PortNum_TEXT_MESSAGE_APP ||
            p->decoded.portnum == meshtastic_PortNum_RANGE_TEST_APP) {
            LOG_WARN("ToPhone queue is full, discarding oldest");
            meshtastic_MeshPacket *d = toPhoneQueue.dequeuePtr(0);
            if (d)
                releaseToPool(d);
        } else {
            LOG_WARN("ToPhone queue is full, dropping packet.");
            releaseToPool(p);
            fromNum++; // Make sure to notify observers in case they are reconnected so they can get the packets
            return;
        }
    }

    assert(toPhoneQueue.enqueue(p, 0));
    fromNum++;
}

void MeshService::sendMqttMessageToClientProxy(meshtastic_MqttClientProxyMessage *m)
{
    LOG_DEBUG("Sending mqtt message on topic '%s' to client for proxy", m->topic);
    if (toPhoneMqttProxyQueue.numFree() == 0) {
        LOG_WARN("MqttClientProxyMessagePool queue is full, discarding oldest");
        meshtastic_MqttClientProxyMessage *d = toPhoneMqttProxyQueue.dequeuePtr(0);
        if (d)
            releaseMqttClientProxyMessageToPool(d);
    }

    assert(toPhoneMqttProxyQueue.enqueue(m, 0));
    fromNum++;
}

void MeshService::sendClientNotification(meshtastic_ClientNotification *n)
{
    LOG_DEBUG("Sending client notification to phone");
    if (toPhoneClientNotificationQueue.numFree() == 0) {
        LOG_WARN("ClientNotification queue is full, discarding oldest");
        meshtastic_ClientNotification *d = toPhoneClientNotificationQueue.dequeuePtr(0);
        if (d)
            releaseClientNotificationToPool(d);
    }

    assert(toPhoneClientNotificationQueue.enqueue(n, 0));
    fromNum++;
}

meshtastic_NodeInfoLite *MeshService::refreshLocalMeshNode()
{
    meshtastic_NodeInfoLite *node = nodeDB->getMeshNode(nodeDB->getNodeNum());
    assert(node);

    // We might not have a position yet for our local node, in that case, at least try to send the time
    if (!node->has_position) {
        memset(&node->position, 0, sizeof(node->position));
        node->has_position = true;
    }

    meshtastic_PositionLite &position = node->position;

    // Update our local node info with our time (even if we don't decide to update anyone else)
    node->last_heard =
        getValidTime(RTCQualityFromNet); // This nodedb timestamp might be stale, so update it if our clock is kinda valid

    position.time = getValidTime(RTCQualityFromNet);

    if (powerStatus->getHasBattery() == 1) {
        updateBatteryLevel(powerStatus->getBatteryChargePercent());
    }

    return node;
}

#if HAS_GPS
int MeshService::onGPSChanged(const meshtastic::GPSStatus *newStatus)
{
    // Update our local node info with our position (even if we don't decide to update anyone else)
    const meshtastic_NodeInfoLite *node = refreshLocalMeshNode();
    meshtastic_Position pos = meshtastic_Position_init_default;

    if (newStatus->getHasLock()) {
        // load data from GPS object, will add timestamp + battery further down
        pos = gps->p;
    } else {
        // The GPS has lost lock
#ifdef GPS_EXTRAVERBOSE
        LOG_DEBUG("onGPSchanged() - lost validLocation");
#endif
    }
    // Used fixed position if configured regardless of GPS lock
    if (config.position.fixed_position) {
        LOG_WARN("Using fixed position");
        pos = TypeConversions::ConvertToPosition(node->position);
    }

    // Add a fresh timestamp
    pos.time = getValidTime(RTCQualityFromNet);

    // In debug logs, identify position by @timestamp:stage (stage 4 = nodeDB)
    LOG_DEBUG("onGPSChanged() pos@%x time=%u lat=%d lon=%d alt=%d", pos.timestamp, pos.time, pos.latitude_i, pos.longitude_i,
              pos.altitude);

    // Update our current position in the local DB
    nodeDB->updatePosition(nodeDB->getNodeNum(), pos, RX_SRC_LOCAL);

    return 0;
}
#endif
bool MeshService::isToPhoneQueueEmpty()
{
    return toPhoneQueue.isEmpty();
}

uint32_t MeshService::GetTimeSinceMeshPacket(const meshtastic_MeshPacket *mp)
{
    uint32_t now = getTime();

    uint32_t last_seen = mp->rx_time;
    int delta = (int)(now - last_seen);
    if (delta < 0) // our clock must be slightly off still - not set from GPS yet
        delta = 0;

    return delta;
}<|MERGE_RESOLUTION|>--- conflicted
+++ resolved
@@ -84,17 +84,12 @@
                                                                               //  ignore our request for its NodeInfo
     } else if (mp->which_payload_variant == meshtastic_MeshPacket_decoded_tag && !nodeDB->getMeshNode(mp->from)->has_user &&
                nodeInfoModule) {
-<<<<<<< HEAD
-        // LOG_INFO("Heard a node on channel %d we don't know, sending NodeInfo and asking for a response.\n", mp->channel);
-        // nodeInfoModule->sendOurNodeInfo(mp->from, true, mp->channel);
-=======
         LOG_INFO("Heard new node on channel %d, sending NodeInfo and asking for a response.", mp->channel);
         if (airTime->isTxAllowedChannelUtil(true)) {
             nodeInfoModule->sendOurNodeInfo(mp->from, true, mp->channel);
         } else {
             LOG_DEBUG("Skip sending NodeInfo due to > 25 percent channel util.");
         }
->>>>>>> 545ebf9b
     }
 
     printPacket("Forwarding to phone", mp);
