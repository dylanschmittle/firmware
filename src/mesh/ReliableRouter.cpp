#include "ReliableRouter.h"
#include "Default.h"
#include "MeshTypes.h"
#include "configuration.h"
#include "mesh-pb-constants.h"
#include "modules/NodeInfoModule.h"
#include "modules/RoutingModule.h"

// ReliableRouter::ReliableRouter() {}

/**
 * If the message is want_ack, then add it to a list of packets to retransmit.
 * If we run out of retransmissions, send a nak packet towards the original client to indicate failure.
 */
ErrorCode ReliableRouter::send(meshtastic_MeshPacket *p)
{
    if (p->want_ack) {
        // If someone asks for acks on broadcast, we need the hop limit to be at least one, so that first node that receives our
        // message will rebroadcast.  But asking for hop_limit 0 in that context means the client app has no preference on hop
        // counts and we want this message to get through the whole mesh, so use the default.
        if (p->hop_limit == 0) {
            p->hop_limit = Default::getConfiguredOrDefaultHopLimit(config.lora.hop_limit);
        }

        auto copy = packetPool.allocCopy(*p);
        startRetransmission(copy, this->NUM_RETRANSMISSIONS);
    }

    /* If we have pending retransmissions, add the airtime of this packet to it, because during that time we cannot receive an
       (implicit) ACK. Otherwise, we might retransmit too early.
     */
    for (auto i = pending.begin(); i != pending.end(); i++) {
        if (i->first.id != p->id) {
            i->second.nextTxMsec += iface->getPacketTime(p);
        }
    }

    return isBroadcast(p->to) ? FloodingRouter::send(p) : NextHopRouter::send(p);
}

bool ReliableRouter::shouldFilterReceived(const meshtastic_MeshPacket *p)
{
    // Note: do not use getFrom() here, because we want to ignore messages sent from phone
    if (p->from == getNodeNum()) {
        printPacket("Rx someone rebroadcasting for us", p);

        // We are seeing someone rebroadcast one of our broadcast attempts.
        // If this is the first time we saw this, cancel any retransmissions we have queued up and generate an internal ack for
        // the original sending process.

        // This "optimization", does save lots of airtime. For DMs, you also get a real ACK back
        // from the intended recipient.
        auto key = GlobalPacketId(getFrom(p), p->id);
        auto old = findPendingPacket(key);
        if (old) {
            LOG_DEBUG("Generate implicit ack");
            // NOTE: we do NOT check p->wantAck here because p is the INCOMING rebroadcast and that packet is not expected to be
            // marked as wantAck
            sendAckNak(meshtastic_Routing_Error_NONE, getFrom(p), p->id, old->packet->channel);

            stopRetransmission(key);
        } else {
            LOG_DEBUG("Didn't find pending packet");
        }
    }

    /* At this point we have already deleted the pending retransmission if this packet was an (implicit) ACK to it.
       Now for all other pending retransmissions, we have to add the airtime of this received packet to the retransmission timer,
       because while receiving this packet, we could not have received an (implicit) ACK for it.
       If we don't add this, we will likely retransmit too early.
    */
    for (auto i = pending.begin(); i != pending.end(); i++) {
        i->second.nextTxMsec += iface->getPacketTime(p);
    }

<<<<<<< HEAD
    return isBroadcast(p->to) ? FloodingRouter::shouldFilterReceived(p) : NextHopRouter::shouldFilterReceived(p);
=======
    return FloodingRouter::shouldFilterReceived(p);
>>>>>>> 8e2a3e57
}

/**
 * If we receive a want_ack packet (do not check for wasSeenRecently), send back an ack (this might generate multiple ack sends in
 * case the our first ack gets lost)
 *
 * If we receive an ack packet (do check wasSeenRecently), clear out any retransmissions and
 * forward the ack to the application layer.
 *
 * If we receive a nak packet (do check wasSeenRecently), clear out any retransmissions
 * and forward the nak to the application layer.
 *
 * Otherwise, let superclass handle it.
 */
void ReliableRouter::sniffReceived(const meshtastic_MeshPacket *p, const meshtastic_Routing *c)
{
    if (isToUs(p)) { // ignore ack/nak/want_ack packets that are not address to us (we only handle 0 hop reliability)
        if (p->want_ack) {
            if (MeshModule::currentReply) {
                LOG_DEBUG("Another module replied to this message, no need for 2nd ack");
            } else if (p->which_payload_variant == meshtastic_MeshPacket_decoded_tag) {
                // A response may be set to want_ack for retransmissions, but we don't need to ACK a response if it received an
                // implicit ACK already. If we received it directly, only ACK with a hop limit of 0
                if (!p->decoded.request_id)
                    sendAckNak(meshtastic_Routing_Error_NONE, getFrom(p), p->id, p->channel,
                               routingModule->getHopLimitForResponse(p->hop_start, p->hop_limit));
                else if (p->hop_start > 0 && p->hop_start == p->hop_limit)
                    sendAckNak(meshtastic_Routing_Error_NONE, getFrom(p), p->id, p->channel, 0);
            } else if (p->which_payload_variant == meshtastic_MeshPacket_encrypted_tag && p->channel == 0 &&
                       (nodeDB->getMeshNode(p->from) == nullptr || nodeDB->getMeshNode(p->from)->user.public_key.size == 0)) {
                LOG_INFO("PKI packet from unknown node, send PKI_UNKNOWN_PUBKEY");
                sendAckNak(meshtastic_Routing_Error_PKI_UNKNOWN_PUBKEY, getFrom(p), p->id, channels.getPrimaryIndex(),
                           routingModule->getHopLimitForResponse(p->hop_start, p->hop_limit));
            } else {
                // Send a 'NO_CHANNEL' error on the primary channel if want_ack packet destined for us cannot be decoded
                sendAckNak(meshtastic_Routing_Error_NO_CHANNEL, getFrom(p), p->id, channels.getPrimaryIndex(),
                           routingModule->getHopLimitForResponse(p->hop_start, p->hop_limit));
            }
        }
        if (p->which_payload_variant == meshtastic_MeshPacket_decoded_tag && c &&
            c->error_reason == meshtastic_Routing_Error_PKI_UNKNOWN_PUBKEY) {
            if (owner.public_key.size == 32) {
                LOG_INFO("PKI decrypt failure, send a NodeInfo");
                nodeInfoModule->sendOurNodeInfo(p->from, false, p->channel, true);
            }
        }
        // We consider an ack to be either a !routing packet with a request ID or a routing packet with !error
        PacketId ackId = ((c && c->error_reason == meshtastic_Routing_Error_NONE) || !c) ? p->decoded.request_id : 0;

        // A nak is a routing packt that has an  error code
        PacketId nakId = (c && c->error_reason != meshtastic_Routing_Error_NONE) ? p->decoded.request_id : 0;

        // We intentionally don't check wasSeenRecently, because it is harmless to delete non existent retransmission records
        if (ackId || nakId) {
            LOG_DEBUG("Received a %s for 0x%x, stopping retransmissions", ackId ? "ACK" : "NAK", ackId);
            if (ackId) {
                stopRetransmission(p->to, ackId);
            } else {
                stopRetransmission(p->to, nakId);
            }
        }
    }

    // handle the packet as normal
<<<<<<< HEAD
    isBroadcast(p->to) ? FloodingRouter::sniffReceived(p, c) : NextHopRouter::sniffReceived(p, c);
=======
    FloodingRouter::sniffReceived(p, c);
}

#define NUM_RETRANSMISSIONS 3

PendingPacket::PendingPacket(meshtastic_MeshPacket *p)
{
    packet = p;
    numRetransmissions = NUM_RETRANSMISSIONS - 1; // We subtract one, because we assume the user just did the first send
}

PendingPacket *ReliableRouter::findPendingPacket(GlobalPacketId key)
{
    auto old = pending.find(key); // If we have an old record, someone messed up because id got reused
    if (old != pending.end()) {
        return &old->second;
    } else
        return NULL;
}
/**
 * Stop any retransmissions we are doing of the specified node/packet ID pair
 */
bool ReliableRouter::stopRetransmission(NodeNum from, PacketId id)
{
    auto key = GlobalPacketId(from, id);
    return stopRetransmission(key);
}

bool ReliableRouter::stopRetransmission(GlobalPacketId key)
{
    auto old = findPendingPacket(key);
    if (old) {
        auto p = old->packet;
        /* Only when we already transmitted a packet via LoRa, we will cancel the packet in the Tx queue
          to avoid canceling a transmission if it was ACKed super fast via MQTT */
        if (old->numRetransmissions < NUM_RETRANSMISSIONS - 1) {
            // remove the 'original' (identified by originator and packet->id) from the txqueue and free it
            cancelSending(getFrom(p), p->id);
            // now free the pooled copy for retransmission too
            packetPool.release(p);
        }
        auto numErased = pending.erase(key);
        assert(numErased == 1);
        return true;
    } else
        return false;
}

/**
 * Add p to the list of packets to retransmit occasionally.  We will free it once we stop retransmitting.
 */
PendingPacket *ReliableRouter::startRetransmission(meshtastic_MeshPacket *p)
{
    auto id = GlobalPacketId(p);
    auto rec = PendingPacket(p);

    stopRetransmission(getFrom(p), p->id);

    setNextTx(&rec);
    pending[id] = rec;

    return &pending[id];
}

/**
 * Do any retransmissions that are scheduled (FIXME - for the time being called from loop)
 */
int32_t ReliableRouter::doRetransmissions()
{
    uint32_t now = millis();
    int32_t d = INT32_MAX;

    // FIXME, we should use a better datastructure rather than walking through this map.
    // for(auto el: pending) {
    for (auto it = pending.begin(), nextIt = it; it != pending.end(); it = nextIt) {
        ++nextIt; // we use this odd pattern because we might be deleting it...
        auto &p = it->second;

        bool stillValid = true; // assume we'll keep this record around

        // FIXME, handle 51 day rollover here!!!
        if (p.nextTxMsec <= now) {
            if (p.numRetransmissions == 0) {
                LOG_DEBUG("Reliable send failed, return a nak for fr=0x%x,to=0x%x,id=0x%x", p.packet->from, p.packet->to,
                          p.packet->id);
                sendAckNak(meshtastic_Routing_Error_MAX_RETRANSMIT, getFrom(p.packet), p.packet->id, p.packet->channel);
                // Note: we don't stop retransmission here, instead the Nak packet gets processed in sniffReceived
                stopRetransmission(it->first);
                stillValid = false; // just deleted it
            } else {
                LOG_DEBUG("Send reliable retransmission fr=0x%x,to=0x%x,id=0x%x, tries left=%d", p.packet->from, p.packet->to,
                          p.packet->id, p.numRetransmissions);

                // Note: we call the superclass version because we don't want to have our version of send() add a new
                // retransmission record
                FloodingRouter::send(packetPool.allocCopy(*p.packet));

                // Queue again
                --p.numRetransmissions;
                setNextTx(&p);
            }
        }

        if (stillValid) {
            // Update our desired sleep delay
            int32_t t = p.nextTxMsec - now;

            d = min(t, d);
        }
    }

    return d;
}

void ReliableRouter::setNextTx(PendingPacket *pending)
{
    assert(iface);
    auto d = iface->getRetransmissionMsec(pending->packet);
    pending->nextTxMsec = millis() + d;
    LOG_DEBUG("Set next retransmission in %u msecs: ", d);
    printPacket("", pending->packet);
    setReceivedMessage(); // Run ASAP, so we can figure out our correct sleep time
>>>>>>> 8e2a3e57
}<|MERGE_RESOLUTION|>--- conflicted
+++ resolved
@@ -73,11 +73,7 @@
         i->second.nextTxMsec += iface->getPacketTime(p);
     }
 
-<<<<<<< HEAD
     return isBroadcast(p->to) ? FloodingRouter::shouldFilterReceived(p) : NextHopRouter::shouldFilterReceived(p);
-=======
-    return FloodingRouter::shouldFilterReceived(p);
->>>>>>> 8e2a3e57
 }
 
 /**
@@ -142,130 +138,5 @@
     }
 
     // handle the packet as normal
-<<<<<<< HEAD
     isBroadcast(p->to) ? FloodingRouter::sniffReceived(p, c) : NextHopRouter::sniffReceived(p, c);
-=======
-    FloodingRouter::sniffReceived(p, c);
-}
-
-#define NUM_RETRANSMISSIONS 3
-
-PendingPacket::PendingPacket(meshtastic_MeshPacket *p)
-{
-    packet = p;
-    numRetransmissions = NUM_RETRANSMISSIONS - 1; // We subtract one, because we assume the user just did the first send
-}
-
-PendingPacket *ReliableRouter::findPendingPacket(GlobalPacketId key)
-{
-    auto old = pending.find(key); // If we have an old record, someone messed up because id got reused
-    if (old != pending.end()) {
-        return &old->second;
-    } else
-        return NULL;
-}
-/**
- * Stop any retransmissions we are doing of the specified node/packet ID pair
- */
-bool ReliableRouter::stopRetransmission(NodeNum from, PacketId id)
-{
-    auto key = GlobalPacketId(from, id);
-    return stopRetransmission(key);
-}
-
-bool ReliableRouter::stopRetransmission(GlobalPacketId key)
-{
-    auto old = findPendingPacket(key);
-    if (old) {
-        auto p = old->packet;
-        /* Only when we already transmitted a packet via LoRa, we will cancel the packet in the Tx queue
-          to avoid canceling a transmission if it was ACKed super fast via MQTT */
-        if (old->numRetransmissions < NUM_RETRANSMISSIONS - 1) {
-            // remove the 'original' (identified by originator and packet->id) from the txqueue and free it
-            cancelSending(getFrom(p), p->id);
-            // now free the pooled copy for retransmission too
-            packetPool.release(p);
-        }
-        auto numErased = pending.erase(key);
-        assert(numErased == 1);
-        return true;
-    } else
-        return false;
-}
-
-/**
- * Add p to the list of packets to retransmit occasionally.  We will free it once we stop retransmitting.
- */
-PendingPacket *ReliableRouter::startRetransmission(meshtastic_MeshPacket *p)
-{
-    auto id = GlobalPacketId(p);
-    auto rec = PendingPacket(p);
-
-    stopRetransmission(getFrom(p), p->id);
-
-    setNextTx(&rec);
-    pending[id] = rec;
-
-    return &pending[id];
-}
-
-/**
- * Do any retransmissions that are scheduled (FIXME - for the time being called from loop)
- */
-int32_t ReliableRouter::doRetransmissions()
-{
-    uint32_t now = millis();
-    int32_t d = INT32_MAX;
-
-    // FIXME, we should use a better datastructure rather than walking through this map.
-    // for(auto el: pending) {
-    for (auto it = pending.begin(), nextIt = it; it != pending.end(); it = nextIt) {
-        ++nextIt; // we use this odd pattern because we might be deleting it...
-        auto &p = it->second;
-
-        bool stillValid = true; // assume we'll keep this record around
-
-        // FIXME, handle 51 day rollover here!!!
-        if (p.nextTxMsec <= now) {
-            if (p.numRetransmissions == 0) {
-                LOG_DEBUG("Reliable send failed, return a nak for fr=0x%x,to=0x%x,id=0x%x", p.packet->from, p.packet->to,
-                          p.packet->id);
-                sendAckNak(meshtastic_Routing_Error_MAX_RETRANSMIT, getFrom(p.packet), p.packet->id, p.packet->channel);
-                // Note: we don't stop retransmission here, instead the Nak packet gets processed in sniffReceived
-                stopRetransmission(it->first);
-                stillValid = false; // just deleted it
-            } else {
-                LOG_DEBUG("Send reliable retransmission fr=0x%x,to=0x%x,id=0x%x, tries left=%d", p.packet->from, p.packet->to,
-                          p.packet->id, p.numRetransmissions);
-
-                // Note: we call the superclass version because we don't want to have our version of send() add a new
-                // retransmission record
-                FloodingRouter::send(packetPool.allocCopy(*p.packet));
-
-                // Queue again
-                --p.numRetransmissions;
-                setNextTx(&p);
-            }
-        }
-
-        if (stillValid) {
-            // Update our desired sleep delay
-            int32_t t = p.nextTxMsec - now;
-
-            d = min(t, d);
-        }
-    }
-
-    return d;
-}
-
-void ReliableRouter::setNextTx(PendingPacket *pending)
-{
-    assert(iface);
-    auto d = iface->getRetransmissionMsec(pending->packet);
-    pending->nextTxMsec = millis() + d;
-    LOG_DEBUG("Set next retransmission in %u msecs: ", d);
-    printPacket("", pending->packet);
-    setReceivedMessage(); // Run ASAP, so we can figure out our correct sleep time
->>>>>>> 8e2a3e57
 }