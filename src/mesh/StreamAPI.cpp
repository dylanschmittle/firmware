--- conflicted
+++ resolved
@@ -1,11 +1,6 @@
 #include "StreamAPI.h"
 #include "PowerFSM.h"
-<<<<<<< HEAD
-=======
-#include "RTC.h"
 #include "Throttle.h"
->>>>>>> ee5091fe
-#include "configuration.h"
 #include "gps/RTC.h"
 
 #define START1 0x94
