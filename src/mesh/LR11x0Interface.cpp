--- conflicted
+++ resolved
@@ -49,13 +49,10 @@
     digitalWrite(LR11X0_POWER_EN, HIGH);
 #endif
 
-<<<<<<< HEAD
     enableFan();
 
-=======
 #if ARCH_PORTDUINO
     float tcxoVoltage = (float)settingsMap[dio3_tcxo_voltage] / 1000;
->>>>>>> 3c7053c6
 // FIXME: correct logic to default to not using TCXO if no voltage is specified for LR11x0_DIO3_TCXO_VOLTAGE
 #elif !defined(LR11X0_DIO3_TCXO_VOLTAGE)
     float tcxoVoltage =
