--- conflicted
+++ resolved
@@ -1146,36 +1146,7 @@
         LOG_WARN("Failed to find GNSS Module (baudrate %d)", serialSpeed);
         return GNSS_MODEL_UNKNOWN;
     } else if (response == GNSS_RESPONSE_FRAME_ERRORS) {
-<<<<<<< HEAD
-        LOG_INFO("UBlox Frame Errors using baudrate %d\n", serialSpeed);
-    } else if (response == GNSS_RESPONSE_OK) {
-        LOG_INFO("Found a UBlox Module using baudrate %d\n", serialSpeed);
-    }
-
-    // tips: NMEA Only should not be set here, otherwise initializing Ublox gnss module again after
-    // setting will not output command messages in UART1, resulting in unrecognized module information
-    if (serialSpeed != 9600) {
-        // Set the UART port to 9600
-        uint8_t _message_prt[] = {0xB5, 0x62, 0x06, 0x00, 0x14, 0x00, 0x01, 0x00, 0x00, 0x00, 0xD0, 0x08, 0x00, 0x00,
-                                  0x80, 0x25, 0x00, 0x00, 0x07, 0x00, 0x03, 0x00, 0x00, 0x00, 0x00, 0x00, 0x00, 0x00};
-        UBXChecksum(_message_prt, sizeof(_message_prt));
-        _serial_gps->write(_message_prt, sizeof(_message_prt));
-        delay(500);
-        serialSpeed = 9600;
-#if defined(ARCH_NRF52) || defined(ARCH_PORTDUINO) || defined(ARCH_STM32WL) || defined(ARCH_APOLLO3)
-        _serial_gps->end();
-        _serial_gps->begin(serialSpeed);
-#elif defined(ARCH_RP2040)
-        _serial_gps->end();
-        _serial_gps->setFIFOSize(256);
-        _serial_gps->begin(serialSpeed);
-#else
-        _serial_gps->updateBaudRate(serialSpeed);
-#endif
-        delay(200);
-=======
         LOG_INFO("UBlox Frame Errors (baudrate %d)", serialSpeed);
->>>>>>> 3e5f129f
     }
 
     memset(buffer, 0, sizeof(buffer));
