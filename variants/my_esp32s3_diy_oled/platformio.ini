[env:my-esp32s3-diy-oled]
board_level = extra
extends = esp32s3_base
board = my-esp32s3-diy-oled
board_build.arduino.memory_type = dio_opi
board_build.mcu = esp32s3
board_build.f_cpu = 240000000L
upload_protocol = esptool
;upload_port = /dev/ttyACM0
upload_speed = 921600
platform_packages =
  tool-esptoolpy@^1.40500.0
lib_deps =
<<<<<<< HEAD
  ${esp32s3_base.lib_deps}
  adafruit/Adafruit NeoPixel@^1.10.7
=======
  ${esp32_base.lib_deps}
  adafruit/Adafruit NeoPixel @ ^1.12.0
>>>>>>> 96b5bd2f
build_unflags = -DARDUINO_USB_MODE=1
build_flags = 
  ;${esp32s3_base.build_flags} -D MY_ESP32S3_DIY -I variants/my_esp32s3_diy_oled
  ${esp32s3_base.build_flags} -D PRIVATE_HW -I variants/my_esp32s3_diy_oled
  -DBOARD_HAS_PSRAM
  -mfix-esp32-psram-cache-issue
  -DARDUINO_USB_MODE=0<|MERGE_RESOLUTION|>--- conflicted
+++ resolved
@@ -11,13 +11,8 @@
 platform_packages =
   tool-esptoolpy@^1.40500.0
 lib_deps =
-<<<<<<< HEAD
   ${esp32s3_base.lib_deps}
-  adafruit/Adafruit NeoPixel@^1.10.7
-=======
-  ${esp32_base.lib_deps}
   adafruit/Adafruit NeoPixel @ ^1.12.0
->>>>>>> 96b5bd2f
 build_unflags = -DARDUINO_USB_MODE=1
 build_flags = 
   ;${esp32s3_base.build_flags} -D MY_ESP32S3_DIY -I variants/my_esp32s3_diy_oled
