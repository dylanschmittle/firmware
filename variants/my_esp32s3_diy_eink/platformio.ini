--- conflicted
+++ resolved
@@ -11,13 +11,8 @@
 platform_packages =
   tool-esptoolpy@^1.40801.0
 lib_deps =
-<<<<<<< HEAD
   ${esp32s3_base.lib_deps}
-  zinggjm/GxEPD2@^1.5.1
-=======
-  ${esp32_base.lib_deps}
   zinggjm/GxEPD2@^1.6.2
->>>>>>> bb735552
   adafruit/Adafruit NeoPixel @ ^1.12.0
 build_unflags =
   ${esp32s3_base.build_unflags}
