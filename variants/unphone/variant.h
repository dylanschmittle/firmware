--- conflicted
+++ resolved
@@ -48,13 +48,9 @@
 #undef GPS_RX_PIN
 #undef GPS_TX_PIN
 
-<<<<<<< HEAD
 // #define HAS_SDCARD 1 // causes hang if defined
 #define SDCARD_USE_HSPI
-=======
-#define HAS_SDCARD 1
 #define SD_SPI_FREQUENCY 25000000
->>>>>>> 12fde696
 #define SDCARD_CS 43
 
 #define LED_PIN 13     // the red part of the RGB LED
