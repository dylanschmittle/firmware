// meshtastic/firmware/variants/unphone/variant.h

#pragma once

#define SPI_SCK 39
#define SPI_MOSI 40
#define SPI_MISO 41

// We use the RFM95W LoRa module
#define USE_RF95
#define LORA_SCK SPI_SCK
#define LORA_MOSI SPI_MOSI
#define LORA_MISO SPI_MISO
#define LORA_CS 44
#define LORA_DIO0 10 // AKA LORA_IRQ
#define LORA_RESET 42
#define LORA_DIO1 11
#define LORA_DIO2 RADIOLIB_NC // Not really used

// HX8357 TFT LCD
#define HX8357_CS 48
#define HX8357_RS 47 // AKA DC
#define HX8357_RESET 46
#define HX8357_SCK SPI_SCK
#define HX8357_MOSI SPI_MOSI
#define HX8357_MISO SPI_MISO
#define HX8357_BUSY -1
#define HX8357_SPI_HOST SPI2_HOST
#define SPI_FREQUENCY 40000000
#define SPI_READ_FREQUENCY 16000000
#define TFT_HEIGHT 480
#define TFT_WIDTH 320
#define TFT_OFFSET_X 0
#define TFT_OFFSET_Y 0
#define TFT_OFFSET_ROTATION 6 // unPhone's screen wired unusually, 0 typical
#define TFT_INVERT false
#define SCREEN_ROTATE true
#define SCREEN_TRANSITION_FRAMERATE 5

#define HAS_TOUCHSCREEN 1
#define USE_XPT2046 1
#define TOUCH_CS 38

#define HAS_GPS                                                                                                                  \
    0 // the unphone doesn't have a gps module by default (though
      // GPS featherwing -- https://www.adafruit.com/product/3133
      // -- can be added)
#undef GPS_RX_PIN
#undef GPS_TX_PIN

<<<<<<< HEAD
// #define HAS_SDCARD 1 // causes hang if defined
#define SDCARD_USE_HSPI
=======
>>>>>>> 1e41c994
#define SD_SPI_FREQUENCY 25000000
#define SDCARD_CS 43

#define LED_PIN 13     // the red part of the RGB LED
#define LED_STATE_ON 0 // State when LED is lit

#define BUTTON_PIN 21      // Button 3 - square - top button in landscape mode
#define BUTTON_NEED_PULLUP // we do need a helping hand up
#define BUTTON_PIN_ALT 45  // Button 1 - triangle - bottom button in landscape mode

#define I2C_SDA 3 // I2C pins for this board
#define I2C_SCL 4

#define LSM6DS3_WAKE_THRESH 5 // higher values reduce the sensitivity of the wake threshold

// ratio of voltage divider = 3.20 (R1=100k, R2=220k)
// #define ADC_MULTIPLIER 3.2

// #define BATTERY_PIN 13 // battery V measurement pin; vbat divider is here
// #define ADC_CHANNEL ADC2_GPIO13_CHANNEL
// #define BAT_MEASURE_ADC_UNIT 2<|MERGE_RESOLUTION|>--- conflicted
+++ resolved
@@ -48,11 +48,10 @@
 #undef GPS_RX_PIN
 #undef GPS_TX_PIN
 
-<<<<<<< HEAD
+
 // #define HAS_SDCARD 1 // causes hang if defined
 #define SDCARD_USE_HSPI
-=======
->>>>>>> 1e41c994
+
 #define SD_SPI_FREQUENCY 25000000
 #define SDCARD_CS 43
 
