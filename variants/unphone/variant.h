// meshtastic/firmware/variants/unphone/variant.h

#pragma once

#define SPI_SCK 39
#define SPI_MOSI 40
#define SPI_MISO 41

// We use the RFM95W LoRa module
#define USE_RF95
#define LORA_SCK SPI_SCK
#define LORA_MOSI SPI_MOSI
#define LORA_MISO SPI_MISO
#define LORA_CS 44
#define LORA_DIO0 10 // AKA LORA_IRQ
#define LORA_RESET 42
#define LORA_DIO1 11
#define LORA_DIO2 RADIOLIB_NC // Not really used

// HX8357 TFT LCD
#define HX8357_CS 48
#define HX8357_RS 47 // AKA DC
#define HX8357_RESET 46
#define HX8357_SCK SPI_SCK
#define HX8357_MOSI SPI_MOSI
#define HX8357_MISO SPI_MISO
#define HX8357_BUSY -1
#define HX8357_SPI_HOST SPI2_HOST
#define SPI_FREQUENCY 40000000
#define SPI_READ_FREQUENCY 16000000
#define TFT_HEIGHT 480
#define TFT_WIDTH 320
#define TFT_OFFSET_X 0
#define TFT_OFFSET_Y 0
#define TFT_OFFSET_ROTATION 6 // unPhone's screen wired unusually, 0 typical
#define TFT_INVERT false
#define SCREEN_ROTATE true
#define SCREEN_TRANSITION_FRAMERATE 5

#define HAS_TOUCHSCREEN 1
#define USE_XPT2046 1
#define TOUCH_CS 38

#define HAS_GPS                                                                                                                  \
    0 // the unphone doesn't have a gps module by default (though
      // GPS featherwing -- https://www.adafruit.com/product/3133
      // -- can be added)
#undef GPS_RX_PIN
#undef GPS_TX_PIN

// #define HAS_SDCARD 1 // causes hang if defined
<<<<<<< HEAD
=======
#define SDCARD_USE_HSPI
#define SD_SPI_FREQUENCY 25000000
>>>>>>> 64f8203a
#define SDCARD_CS 43

#define LED_PIN 13     // the red part of the RGB LED
#define LED_STATE_ON 0 // State when LED is lit

#define BUTTON_PIN 21      // Button 3 - square - top button in landscape mode
#define BUTTON_NEED_PULLUP // we do need a helping hand up
#define BUTTON_PIN_ALT 45  // Button 1 - triangle - bottom button in landscape mode

#define I2C_SDA 3 // I2C pins for this board
#define I2C_SCL 4

#define LSM6DS3_WAKE_THRESH 5 // higher values reduce the sensitivity of the wake threshold

// ratio of voltage divider = 3.20 (R1=100k, R2=220k)
// #define ADC_MULTIPLIER 3.2

// #define BATTERY_PIN 13 // battery V measurement pin; vbat divider is here
// #define ADC_CHANNEL ADC2_GPIO13_CHANNEL
// #define BAT_MEASURE_ADC_UNIT 2<|MERGE_RESOLUTION|>--- conflicted
+++ resolved
@@ -49,11 +49,8 @@
 #undef GPS_TX_PIN
 
 // #define HAS_SDCARD 1 // causes hang if defined
-<<<<<<< HEAD
-=======
 #define SDCARD_USE_HSPI
 #define SD_SPI_FREQUENCY 25000000
->>>>>>> 64f8203a
 #define SDCARD_CS 43
 
 #define LED_PIN 13     // the red part of the RGB LED
