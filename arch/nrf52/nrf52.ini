--- conflicted
+++ resolved
@@ -11,11 +11,17 @@
   -Isrc/platform/nrf52
 
 build_src_filter = 
-<<<<<<< HEAD
-  ${arduino_base.build_src_filter} -<platform/esp32/> -<platform/stm32wl> -<nimble/> -<mesh/api/> -<mesh/http/> -<modules/esp32> -<platform/rp2040> -<platform/apollo3> -<mesh/eth/>
-=======
-  ${arduino_base.build_src_filter} -<platform/esp32/> -<platform/stm32wl> -<nimble/> -<mesh/wifi/> -<mesh/api/> -<mesh/http/> -<modules/esp32> -<platform/rp2040> -<mesh/eth/>
->>>>>>> 07fc5df9
+  ${arduino_base.build_src_filter}
+  -<platform/esp32/>
+  -<platform/stm32wl>
+  -<nimble/>
+  -<mesh/wifi/>
+  -<mesh/api/>
+  -<mesh/http/>
+  -<modules/esp32>
+  -<platform/rp2040>
+  -<mesh/eth/>
+  -<platform/apollo3>
 
 lib_deps=
   ${arduino_base.lib_deps}
