--- conflicted
+++ resolved
@@ -16,7 +16,6 @@
   -DLFS_NO_ASSERT                      ; Disable LFS assertions , see https://github.com/meshtastic/firmware/pull/3818
 
 build_src_filter = 
-<<<<<<< HEAD
   ${arduino_base.build_src_filter}
   -<platform/esp32/>
   -<platform/stm32wl>
@@ -25,13 +24,10 @@
   -<mesh/api/>
   -<mesh/http/>
   -<modules/esp32>
-  -<platform/rp2040>
+  -<platform/rp2xx0>
   -<mesh/eth/>
   -<mesh/raspihttp>
   -<platform/apollo3>
-=======
-  ${arduino_base.build_src_filter} -<platform/esp32/> -<platform/stm32wl> -<nimble/> -<mesh/wifi/> -<mesh/api/> -<mesh/http/> -<modules/esp32> -<platform/rp2xx0> -<mesh/eth/> -<mesh/raspihttp>
->>>>>>> ee5091fe
 
 lib_deps=
   ${arduino_base.lib_deps}
