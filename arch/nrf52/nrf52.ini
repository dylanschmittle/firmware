[nrf52_base]
; Instead of the standard nordicnrf52 platform, we use our fork which has our added variant files
platform = platformio/nordicnrf52@^10.4.0
extends = arduino_base

build_type = debug ; I'm debugging with ICE a lot now
build_flags = 
  ${arduino_base.build_flags}
  -DSERIAL_BUFFER_SIZE=1024
  -Wno-unused-variable
  -Isrc/platform/nrf52

build_src_filter = 
<<<<<<< HEAD
  ${arduino_base.build_src_filter}
  -<platform/esp32/>
  -<platform/stm32wl>
  -<nimble/>
  -<mesh/wifi/>
  -<mesh/api/>
  -<mesh/http/>
  -<modules/esp32>
  -<platform/rp2040>
  -<mesh/eth/>
  -<platform/apollo3>
=======
  ${arduino_base.build_src_filter} -<platform/esp32/> -<platform/stm32wl> -<nimble/> -<mesh/wifi/> -<mesh/api/> -<mesh/http/> -<modules/esp32> -<platform/rp2040> -<mesh/eth/> -<mesh/raspihttp>
>>>>>>> aae49f5e

lib_deps=
  ${arduino_base.lib_deps}

lib_ignore =
  BluetoothOTA<|MERGE_RESOLUTION|>--- conflicted
+++ resolved
@@ -11,7 +11,6 @@
   -Isrc/platform/nrf52
 
 build_src_filter = 
-<<<<<<< HEAD
   ${arduino_base.build_src_filter}
   -<platform/esp32/>
   -<platform/stm32wl>
@@ -22,10 +21,8 @@
   -<modules/esp32>
   -<platform/rp2040>
   -<mesh/eth/>
+  -<mesh/raspihttp>
   -<platform/apollo3>
-=======
-  ${arduino_base.build_src_filter} -<platform/esp32/> -<platform/stm32wl> -<nimble/> -<mesh/wifi/> -<mesh/api/> -<mesh/http/> -<modules/esp32> -<platform/rp2040> -<mesh/eth/> -<mesh/raspihttp>
->>>>>>> aae49f5e
 
 lib_deps=
   ${arduino_base.lib_deps}
