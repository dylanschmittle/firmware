[esp32c3_base]
extends = esp32_base
<<<<<<< HEAD
=======
custom_esp32_kind = esp32c3

>>>>>>> 16b41b51
monitor_speed = 115200
monitor_filters = esp32_c3_exception_decoder<|MERGE_RESOLUTION|>--- conflicted
+++ resolved
@@ -1,9 +1,7 @@
 [esp32c3_base]
 extends = esp32_base
-<<<<<<< HEAD
-=======
+
 custom_esp32_kind = esp32c3
 
->>>>>>> 16b41b51
 monitor_speed = 115200
 monitor_filters = esp32_c3_exception_decoder