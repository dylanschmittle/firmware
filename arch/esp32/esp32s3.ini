--- conflicted
+++ resolved
@@ -1,9 +1,6 @@
 [esp32s3_base]
 extends = esp32_base
-<<<<<<< HEAD
-monitor_speed = 115200
-=======
+
 custom_esp32_kind = esp32s3
 
-monitor_speed = 115200
->>>>>>> 16b41b51
+monitor_speed = 115200