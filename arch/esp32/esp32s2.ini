--- conflicted
+++ resolved
@@ -2,13 +2,8 @@
 extends = esp32_base
 
 build_src_filter = 
-<<<<<<< HEAD
-  ${arduino_base.build_src_filter} -<platform/nrf52/> -<platform/stm32wl> -<platform/rp2040> -<platform/apollo3> -<mesh/eth/> -<nimble/>
-upload_speed = 961200
-=======
   ${esp32_base.build_src_filter} -<nimble/>
 
->>>>>>> 666a1f34
 monitor_speed = 115200
 
 build_flags =
