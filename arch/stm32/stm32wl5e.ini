--- conflicted
+++ resolved
@@ -13,7 +13,6 @@
   -DVECT_TAB_OFFSET=0x08000000
   
 build_src_filter = 
-<<<<<<< HEAD
   ${arduino_base.build_src_filter}
   -<platform/esp32/>
   -<nimble/> 
@@ -29,9 +28,7 @@
   -<platform/portduino>
   -<platform/rp2040>
   -<platform/apollo3>
-=======
-  ${arduino_base.build_src_filter} -<platform/esp32/> -<nimble/> -<mesh/api/> -<mesh/wifi/> -<mesh/http/> -<modules/esp32> -<mesh/eth/> -<input> -<buzz> -<modules/Telemetry> -<platform/nrf52> -<platform/portduino> -<platform/rp2040> -<mesh/raspihttp>
->>>>>>> aae49f5e
+  -<mesh/raspihttp>
 
 board_upload.offset_address = 0x08000000
 upload_protocol = stlink
