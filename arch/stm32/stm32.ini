--- conflicted
+++ resolved
@@ -46,10 +46,5 @@
   https://github.com/caveman99/Crypto/archive/eae9c768054118a9399690f8af202853d1ae8516.zip
 
 lib_ignore =
-<<<<<<< HEAD
-  Wire
   I2CKeyPad
-  mathertel/OneButton@2.6.1
-=======
-  OneButton
->>>>>>> 2ecbf704
+  OneButton