; The Portduino based sim environment on top of any host OS, all hardware will be simulated
[portduino_base]
platform = https://github.com/meshtastic/platform-native.git#6b3796d697481c8f6e3f4aa5c111bd9979f29e64
framework = arduino

build_src_filter = 
  ${env.build_src_filter} 
  -<platform/esp32/> 
  -<nimble/> 
  -<platform/nrf52/> 
  -<platform/stm32wl/> 
<<<<<<< HEAD
  -<platform/rp2040>
  -<platform/apollo3>
=======
  -<platform/rp2xx0>
>>>>>>> ee5091fe
  -<mesh/wifi/>
  -<mesh/http/>
  +<mesh/raspihttp/>
  -<mesh/eth/>
  -<modules/esp32>
  -<modules/Telemetry/EnvironmentTelemetry.cpp>
  -<modules/Telemetry/AirQualityTelemetry.cpp>
  -<modules/Telemetry/Sensor>
  +<../variants/portduino>

lib_deps =
  ${env.lib_deps}
  ${networking_base.lib_deps}
  rweather/Crypto@^0.4.0
  lovyan03/LovyanGFX@^1.1.16

build_flags =
  ${arduino_base.build_flags}
  -fPIC
  -Isrc/platform/portduino
  -DRADIOLIB_EEPROM_UNSUPPORTED
  -DPORTDUINO_LINUX_HARDWARE
  -lbluetooth
  -lgpiod
  -lyaml-cpp<|MERGE_RESOLUTION|>--- conflicted
+++ resolved
@@ -9,12 +9,8 @@
   -<nimble/> 
   -<platform/nrf52/> 
   -<platform/stm32wl/> 
-<<<<<<< HEAD
-  -<platform/rp2040>
+  -<platform/rp2xx0>
   -<platform/apollo3>
-=======
-  -<platform/rp2xx0>
->>>>>>> ee5091fe
   -<mesh/wifi/>
   -<mesh/http/>
   +<mesh/raspihttp/>
